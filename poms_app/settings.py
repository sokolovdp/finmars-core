--- conflicted
+++ resolved
@@ -52,10 +52,7 @@
 
 XS_SHARING_ALLOWED_METHODS = ['POST','GET','OPTIONS', 'PUT', 'DELETE']
 
-<<<<<<< HEAD
-=======
-
->>>>>>> c0f72e8e
+
 # Application definition
 
 INSTALLED_APPS = [
@@ -454,7 +451,7 @@
         # 'rest_framework.authentication.SessionAuthentication',
         # 'rest_framework.authentication.BasicAuthentication',
         # 'rest_framework.authentication.TokenAuthentication',
-        "rest_framework_simplejwt.authentication.JWTAuthentication", # needs for workflow auth
+        "rest_framework_simplejwt.authentication.JWTAuthentication",
         "poms.common.authentication.KeycloakAuthentication",
         # "poms.auth_tokens.authentication.ExpiringTokenAuthentication",
     ),
