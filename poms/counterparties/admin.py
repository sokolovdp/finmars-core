--- conflicted
+++ resolved
@@ -7,23 +7,10 @@
 from poms.counterparties.models import Counterparty, Responsible, CounterpartyClassifier
 
 
-<<<<<<< HEAD
-class ResponsibleAdmin(VersionAdmin):
-    model = Responsible
-
-
-admin.site.register(Responsible, ResponsibleAdmin)
-
-
 class CounterpartyClassifierAdmin(VersionAdmin, MPTTModelAdmin):
-    model = CounterpartyClassifier
-    list_display = ['name', 'parent', 'master_user']
-=======
-class CounterpartyClassifierAdmin(MPTTModelAdmin):
     model = CounterpartyClassifier
     list_display = ['id', 'name', 'parent', 'master_user']
     list_select_related = ['master_user', 'parent']
->>>>>>> 9dacccb2
     mptt_level_indent = 20
     mptt_indent_field = "name"
 
@@ -31,21 +18,16 @@
 admin.site.register(CounterpartyClassifier, CounterpartyClassifierAdmin)
 
 
-<<<<<<< HEAD
 class CounterpartyAdmin(VersionAdmin):
-    list_display = ['name', 'master_user']
-=======
-class CounterpartyAdmin(admin.ModelAdmin):
     list_display = ['id', 'name', 'master_user']
     list_select_related = ['master_user']
->>>>>>> 9dacccb2
     model = Counterparty
 
 
 admin.site.register(Counterparty, CounterpartyAdmin)
 
 
-class ResponsibleAdmin(admin.ModelAdmin):
+class ResponsibleAdmin(VersionAdmin):
     model = Responsible
     list_display = ['id', 'name', 'master_user']
     list_select_related = ['master_user']
