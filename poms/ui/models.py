--- conflicted
+++ resolved
@@ -397,18 +397,11 @@
 class ListLayout(BaseLayout, TimeStampedModel):
     member = models.ForeignKey(Member, related_name='template_list_layouts', verbose_name=gettext_lazy('member'),
                                on_delete=models.CASCADE)
-<<<<<<< HEAD
-    name = models.CharField(max_length=255, blank=True, default="", db_index=True, verbose_name=ugettext_lazy('name'))
-    user_code = models.CharField(max_length=255, null=True, blank=True, verbose_name=ugettext_lazy('user code'))
-    is_default = models.BooleanField(default=False, verbose_name=ugettext_lazy('is default'))
-    is_active = models.BooleanField(default=False, verbose_name=ugettext_lazy('is active'))
-    is_systemic = models.BooleanField(default=False, verbose_name=ugettext_lazy('is systemic'))
-=======
     name = models.CharField(max_length=255, blank=True, default="", db_index=True, verbose_name=gettext_lazy('name'))
     user_code = models.CharField(max_length=255, null=True, blank=True, verbose_name=gettext_lazy('user code'))
     is_default = models.BooleanField(default=False, verbose_name=gettext_lazy('is default'))
     is_active = models.BooleanField(default=False, verbose_name=gettext_lazy('is active'))
->>>>>>> 8eaed5b8
+    is_systemic = models.BooleanField(default=False, verbose_name=gettext_lazy('is systemic'))
 
     is_fixed = models.BooleanField(default=False, verbose_name=gettext_lazy('is fixeds'))
 
