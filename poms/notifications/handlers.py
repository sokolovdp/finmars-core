--- conflicted
+++ resolved
@@ -14,23 +14,6 @@
 def notification_post_save(sender, instance=None, created=None, **kwargs):
 
     print("Notification recipient %s" % instance.recipient)
-<<<<<<< HEAD
-    #
-    # if created and instance.recipient.email and instance.recipient.member:
-    #
-    #     if instance.recipient.member.notification_level == Member.EMAIL_ONLY or instance.recipient.member.notification_level == Member.SHOW_AND_EMAIL:
-    #         context = {
-    #             'notification': instance,
-    #         }
-    #         subject = get_template('poms/notifications/mail/subject.txt').render(context)
-    #         message = get_template('poms/notifications/mail/message.txt').render(context)
-    #         html_message = get_template('poms/notifications/mail/message.html').render(context)
-    #         recipient_list = [
-    #             instance.recipient.email
-    #         ]
-    #
-    #         send_mail(subject, message, None, recipient_list, html_message=html_message)
-=======
 
     if created and instance.recipient.email and instance.recipient_member:
 
@@ -46,4 +29,3 @@
             ]
 
             send_mail(subject, message, None, recipient_list, html_message=html_message)
->>>>>>> 6f6082b2
