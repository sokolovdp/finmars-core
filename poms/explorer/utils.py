--- conflicted
+++ resolved
@@ -384,11 +384,7 @@
     """
     from poms.explorer.models import DIR_SUFFIX, StorageObject
 
-<<<<<<< HEAD
-    _l.info(f"update_or_create_file_and_parents: starts for path {path}")
-=======
     _l.info(f"update_or_create_file_and_parents: started for path '{path}'")
->>>>>>> 68a909eb
 
     path = path.removeprefix("/")
     if not path:
@@ -404,22 +400,14 @@
             _l.info(f"created directory {parent.path}")
 
     if parent is None:
-<<<<<<< HEAD
         raise RuntimeError(f"invalid parent path '{path}'")
-=======
-        raise RuntimeError(f"no parent path '{path}'")
->>>>>>> 68a909eb
 
     file, created = StorageObject.objects.update_or_create(
         path=path,
         defaults={"parent": parent, "size": size, "is_file": True},
     )
     if created:
-<<<<<<< HEAD
-        _l.info(f"created file {file.path}")
-=======
         _l.info(f"created file '{file.path}'")
->>>>>>> 68a909eb
 
     return file.path
 
