from rest_framework import serializers

from poms.users.fields import MasterUserField, MemberField

from .models import CeleryTask, CeleryTaskAttachment


class CeleryTaskAttachmentSerializer(serializers.ModelSerializer):
    class Meta:
        model = CeleryTaskAttachment
        fields = (
            "id",
            "file_url",
            "file_name",
            "notes",
            "file_report",
        )

    def __init__(self, *args, **kwargs):
        from poms.file_reports.serializers import FileReportSerializer

        super().__init__(*args, **kwargs)

        self.fields["file_report_object"] = FileReportSerializer(
            source="file_report", read_only=True
        )


class CeleryTaskSerializer(serializers.ModelSerializer):
    master_user = MasterUserField()
    member = MemberField()
    options_object = serializers.JSONField(allow_null=False)
    result_object = serializers.JSONField(allow_null=False)
    progress_object = serializers.JSONField(allow_null=False)
    attachments = CeleryTaskAttachmentSerializer(many=True)

    class Meta:
        model = CeleryTask
        fields = (
            "id",
            "member",
            "master_user",
            "parent",
            "children",
            "type",
            "celery_task_id",
            "status",
            "options_object",
            "result_object",
            "is_system_task",
            "created",
            "modified",
            "attachments",
            "notes",
            "verbose_name",
            "verbose_result",
            "progress_object",
            "error_message",
            "finished_at",
            "file_report",
<<<<<<< HEAD
            "ttl",
            "expiry_at",
=======
            "worker_name",

            'ttl',
            'expiry_at',
>>>>>>> 6855af08
        )

    def __init__(self, *args, **kwargs):
        from poms.users.serializers import MemberViewSerializer

        super().__init__(*args, **kwargs)

        self.fields["member_object"] = MemberViewSerializer(
            source="member", read_only=True
        )


class CeleryTaskLightSerializer(serializers.ModelSerializer):
    master_user = MasterUserField()
    member = MemberField()
    progress_object = serializers.JSONField(allow_null=False)
    attachments = CeleryTaskAttachmentSerializer(many=True)

    class Meta:
        model = CeleryTask
        fields = (
            "id",
            "member",
            "master_user",
            "parent",
            "children",
            "type",
            "celery_task_id",
            "status",
            "is_system_task",
            "created",
            "modified",
            "attachments",
            "notes",
            "verbose_name",
            "verbose_result",
            "progress_object",
            "error_message",
            "finished_at",
            "file_report",
        )

    def __init__(self, *args, **kwargs):
        from poms.users.serializers import MemberViewSerializer

        super().__init__(*args, **kwargs)

        self.fields["member_object"] = MemberViewSerializer(
            source="member", read_only=True
        )<|MERGE_RESOLUTION|>--- conflicted
+++ resolved
@@ -58,15 +58,10 @@
             "error_message",
             "finished_at",
             "file_report",
-<<<<<<< HEAD
-            "ttl",
-            "expiry_at",
-=======
             "worker_name",
 
             'ttl',
             'expiry_at',
->>>>>>> 6855af08
         )
 
     def __init__(self, *args, **kwargs):
