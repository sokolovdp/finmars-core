--- conflicted
+++ resolved
@@ -52,12 +52,9 @@
             "error_message",
             "finished_at",
             "file_report",
-<<<<<<< HEAD
-=======
 
             'ttl',
             'expiry_at'
->>>>>>> ff760404
         )
 
     def __init__(self, *args, **kwargs):
