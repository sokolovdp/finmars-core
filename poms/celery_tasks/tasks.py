--- conflicted
+++ resolved
@@ -6,11 +6,7 @@
 from django.contrib.contenttypes.models import ContentType
 from django.utils.timezone import now
 
-<<<<<<< HEAD
-from celery import shared_task
-=======
 from poms.celery_tasks import finmars_task
->>>>>>> 6855af08
 from celery.utils.log import get_task_logger
 from poms_app import settings
 
@@ -23,13 +19,8 @@
 
 
 # TODO Refactor to task_id
-<<<<<<< HEAD
-@shared_task(name="celery_tasks.remove_old_tasks")
-def remove_old_tasks(*args, **kwargs):
-=======
 @finmars_task(name='celery_tasks.remove_old_tasks', bind=True)
 def remove_old_tasks(self, *args, **kwargs):
->>>>>>> 6855af08
     try:
         tasks = CeleryTask.objects.filter(created__lte=now() - timedelta(days=30))
 
@@ -60,11 +51,7 @@
         _l.error(f"remove_old_tasks.exception {repr(e)} {traceback.format_exc()}")
 
 
-<<<<<<< HEAD
-@shared_task(name="celery_tasks.auto_cancel_task_by_ttl")
-=======
 @finmars_task(name="celery_tasks.auto_cancel_task_by_ttl")
->>>>>>> 6855af08
 def auto_cancel_task_by_ttl():
     try:
         tasks = CeleryTask.objects.filter(
@@ -96,11 +83,7 @@
         )
 
 
-<<<<<<< HEAD
-@shared_task(name="celery_tasks.bulk_delete", bind=True)
-=======
 @finmars_task(name="celery_tasks.bulk_delete", bind=True)
->>>>>>> 6855af08
 def bulk_delete(self, task_id):
     # is_fake = bool(request.query_params.get('is_fake'))
 
@@ -237,11 +220,7 @@
         serializer.save()
 
 
-<<<<<<< HEAD
-@shared_task(name="celery_tasks.universal_input", bind=True)
-=======
 @finmars_task(name="celery_tasks.universal_input", bind=True)
->>>>>>> 6855af08
 def universal_input(self, task_id):
     # is_fake = bool(request.query_params.get('is_fake'))
 
@@ -275,10 +254,6 @@
         for i, item in enumerate(data, start=1):
             try:
                 import_item(item, context)
-<<<<<<< HEAD
-
-=======
->>>>>>> 6855af08
                 result[str(i)] = {"status": "success"}
 
             except Exception as e:
