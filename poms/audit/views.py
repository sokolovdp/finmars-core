from __future__ import unicode_literals

from django_filters import FilterSet
from rest_framework.filters import DjangoFilterBackend, OrderingFilter, SearchFilter
from rest_framework.permissions import IsAuthenticated
from rest_framework.viewsets import ReadOnlyModelViewSet

from poms.api.mixins import DbTransactionMixin
<<<<<<< HEAD
from poms.audit.models import AuthLogEntry
from poms.audit.serializers import AuthLogEntrySerializer
=======
from poms.audit.models import AuthLog
from poms.audit.serializers import AuthLogSerializer
from poms.users.filters import OwnerByUserFilter
>>>>>>> 53d38cf8


class AuthLogEntryFilter(FilterSet):
    class Meta:
        model = AuthLogEntry
        fields = ['user_ip', 'is_success']


class AuthLogEntryViewSet(DbTransactionMixin, ReadOnlyModelViewSet):
    queryset = AuthLogEntry.objects.all()
    serializer_class = AuthLogEntrySerializer
    permission_classes = (IsAuthenticated,)
<<<<<<< HEAD
    filter_backends = (IsOwnerFilter, DjangoFilterBackend, OrderingFilter, SearchFilter,)
    filter_class = AuthLogEntryFilter
=======
    filter_backends = (OwnerByUserFilter, DjangoFilterBackend, OrderingFilter, SearchFilter,)
    filter_class = AuthLogFilter
>>>>>>> 53d38cf8
    ordering_fields = ['user_ip']
    search_fields = ['user_ip', 'user_agent']<|MERGE_RESOLUTION|>--- conflicted
+++ resolved
@@ -6,14 +6,9 @@
 from rest_framework.viewsets import ReadOnlyModelViewSet
 
 from poms.api.mixins import DbTransactionMixin
-<<<<<<< HEAD
 from poms.audit.models import AuthLogEntry
 from poms.audit.serializers import AuthLogEntrySerializer
-=======
-from poms.audit.models import AuthLog
-from poms.audit.serializers import AuthLogSerializer
 from poms.users.filters import OwnerByUserFilter
->>>>>>> 53d38cf8
 
 
 class AuthLogEntryFilter(FilterSet):
@@ -26,12 +21,7 @@
     queryset = AuthLogEntry.objects.all()
     serializer_class = AuthLogEntrySerializer
     permission_classes = (IsAuthenticated,)
-<<<<<<< HEAD
-    filter_backends = (IsOwnerFilter, DjangoFilterBackend, OrderingFilter, SearchFilter,)
+    filter_backends = (OwnerByUserFilter, DjangoFilterBackend, OrderingFilter, SearchFilter,)
     filter_class = AuthLogEntryFilter
-=======
-    filter_backends = (OwnerByUserFilter, DjangoFilterBackend, OrderingFilter, SearchFilter,)
-    filter_class = AuthLogFilter
->>>>>>> 53d38cf8
     ordering_fields = ['user_ip']
     search_fields = ['user_ip', 'user_agent']