--- conflicted
+++ resolved
@@ -26,11 +26,7 @@
             return queryset.filter(master_user__isnull=False)
 
 
-<<<<<<< HEAD
-class CurrencyAdmin(VersionAdmin):
-=======
-class CurrencyAdmin(GuardedModelAdminMixin, admin.ModelAdmin):
->>>>>>> 9dacccb2
+class CurrencyAdmin(GuardedModelAdminMixin, VersionAdmin):
     model = Currency
     list_display = ['id', 'name', 'master_user', 'is_global', 'is_system']
     list_select_related = ['master_user']
@@ -54,7 +50,7 @@
 admin.site.register(Currency, CurrencyAdmin)
 
 
-class CurrencyHistoryAdmin(VersionAdmin, ImportExportModelAdmin):
+class CurrencyHistoryAdmin(VersionAdmin):
     model = CurrencyHistory
     list_display = ['id', 'currency', 'master_user', 'date', 'fx_rate', 'is_global']
     list_select_related = ['currency', 'master_user']
