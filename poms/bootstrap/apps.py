from __future__ import unicode_literals

import json
import logging
import traceback

import requests
from django.apps import AppConfig
from django.db import DEFAULT_DB_ALIAS
from django.db.models.signals import post_migrate
from django.utils.translation import gettext_lazy

from poms_app import settings

_l = logging.getLogger('poms.bootstrap')


class BootstrapConfig(AppConfig):
    name = 'poms.bootstrap'
    verbose_name = gettext_lazy('Bootstrap')

    def ready(self):
        post_migrate.connect(self.bootstrap, sender=self)

    def bootstrap(self, app_config, verbosity=2, using=DEFAULT_DB_ALIAS, **kwargs):
        '''
        In idea it should be the first methods that should be executed on backend server startup


        :param app_config:
        :param verbosity:
        :param using:
        :param kwargs:
        :return:
        '''

        _l.info("Bootstrapping Finmars Application")

        self.bootstrap_celery()
        self.add_view_and_manage_permissions()
        self.load_master_user_data()
        self.create_finmars_bot()
        self.sync_users_at_authorizer_service()
        self.load_init_configuration()
        self.create_base_folders()
        self.register_at_authorizer_service()
        self.create_local_configuration()

    def create_finmars_bot(self):

        from django.contrib.auth.models import User

        try:

            user = User.objects.get(username='finmars_bot')

        except Exception as e:

            user = User.objects.create(username='finmars_bot')

        try:
            from poms.users.models import Member
            member = Member.objects.get(user__username='finmars_bot')
        except Exception as e:

            try:
                _l.info("Member not found, going to create it")

                from poms.users.models import MasterUser
                master_user = MasterUser.objects.get(base_api_url=settings.BASE_API_URL)

                member = Member.objects.create(user=user, username="finmars_bot", master_user=master_user,
                                               is_admin=True)
            except Exception as e:
                _l.error("Warning. Could not creat finmars_bot")

        _l.info("Finmars bot created")

    def add_view_and_manage_permissions(self):
        from poms.common.utils import add_view_and_manage_permissions
        add_view_and_manage_permissions()

    def load_master_user_data(self):

        from django.contrib.auth.models import User
        from poms.users.models import Member, MasterUser, Group, UserProfile

        try:
            _l.info("load_master_user_data processing")

            headers = {'Content-type': 'application/json', 'Accept': 'application/json'}

            data = {
                "base_api_url": settings.BASE_API_URL,
            }

            url = settings.AUTHORIZER_URL + '/backend-master-user-data/'

            _l.info("load_master_user_data url %s" % url)

            response = requests.post(url=url, data=json.dumps(data), headers=headers, verify=settings.VERIFY_SSL)

            _l.info(
                "load_master_user_data  response.status_code %s" % response.status_code)
            _l.info("load_master_user_data response.text %s" % response.text)

            response_data = response.json()

            name = response_data['name']

            user = None

            try:
                user = User.objects.get(username=response_data['owner']['username'])

                _l.info("Owner exists")

            except User.DoesNotExist:

                try:

                    from poms.auth_tokens.utils import generate_random_string
                    password = generate_random_string(10)

                    user = User.objects.create(email=response_data['owner']['email'],
                                               username=response_data['owner']['username'], password=password)
                    user.save()

                    _l.info("Create owner %s" % response_data['owner']['username'])

                except Exception as e:
                    _l.info("Create user error %s" % e)
                    _l.info("Create user traceback %s" % traceback.format_exc())

            if user:
                user_profile, created = UserProfile.objects.get_or_create(user_id=user.pk)

                _l.info("Owner User Profile Updated")

                user_profile.save()

            try:
                if 'old_backup_name' in response_data and response_data['old_backup_name']:
                    # If From backup
                    master_user = MasterUser.objects.get(name=response_data['old_backup_name'])

                    master_user.name = name
                    master_user.base_api_url = response_data['base_api_url']

                    master_user.save()

                    _l.info("Master User From Backup Renamed to new Name %s and Base API URL %s" % (
                        master_user.name, master_user.base_api_url))
                    # Member.objects.filter(is_owner=False).delete()

            except Exception as e:
                _l.error("Old backup name error %s" % e)

            if MasterUser.objects.all().count() == 0:
                _l.info("Empty database, create new master user")

                master_user = MasterUser.objects.create_master_user(
                    user=user,
                    language='en', name=name)

                master_user.base_api_url = response_data['base_api_url']

                master_user.save()

                _l.info("Master user with name %s and base_api_url %s created" % (
                    master_user.name, master_user.base_api_url))

                member = Member.objects.create(user=user, username=user.username, master_user=master_user,
                                               is_owner=True, is_admin=True)
                member.save()

                _l.info("Owner Member created")

                admin_group = Group.objects.get(master_user=master_user, role=Group.ADMIN)
                admin_group.members.add(member.id)
                admin_group.save()

                _l.info("Admin Group Created")

            try:

                master_user = MasterUser.objects.all().first()  # TODO, carefull if someday return to multi master user inside one db

                master_user.base_api_url = settings.BASE_API_URL
                master_user.save()

                _l.info("Master User base_api_url synced")

            except Exception as e:
                _l.error("Could not sync base_api_url %s" % e)

        except Exception as e:
            _l.error("load_master_user_data error %s" % e)
            _l.error("load_master_user_data traceback %s" % traceback.format_exc())

    def register_at_authorizer_service(self):

        try:
            _l.info("register_at_authorizer_service processing")

            headers = {'Content-type': 'application/json', 'Accept': 'application/json'}

            data = {
                "base_api_url": settings.BASE_API_URL,
            }

            url = settings.AUTHORIZER_URL + '/backend-is-ready/'

            _l.info("register_at_authorizer_service url %s" % url)

            response = requests.post(url=url, data=json.dumps(data), headers=headers, verify=settings.VERIFY_SSL)

            _l.info(
                "register_at_authorizer_service backend-is-ready response.status_code %s" % response.status_code)
            _l.info("register_at_authorizer_service backend-is-ready response.text %s" % response.text)

        except Exception as e:
            _l.info("register_at_authorizer_service error %s" % e)

    def sync_users_at_authorizer_service(self):

        from django.contrib.auth.models import User

        from poms.users.models import Member, MasterUser

        try:
            _l.info("sync_users_at_authorizer_service processing")

            headers = {'Content-type': 'application/json', 'Accept': 'application/json'}

            data = {
                "base_api_url": settings.BASE_API_URL,
            }

            try:

                url = settings.AUTHORIZER_URL + '/backend-sync-users/'

                response = requests.post(url=url, data=json.dumps(data), headers=headers, verify=settings.VERIFY_SSL)
                _l.info(
                    "sync_users_at_authorizer_service backend-sync-users response.status_code %s" % response.status_code)
                # _l.info("sync_users_at_authorizer_service backend-sync-users response.text %s" % response.text)

                response_data = response.json()

                members = response_data['members']

                master_user = MasterUser.objects.all()[0]

                _members = Member.objects.all()

                for _member in _members:
                    _member.is_owner = False
                    _member.save()

                for member in members:

                    user = None
                    _member = None

                    try:

                        user = User.objects.get(username=member['username'])

                    except Exception as e:

                        user = User.objects.create(username=member['username'])

                        _l.info("User %s created " % member['username'])

                    try:

                        _member = Member.objects.get(user=user, master_user=master_user)

                        _member.is_owner = member['is_owner']
                        _member.is_admin = member['is_admin']
                        _member.save()

                    except Exception as e:

                        _member = Member.objects.create(user=user,
                                                        username=member['username'],
                                                        master_user=master_user,
                                                        is_owner=member['is_owner'],
                                                        is_admin=member['is_admin'])

                        _l.info("Member %s created " % member['username'])

            except Exception as e:
                _l.error("Could not sync users %s" % e)


        except Exception as e:
            _l.info("sync_users_at_authorizer_service error %s" % e)

    def load_init_configuration(self):
        from poms.users.models import Member, MasterUser
        from poms.celery_tasks.models import CeleryTask
        from django.db import transaction
        from poms.configuration_import.tasks import configuration_import_as_json

        try:
            _l.info("load_init_configuration processing")

            headers = {'Content-type': 'application/json', 'Accept': 'application/json'}

            try:

                url = settings.AUTHORIZER_URL + '/backend-get-init-configuration/'

                response = requests.get(url=url, headers=headers, verify=settings.VERIFY_SSL)
                _l.info("load_init_configuration backend-sync-users response.status_code %s" % response.status_code)
                # _l.info("sync_users_at_authorizer_service backend-sync-users response.text %s" % response.text)

                response_data = response.json()

                master_user = MasterUser.objects.filter()[0]
                # member = Member.objects.get(master_user=master_user, is_owner=True)
                member = Member.objects.get(username='finmars_bot')

                celery_task = CeleryTask.objects.create(master_user=master_user,
                                                        member=member,
                                                        verbose_name="Inital Finmars Configuration Import",
                                                        type='configuration_import')

                options_object = {
                    'data': response_data['data'],
                    'mode': 'skip'
                }

                celery_task.options_object = options_object
                celery_task.save()

                transaction.on_commit(
                    lambda: configuration_import_as_json.apply_async(kwargs={'task_id': celery_task.id}))



            except Exception as e:
                _l.error("Could not init configuration %s" % e)


        except Exception as e:
            _l.info("load_init_configuration error %s" % e)

    def create_base_folders(self):

        try:

            from poms.common.storage import get_storage
            from tempfile import NamedTemporaryFile
            storage = get_storage()
            from poms_app import settings
            from poms.users.models import Member

            _l.info("create base folders if not exists")

            if not storage.exists(settings.BASE_API_URL + '/.system/.init'):
                path = settings.BASE_API_URL + '/.system/.init'

                with NamedTemporaryFile() as tmpf:
                    tmpf.write(b'')
                    tmpf.flush()
                    storage.save(path, tmpf)

                    _l.info("create .system folder")

            if not storage.exists(settings.BASE_API_URL + '/.system/log/.init'):
                path = settings.BASE_API_URL + '/.system/log/.init'

                with NamedTemporaryFile() as tmpf:
                    tmpf.write(b'')
                    tmpf.flush()
                    storage.save(path, tmpf)

                    _l.info("create system log folder")

            if not storage.exists(settings.BASE_API_URL + '/public/.init'):
                path = settings.BASE_API_URL + '/public/.init'

                with NamedTemporaryFile() as tmpf:
                    tmpf.write(b'')
                    tmpf.flush()
                    storage.save(path, tmpf)

                    _l.info("create public folder")

            if not storage.exists(settings.BASE_API_URL + '/configurations/.init'):
                path = settings.BASE_API_URL + '/configurations/.init'

                with NamedTemporaryFile() as tmpf:
                    tmpf.write(b'')
                    tmpf.flush()
                    storage.save(path, tmpf)

                    _l.info("create configurations folder")

            if not storage.exists(settings.BASE_API_URL + '/workflows/.init'):
                path = settings.BASE_API_URL + '/workflows/.init'

                with NamedTemporaryFile() as tmpf:
                    tmpf.write(b'')
                    tmpf.flush()
                    storage.save(path, tmpf)

                    _l.info("create workflows folder")

            if not storage.exists(settings.BASE_API_URL + '/workflows/schemas/.init'):
                path = settings.BASE_API_URL + '/workflows/schemas/.init'

                with NamedTemporaryFile() as tmpf:
                    tmpf.write(b'')
                    tmpf.flush()
                    storage.save(path, tmpf)

                    _l.info("create workflows schemas folder")

            if not storage.exists(settings.BASE_API_URL + '/workflows/tasks/.init'):
                path = settings.BASE_API_URL + '/workflows/tasks/.init'

                with NamedTemporaryFile() as tmpf:
                    tmpf.write(b'')
                    tmpf.flush()
                    storage.save(path, tmpf)

                    _l.info("create workflows tasks folder")

            members = Member.objects.all()

            for member in members:

                if not storage.exists(settings.BASE_API_URL + '/' + member.username + '/.init'):
                    path = settings.BASE_API_URL + '/' + member.username + '/.init'

                    with NamedTemporaryFile() as tmpf:
                        tmpf.write(b'')
                        tmpf.flush()
                        storage.save(path, tmpf)

        except Exception as e:
            _l.info("create_base_folders error %s" % e)
            _l.info("create_base_folders traceback %s" % traceback.format_exc())

    def bootstrap_celery(self):

        # WARNING Do not delete
        # important, its inits celery listeners for global state
        # it uses for record history in post_save post_delete signals for proper context
        from poms_app import celery_app

        from poms.common.celery import cancel_existing_tasks
        cancel_existing_tasks(celery_app)
<<<<<<< HEAD

    def create_local_configuration(self):

        from poms.configuration.models import Configuration

        try:
            configuration = Configuration.objects.get(configuration_code="com.finmars.local")
            _l.info("Local Configuration is already created")
        except Configuration.DoesNotExist:
            Configuration.objects.create(configuration_code="com.finmars.local", name="Local Configuration", version="1.0.0", description="Local Configuration")

            _l.info("Local Configuration created")
=======
        from poms.common.celery import cancel_existing_procedures
        cancel_existing_procedures(celery_app)
>>>>>>> d9eb52f4
<|MERGE_RESOLUTION|>--- conflicted
+++ resolved
@@ -455,7 +455,8 @@
 
         from poms.common.celery import cancel_existing_tasks
         cancel_existing_tasks(celery_app)
-<<<<<<< HEAD
+        from poms.common.celery import cancel_existing_procedures
+        cancel_existing_procedures(celery_app)
 
     def create_local_configuration(self):
 
@@ -467,8 +468,4 @@
         except Configuration.DoesNotExist:
             Configuration.objects.create(configuration_code="com.finmars.local", name="Local Configuration", version="1.0.0", description="Local Configuration")
 
-            _l.info("Local Configuration created")
-=======
-        from poms.common.celery import cancel_existing_procedures
-        cancel_existing_procedures(celery_app)
->>>>>>> d9eb52f4
+            _l.info("Local Configuration created")