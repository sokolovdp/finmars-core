from __future__ import unicode_literals

from django.contrib import admin
from mptt.admin import MPTTModelAdmin
<<<<<<< HEAD
from reversion.admin import VersionAdmin
=======
>>>>>>> 9dacccb2

from poms.strategies.models import Strategy


<<<<<<< HEAD
class StrategyAdmin(VersionAdmin, MPTTModelAdmin):
    model = Strategy
    list_display = ['name', 'parent', 'master_user']
    mptt_level_indent = 20
=======
class StrategyAdmin(MPTTModelAdmin):
    model = Strategy
    list_display = ['id', 'name', 'parent', 'master_user']
    list_select_related = ['master_user']
    mptt_level_indent = 20
    mptt_indent_field = "name"
>>>>>>> 9dacccb2


admin.site.register(Strategy, StrategyAdmin)<|MERGE_RESOLUTION|>--- conflicted
+++ resolved
@@ -2,27 +2,17 @@
 
 from django.contrib import admin
 from mptt.admin import MPTTModelAdmin
-<<<<<<< HEAD
 from reversion.admin import VersionAdmin
-=======
->>>>>>> 9dacccb2
 
 from poms.strategies.models import Strategy
 
 
-<<<<<<< HEAD
 class StrategyAdmin(VersionAdmin, MPTTModelAdmin):
-    model = Strategy
-    list_display = ['name', 'parent', 'master_user']
-    mptt_level_indent = 20
-=======
-class StrategyAdmin(MPTTModelAdmin):
     model = Strategy
     list_display = ['id', 'name', 'parent', 'master_user']
     list_select_related = ['master_user']
     mptt_level_indent = 20
     mptt_indent_field = "name"
->>>>>>> 9dacccb2
 
 
 admin.site.register(Strategy, StrategyAdmin)