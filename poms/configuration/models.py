--- conflicted
+++ resolved
@@ -30,10 +30,6 @@
     '''
 
     def save(self, *args, **kwargs):
-<<<<<<< HEAD
-        if self.user_code and self.configuration_code not in self.user_code:
-            self.user_code = f'{self.configuration_code}:{self.user_code}'
-=======
 
         if self.configuration_code not in self.user_code:
 
@@ -46,7 +42,6 @@
             else:
 
                 self.user_code = str(self.configuration_code) + ':' + str(self.user_code)
->>>>>>> a5789aa5
 
         super(ConfigurationModel, self).save(*args, **kwargs)
 
@@ -61,10 +56,7 @@
     description = models.TextField(null=True, blank=True, verbose_name=gettext_lazy('notes'))
     version = models.CharField(max_length=255, verbose_name=gettext_lazy('version'))
 
-<<<<<<< HEAD
-=======
     from_marketplace = models.BooleanField(default=False, verbose_name=gettext_lazy('from marketplace'))
 
->>>>>>> a5789aa5
     def __str__(self):
-        return f'{self.configuration_code} ({self.version})'+        return '%s (%s)' % (self.configuration_code, self.version)