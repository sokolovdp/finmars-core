--- conflicted
+++ resolved
@@ -208,10 +208,6 @@
         kwargs.setdefault("default", default_empty_list)
         kwargs.setdefault(
             "verbose_name",
-<<<<<<< HEAD
-            _("list of resource groups user_codes, to which object belongs"),
-=======
             _("list of resource groups user_codes, to which obj belongs"),
->>>>>>> 381b0dba
         )
         super().__init__(*args, **kwargs)