--- conflicted
+++ resolved
@@ -512,10 +512,6 @@
             #     item.status = 'error'
             #     item.error_message = item.error_message + 'Unique code already exist. Error'
 
-<<<<<<< HEAD
-                if error:
-                    fields_dict['error_message'] = str(error)
-=======
             item.processed_rule_scenarios.append(rule_scenario)
 
             if transaction_type_process_instance.complex_transaction:
@@ -524,7 +520,6 @@
                     text=transaction_type_process_instance.complex_transaction.text,
                     transaction_unique_code=transaction_type_process_instance.complex_transaction.transaction_unique_code,
                 )
->>>>>>> 9a2b1067
 
                 item.booked_transactions.append(trn)
 
