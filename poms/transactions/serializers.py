--- conflicted
+++ resolved
@@ -316,12 +316,9 @@
             'url', 'id', 'master_user', 'group', 'group_object',
             'user_code', 'name', 'short_name', 'public_name', 'notes',
             'display_expr', 'is_valid_for_all_portfolios', 'is_valid_for_all_instruments', 'is_deleted',
-<<<<<<< HEAD
+            'book_transaction_layout',
             'instrument_types', 'instrument_types_object', 'portfolios', 'portfolios_object', 'tags', 'tags_object',
             'inputs', 'actions'
-=======
-            'book_transaction_layout', 'instrument_types', 'portfolios', 'tags', 'inputs', 'actions'
->>>>>>> 56a93558
         ]
 
     def validate(self, attrs):
