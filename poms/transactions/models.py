from __future__ import unicode_literals

import json
import logging
import time
import traceback
from datetime import date
from math import isnan

from django.contrib.contenttypes.fields import GenericRelation
from django.contrib.contenttypes.models import ContentType
from django.core.serializers.json import DjangoJSONEncoder
from django.db import models
from django.utils.translation import gettext_lazy

from poms.accounts.models import Account
from poms.common.formula_accruals import f_xirr
from poms.common.models import NamedModel, AbstractClassModel, FakeDeletableModel, EXPRESSION_FIELD_LENGTH, \
    DataTimeStampedModel
from poms.common.utils import date_now
from poms.common.utils import isclose
from poms.configuration.models import ConfigurationModel
from poms.counterparties.models import Responsible, Counterparty
from poms.currencies.models import Currency, CurrencyHistory
from poms.instruments.models import Instrument, InstrumentClass, PricingPolicy, EventSchedule
from poms.obj_attrs.models import GenericAttribute
from poms.obj_perms.models import GenericObjectPermission
from poms.portfolios.models import Portfolio
from poms.strategies.models import Strategy1, Strategy2, Strategy3
from poms.users.models import MasterUser, FakeSequence, EcosystemDefault

_l = logging.getLogger('poms.transactions')


class TransactionClass(AbstractClassModel):
    BUY = 1
    SELL = 2
    FX_TRADE = 3
    INSTRUMENT_PL = 4
    TRANSACTION_PL = 5
    TRANSFER = 6
    FX_TRANSFER = 7
    CASH_INFLOW = 8  # if portfolio registry, position increase
    CASH_OUTFLOW = 9  # if portfolio registry, position decrease

    DEFAULT = 10
    PLACEHOLDER = 11

    INJECTION = 12  # if portfolio registry, # share price increase
    DISTRIBUTION = 13  # if portfolio registry, # share price decrease

    INITIAL_POSITION = 14
    INITIAL_CASH = 15

    CLASSES = (
        (BUY, 'BUY', gettext_lazy("Buy")),
        (SELL, 'SELL', gettext_lazy("Sell")),
        (FX_TRADE, 'FX_TRADE', gettext_lazy("FX Trade")),
        (INSTRUMENT_PL, 'INSTRUMENT_PL', gettext_lazy("Instrument PL")),
        (TRANSACTION_PL, 'TRANSACTION_PL', gettext_lazy("Transaction PL")),
        (TRANSFER, 'TRANSFER', gettext_lazy("Transfer")),
        (FX_TRANSFER, 'FX_TRANSFER', gettext_lazy("FX Transfer")),
        (CASH_INFLOW, 'CASH_INFLOW', gettext_lazy("Cash-Inflow")),
        (CASH_OUTFLOW, 'CASH_OUTFLOW', gettext_lazy("Cash-Outflow")),
        (DEFAULT, '-', gettext_lazy("Default")),
        (PLACEHOLDER, 'PLACEHOLDER', gettext_lazy("Technical: Placeholder")),

        (INJECTION, 'INJECTION', gettext_lazy("Injection")),
        (DISTRIBUTION, 'DISTRIBUTION', gettext_lazy("Distribution")),

        (INITIAL_POSITION, 'INITIAL_POSITION', gettext_lazy("Initial Position")),
        (INITIAL_CASH, 'INITIAL_CASH', gettext_lazy("Initial Cash")),
    )

    class Meta(AbstractClassModel.Meta):
        verbose_name = gettext_lazy('transaction class')
        verbose_name_plural = gettext_lazy('transaction classes')


class ComplexTransactionStatus(AbstractClassModel):
    BOOKED = 1
    PENDING = 2
    IGNORE = 3

    CLASSES = (
        (BOOKED, 'BOOKED', gettext_lazy("Booked")),
        (PENDING, 'PENDING', gettext_lazy("Pending")),
        (IGNORE, 'IGNORE', gettext_lazy("Ignore")),

    )

    class Meta(AbstractClassModel.Meta):
        verbose_name = gettext_lazy('complex transaction status')
        verbose_name_plural = gettext_lazy('complex transaction status')


class ActionClass(AbstractClassModel):
    CREATE_INSTRUMENT = 1
    CREATE_INSTRUMENT_PARAMETER = 2

    CLASSES = (
        (CREATE_INSTRUMENT, 'CREATE_INSTRUMENT', gettext_lazy("Create instrument")),
        (CREATE_INSTRUMENT_PARAMETER, 'CREATE_INSTRUMENT_PARAMETER', gettext_lazy("Create instrument parameter")),
    )

    class Meta(AbstractClassModel.Meta):
        verbose_name = gettext_lazy('action class')
        verbose_name_plural = gettext_lazy('action classes')


class EventClass(AbstractClassModel):
    ONE_OFF = 1
    REGULAR = 2

    CLASSES = (
        (ONE_OFF, 'ONE_OFF', gettext_lazy('One-off')),
        (REGULAR, 'REGULAR', gettext_lazy('Regular')),
    )

    class Meta(AbstractClassModel.Meta):
        verbose_name = gettext_lazy('event class')
        verbose_name_plural = gettext_lazy('event classes')


class NotificationClass(AbstractClassModel):
    # NDATE -> notification_date
    # EDATE -> effective_date

    DONT_REACT = 1
    APPLY_DEF_ON_EDATE = 2
    APPLY_DEF_ON_NDATE = 3

    INFORM_ON_NDATE_WITH_REACT = 4
    INFORM_ON_NDATE_APPLY_DEF = 5
    INFORM_ON_NDATE_DONT_REACT = 6
    INFORM_ON_EDATE_WITH_REACT = 7
    INFORM_ON_EDATE_APPLY_DEF = 8
    INFORM_ON_EDATE_DONT_REACT = 9

    INFORM_ON_NDATE_AND_EDATE_WITH_REACT_ON_EDATE = 10
    INFORM_ON_NDATE_AND_EDATE_WITH_REACT_ON_NDATE = 11
    INFORM_ON_NDATE_AND_EDATE_APPLY_DEF_ON_EDATE = 12
    INFORM_ON_NDATE_AND_EDATE_APPLY_DEF_ON_NDATE = 13
    INFORM_ON_NDATE_AND_EDATE_DONT_REACT = 14

    CLASSES = (
        (DONT_REACT, 'DONT_REACT',
         gettext_lazy("Don't inform (don't react)")),
        (APPLY_DEF_ON_EDATE, 'APPLY_DEF_ON_EDATE',
         gettext_lazy("Don't inform (apply default on effective date)")),
        (APPLY_DEF_ON_NDATE, 'APPLY_DEF_ON_NDATE',
         gettext_lazy("Don't inform (apply default on notification date)")),
        (INFORM_ON_NDATE_WITH_REACT, 'INFORM_ON_NDATE_WITH_REACT',
         gettext_lazy("Inform on notification date (with reaction)")),
        (INFORM_ON_NDATE_APPLY_DEF, 'INFORM_ON_NDATE_APPLY_DEF',
         gettext_lazy("Inform on notification date (apply default)")),
        (INFORM_ON_NDATE_DONT_REACT, 'INFORM_ON_NDATE_DONT_REACT',
         gettext_lazy("Inform on notification date (don't react)")),
        (INFORM_ON_EDATE_WITH_REACT, 'INFORM_ON_EDATE_WITH_REACT',
         gettext_lazy("Inform on effective date (with reaction)")),
        (INFORM_ON_EDATE_APPLY_DEF, 'INFORM_ON_EDATE_APPLY_DEF',
         gettext_lazy("Inform on effective date (apply default)")),
        (INFORM_ON_EDATE_DONT_REACT, 'INFORM_ON_EDATE_DONT_REACT',
         gettext_lazy("Inform on effective date (don't react)")),
        (INFORM_ON_NDATE_AND_EDATE_WITH_REACT_ON_EDATE, 'INFORM_ON_NDATE_AND_EDATE_WITH_REACT_ON_EDATE',
         gettext_lazy("Inform on notification date & effective date (with reaction on effective date)")),
        (INFORM_ON_NDATE_AND_EDATE_WITH_REACT_ON_NDATE, 'INFORM_ON_NDATE_AND_EDATE_WITH_REACT_ON_NDATE',
         gettext_lazy("Inform on notification date & effective date (with reaction on notification date)")),
        (INFORM_ON_NDATE_AND_EDATE_APPLY_DEF_ON_EDATE, 'INFORM_ON_NDATE_AND_EDATE_APPLY_DEF_ON_EDATE',
         gettext_lazy("Inform on notification date & effective date (apply default on effective date)")),
        (INFORM_ON_NDATE_AND_EDATE_APPLY_DEF_ON_NDATE, 'INFORM_ON_NDATE_AND_EDATE_APPLY_DEF_ON_NDATE',
         gettext_lazy("Inform on notification date & effective date (apply default on notification date)")),
        (INFORM_ON_NDATE_AND_EDATE_DONT_REACT, 'INFORM_ON_NDATE_AND_EDATE_DONT_REACT',
         gettext_lazy("Inform on notification date & effective date (don't react)")),
    )

    class Meta(AbstractClassModel.Meta):
        verbose_name = gettext_lazy('notification class')
        verbose_name_plural = gettext_lazy('notification classes')

    @staticmethod
    def get_notify_on_effective_date_classes():
        return [

            NotificationClass.INFORM_ON_EDATE_WITH_REACT,
            NotificationClass.INFORM_ON_EDATE_APPLY_DEF,
            NotificationClass.INFORM_ON_EDATE_DONT_REACT,

            NotificationClass.INFORM_ON_NDATE_AND_EDATE_WITH_REACT_ON_EDATE,
            NotificationClass.INFORM_ON_NDATE_AND_EDATE_WITH_REACT_ON_NDATE,
            NotificationClass.INFORM_ON_NDATE_AND_EDATE_APPLY_DEF_ON_EDATE,
            NotificationClass.INFORM_ON_NDATE_AND_EDATE_APPLY_DEF_ON_NDATE,
            NotificationClass.INFORM_ON_NDATE_AND_EDATE_DONT_REACT,
        ]

    @property
    def is_notify_on_effective_date(self):
        return self.id in NotificationClass.get_notify_on_effective_date_classes()

    @staticmethod
    def get_notify_on_notification_date_classes():
        return [

            NotificationClass.INFORM_ON_NDATE_WITH_REACT,
            NotificationClass.INFORM_ON_NDATE_APPLY_DEF,
            NotificationClass.INFORM_ON_NDATE_DONT_REACT,

            NotificationClass.INFORM_ON_NDATE_AND_EDATE_WITH_REACT_ON_EDATE,
            NotificationClass.INFORM_ON_NDATE_AND_EDATE_WITH_REACT_ON_NDATE,
            NotificationClass.INFORM_ON_NDATE_AND_EDATE_APPLY_DEF_ON_EDATE,
            NotificationClass.INFORM_ON_NDATE_AND_EDATE_APPLY_DEF_ON_NDATE,
            NotificationClass.INFORM_ON_NDATE_AND_EDATE_DONT_REACT,
        ]

    @property
    def is_notify_on_notification_date(self):
        return self.id in NotificationClass.get_notify_on_notification_date_classes()

    @staticmethod
    def get_apply_default_on_effective_date_classes():
        return [
            NotificationClass.APPLY_DEF_ON_EDATE,
            NotificationClass.INFORM_ON_EDATE_APPLY_DEF,
            NotificationClass.INFORM_ON_NDATE_AND_EDATE_APPLY_DEF_ON_EDATE,
        ]

    @property
    def is_apply_default_on_effective_date(self):
        return self.id in NotificationClass.get_apply_default_on_effective_date_classes()

    @staticmethod
    def get_apply_default_on_notification_date_classes():
        return [

            NotificationClass.APPLY_DEF_ON_NDATE,
            NotificationClass.INFORM_ON_NDATE_APPLY_DEF,
            NotificationClass.INFORM_ON_NDATE_AND_EDATE_APPLY_DEF_ON_NDATE,

        ]

    @property
    def is_apply_default_on_notification_date(self):
        return self.id in NotificationClass.get_apply_default_on_notification_date_classes()

    @staticmethod
    def get_need_reaction_on_effective_date_classes():
        return [
            NotificationClass.INFORM_ON_EDATE_WITH_REACT,
            NotificationClass.INFORM_ON_NDATE_AND_EDATE_WITH_REACT_ON_EDATE,
        ]

    @property
    def is_need_reaction_on_effective_date(self):
        return self.id in NotificationClass.get_need_reaction_on_effective_date_classes()

    @staticmethod
    def get_need_reaction_on_notification_date_classes():
        return [
            NotificationClass.INFORM_ON_NDATE_WITH_REACT,
            NotificationClass.INFORM_ON_NDATE_AND_EDATE_WITH_REACT_ON_NDATE,
        ]

    @property
    def is_need_reaction_on_notification_date(self):
        return self.id in NotificationClass.get_need_reaction_on_notification_date_classes()


class PeriodicityGroup(AbstractClassModel):
    DAILY = 1
    WEEKLY = 2
    WEEKLY_EOW = 3
    BE_WEEKLY = 4
    BE_WEEKLY_EOW = 5
    MONTHLY = 6
    MONTHLY_EOM = 7
    QUARTERLY = 8
    QUARTERLY_CALENDAR = 9
    SEMI_ANUALLY = 10
    SEMI_ANUALLY_CALENDAR = 11
    ANUALLY = 12
    ANUALLY_CALENDAR = 13
    CLASSES = (
        (DAILY, 'DAILY', gettext_lazy("daily")),
        (WEEKLY, 'WEEKLY', gettext_lazy("weekly (+7d)")),
        (WEEKLY_EOW, 'WEEKLY_EOW', gettext_lazy("weekly (eow)")),
        (BE_WEEKLY, 'BE_WEEKLY', gettext_lazy("bi-weekly (+14d)")),
        (BE_WEEKLY_EOW, 'BE_WEEKLY_EOW', gettext_lazy("bi-weekly (eow)")),
        (MONTHLY, 'MONTHLY', gettext_lazy("monthly (+1m)")),
        (MONTHLY_EOM, 'MONTHLY_EOM', gettext_lazy("monthly (eom)")),
        (QUARTERLY, 'QUARTERLY', gettext_lazy("quarterly (+3m)")),
        (QUARTERLY_CALENDAR, 'QUARTERLY_CALENDAR', gettext_lazy("quarterly (calendar)")),
        (SEMI_ANUALLY, 'SEMI_ANUALLY', gettext_lazy("semi-anually (+6m)")),
        (SEMI_ANUALLY_CALENDAR, 'SEMI_ANUALLY_CALENDAR', gettext_lazy("semi-anually (calendar)")),
        (ANUALLY, 'ANUALLY', gettext_lazy("anually (+12m)")),
        (ANUALLY_CALENDAR, 'ANUALLY_CALENDAR', gettext_lazy("anually (eoy)")),
    )

    class Meta(AbstractClassModel.Meta):
        verbose_name = gettext_lazy('periodicity group')
        verbose_name_plural = gettext_lazy('periodicity group')


class TransactionTypeGroup(NamedModel, FakeDeletableModel):
    master_user = models.ForeignKey(MasterUser, related_name='transaction_type_groups',
                                    verbose_name=gettext_lazy('master user'), on_delete=models.CASCADE)

    object_permissions = GenericRelation(GenericObjectPermission, verbose_name=gettext_lazy('object permissions'))

    class Meta(NamedModel.Meta, FakeDeletableModel.Meta):
        verbose_name = gettext_lazy('transaction type group')
        verbose_name_plural = gettext_lazy('transaction type groups')
        permissions = [
            # ('view_transactiontypegroup', 'Can view transaction type group'),
            ('manage_transactiontypegroup', 'Can manage transaction type group'),
        ]


class TransactionType(NamedModel, FakeDeletableModel, DataTimeStampedModel, ConfigurationModel):
    SHOW_PARAMETERS = 1
    HIDE_PARAMETERS = 2

    VISIBILITY_STATUS_CHOICES = (
        (SHOW_PARAMETERS, gettext_lazy('Show Parameters')),
        (HIDE_PARAMETERS, gettext_lazy('Hide Parameters')),
    )

    TYPE_DEFAULT = 1
    TYPE_PROCEDURE = 2  # Complex Transaction will not be created

    TYPE_CHOICES = (
        (TYPE_DEFAULT, gettext_lazy('Default')),
        (TYPE_PROCEDURE, gettext_lazy('Procedure')),
    )

    # 1 (SKIP, gettext_lazy('Skip')),
    # 2 (BOOK_WITHOUT_UNIQUE_CODE, gettext_lazy('Book without Unique Code ')),
    # 3 (OVERWRITE, gettext_lazy('Overwrite')),
    # 4 (TREAT_AS_ERROR, gettext_lazy('Treat as error')),

    SKIP = 1
    BOOK_WITHOUT_UNIQUE_CODE = 2
    OVERWRITE = 3
    TREAT_AS_ERROR = 4

    BOOK_WITH_UNIQUE_CODE_CHOICES = (
        (SKIP, gettext_lazy('Skip')),
        (BOOK_WITHOUT_UNIQUE_CODE, gettext_lazy('Book without Unique Code')),
        (OVERWRITE, gettext_lazy('Overwrite')),
        (TREAT_AS_ERROR, gettext_lazy('Treat As Error')),  # Wtf?
    )

    master_user = models.ForeignKey(MasterUser, related_name='transaction_types',
                                    verbose_name=gettext_lazy('master user'), on_delete=models.CASCADE)
    group = models.ForeignKey(TransactionTypeGroup, null=True, blank=True, on_delete=models.PROTECT,
                              verbose_name=gettext_lazy('group'))
    date_expr = models.CharField(max_length=EXPRESSION_FIELD_LENGTH, blank=True, default='',
                                 verbose_name=gettext_lazy('date expr'))
    display_expr = models.CharField(max_length=EXPRESSION_FIELD_LENGTH, blank=True, default='',
                                    verbose_name=gettext_lazy('display expr'))

    context_parameters_notes = models.TextField(null=True, blank=True,
                                                verbose_name=gettext_lazy('context parameters notes'))

    transaction_unique_code_expr = models.CharField(max_length=EXPRESSION_FIELD_LENGTH, blank=True, default='',
                                                    verbose_name=gettext_lazy('transaction unique code expr'))

    transaction_unique_code_options = models.PositiveSmallIntegerField(default=BOOK_WITHOUT_UNIQUE_CODE,
                                                                       choices=BOOK_WITH_UNIQUE_CODE_CHOICES,
                                                                       verbose_name=gettext_lazy(
                                                                           'transaction unique code options'))

    instrument_types = models.ManyToManyField('instruments.InstrumentType', related_name='transaction_types',
                                              blank=True, verbose_name=gettext_lazy('instrument types'))
    is_valid_for_all_portfolios = models.BooleanField(default=True,
                                                      verbose_name=gettext_lazy('is valid for all portfolios'))
    is_valid_for_all_instruments = models.BooleanField(default=True,
                                                       verbose_name=gettext_lazy('is valid for all instruments'))

    book_transaction_layout_json = models.TextField(null=True, blank=True,
                                                    verbose_name=gettext_lazy('book transaction layout json'))

    attributes = GenericRelation(GenericAttribute, verbose_name=gettext_lazy('attributes'))

    visibility_status = models.PositiveSmallIntegerField(default=SHOW_PARAMETERS, choices=VISIBILITY_STATUS_CHOICES,
                                                         db_index=True,
                                                         verbose_name=gettext_lazy(
                                                             'visibility_status'))  # settings for complex transaction

    type = models.PositiveSmallIntegerField(default=TYPE_DEFAULT, choices=TYPE_CHOICES, db_index=True,
                                            verbose_name=gettext_lazy('type'))

    user_text_1 = models.CharField(max_length=EXPRESSION_FIELD_LENGTH, blank=True, default='',
                                   verbose_name=gettext_lazy('user text 1'))

    user_text_2 = models.CharField(max_length=EXPRESSION_FIELD_LENGTH, blank=True, default='',
                                   verbose_name=gettext_lazy('user text 2'))

    user_text_3 = models.CharField(max_length=EXPRESSION_FIELD_LENGTH, blank=True, default='',
                                   verbose_name=gettext_lazy('user text 3'))

    user_text_4 = models.CharField(max_length=EXPRESSION_FIELD_LENGTH, blank=True, default='',
                                   verbose_name=gettext_lazy('user text 4'))

    user_text_5 = models.CharField(max_length=EXPRESSION_FIELD_LENGTH, blank=True, default='',
                                   verbose_name=gettext_lazy('user text 5'))

    user_text_6 = models.CharField(max_length=EXPRESSION_FIELD_LENGTH, blank=True, default='',
                                   verbose_name=gettext_lazy('user text 6'))

    user_text_7 = models.CharField(max_length=EXPRESSION_FIELD_LENGTH, blank=True, default='',
                                   verbose_name=gettext_lazy('user text 7'))

    user_text_8 = models.CharField(max_length=EXPRESSION_FIELD_LENGTH, blank=True, default='',
                                   verbose_name=gettext_lazy('user text 8'))

    user_text_9 = models.CharField(max_length=EXPRESSION_FIELD_LENGTH, blank=True, default='',
                                   verbose_name=gettext_lazy('user text 9'))

    user_text_10 = models.CharField(max_length=EXPRESSION_FIELD_LENGTH, blank=True, default='',
                                    verbose_name=gettext_lazy('user text 10'))

    user_text_11 = models.CharField(max_length=EXPRESSION_FIELD_LENGTH, blank=True, default='',
                                    verbose_name=gettext_lazy('user text 11'))

    user_text_12 = models.CharField(max_length=EXPRESSION_FIELD_LENGTH, blank=True, default='',
                                    verbose_name=gettext_lazy('user text 12'))

    user_text_13 = models.CharField(max_length=EXPRESSION_FIELD_LENGTH, blank=True, default='',
                                    verbose_name=gettext_lazy('user text 13'))

    user_text_14 = models.CharField(max_length=EXPRESSION_FIELD_LENGTH, blank=True, default='',
                                    verbose_name=gettext_lazy('user text 14'))

    user_text_15 = models.CharField(max_length=EXPRESSION_FIELD_LENGTH, blank=True, default='',
                                    verbose_name=gettext_lazy('user text 15'))

    user_text_16 = models.CharField(max_length=EXPRESSION_FIELD_LENGTH, blank=True, default='',
                                    verbose_name=gettext_lazy('user text 16'))

    user_text_17 = models.CharField(max_length=EXPRESSION_FIELD_LENGTH, blank=True, default='',
                                    verbose_name=gettext_lazy('user text 17'))

    user_text_18 = models.CharField(max_length=EXPRESSION_FIELD_LENGTH, blank=True, default='',
                                    verbose_name=gettext_lazy('user text 18'))

    user_text_19 = models.CharField(max_length=EXPRESSION_FIELD_LENGTH, blank=True, default='',
                                    verbose_name=gettext_lazy('user text 19'))

    user_text_20 = models.CharField(max_length=EXPRESSION_FIELD_LENGTH, blank=True, default='',
                                    verbose_name=gettext_lazy('user text 20'))

    user_text_21 = models.CharField(max_length=EXPRESSION_FIELD_LENGTH, blank=True, default='',
                                    verbose_name=gettext_lazy('user text 21'))

    user_text_22 = models.CharField(max_length=EXPRESSION_FIELD_LENGTH, blank=True, default='',
                                    verbose_name=gettext_lazy('user text 22'))

    user_text_23 = models.CharField(max_length=EXPRESSION_FIELD_LENGTH, blank=True, default='',
                                    verbose_name=gettext_lazy('user text 23'))

    user_text_24 = models.CharField(max_length=EXPRESSION_FIELD_LENGTH, blank=True, default='',
                                    verbose_name=gettext_lazy('user text 24'))

    user_text_25 = models.CharField(max_length=EXPRESSION_FIELD_LENGTH, blank=True, default='',
                                    verbose_name=gettext_lazy('user text 25'))

    user_text_26 = models.CharField(max_length=EXPRESSION_FIELD_LENGTH, blank=True, default='',
                                    verbose_name=gettext_lazy('user text 26'))

    user_text_27 = models.CharField(max_length=EXPRESSION_FIELD_LENGTH, blank=True, default='',
                                    verbose_name=gettext_lazy('user text 27'))

    user_text_28 = models.CharField(max_length=EXPRESSION_FIELD_LENGTH, blank=True, default='',
                                    verbose_name=gettext_lazy('user text 28'))

    user_text_29 = models.CharField(max_length=EXPRESSION_FIELD_LENGTH, blank=True, default='',
                                    verbose_name=gettext_lazy('user text 29'))

    user_text_30 = models.CharField(max_length=EXPRESSION_FIELD_LENGTH, blank=True, default='',
                                    verbose_name=gettext_lazy('user text 30'))

    user_number_1 = models.CharField(max_length=EXPRESSION_FIELD_LENGTH, blank=True, default='',
                                     verbose_name=gettext_lazy('user number 1'))

    user_number_2 = models.CharField(max_length=EXPRESSION_FIELD_LENGTH, blank=True, default='',
                                     verbose_name=gettext_lazy('user number 2'))

    user_number_3 = models.CharField(max_length=EXPRESSION_FIELD_LENGTH, blank=True, default='',
                                     verbose_name=gettext_lazy('user number 3'))

    user_number_4 = models.CharField(max_length=EXPRESSION_FIELD_LENGTH, blank=True, default='',
                                     verbose_name=gettext_lazy('user number 4'))

    user_number_5 = models.CharField(max_length=EXPRESSION_FIELD_LENGTH, blank=True, default='',
                                     verbose_name=gettext_lazy('user number 5'))

    user_number_6 = models.CharField(max_length=EXPRESSION_FIELD_LENGTH, blank=True, default='',
                                     verbose_name=gettext_lazy('user number 6'))

    user_number_7 = models.CharField(max_length=EXPRESSION_FIELD_LENGTH, blank=True, default='',
                                     verbose_name=gettext_lazy('user number 7'))

    user_number_8 = models.CharField(max_length=EXPRESSION_FIELD_LENGTH, blank=True, default='',
                                     verbose_name=gettext_lazy('user number 8'))

    user_number_9 = models.CharField(max_length=EXPRESSION_FIELD_LENGTH, blank=True, default='',
                                     verbose_name=gettext_lazy('user number 9'))

    user_number_10 = models.CharField(max_length=EXPRESSION_FIELD_LENGTH, blank=True, default='',
                                      verbose_name=gettext_lazy('user number 10'))

    user_number_11 = models.CharField(max_length=EXPRESSION_FIELD_LENGTH, blank=True, default='',
                                      verbose_name=gettext_lazy('user number 11'))

    user_number_12 = models.CharField(max_length=EXPRESSION_FIELD_LENGTH, blank=True, default='',
                                      verbose_name=gettext_lazy('user number 12'))

    user_number_13 = models.CharField(max_length=EXPRESSION_FIELD_LENGTH, blank=True, default='',
                                      verbose_name=gettext_lazy('user number 13'))

    user_number_14 = models.CharField(max_length=EXPRESSION_FIELD_LENGTH, blank=True, default='',
                                      verbose_name=gettext_lazy('user number 14'))

    user_number_15 = models.CharField(max_length=EXPRESSION_FIELD_LENGTH, blank=True, default='',
                                      verbose_name=gettext_lazy('user number 15'))

    user_number_16 = models.CharField(max_length=EXPRESSION_FIELD_LENGTH, blank=True, default='',
                                      verbose_name=gettext_lazy('user number 16'))

    user_number_17 = models.CharField(max_length=EXPRESSION_FIELD_LENGTH, blank=True, default='',
                                      verbose_name=gettext_lazy('user number 17'))

    user_number_18 = models.CharField(max_length=EXPRESSION_FIELD_LENGTH, blank=True, default='',
                                      verbose_name=gettext_lazy('user number 18'))

    user_number_19 = models.CharField(max_length=EXPRESSION_FIELD_LENGTH, blank=True, default='',
                                      verbose_name=gettext_lazy('user number 19'))

    user_number_20 = models.CharField(max_length=EXPRESSION_FIELD_LENGTH, blank=True, default='',
                                      verbose_name=gettext_lazy('user number 20'))

    user_date_1 = models.CharField(max_length=EXPRESSION_FIELD_LENGTH, blank=True, default='',
                                   verbose_name=gettext_lazy('user date 1'))

    user_date_2 = models.CharField(max_length=EXPRESSION_FIELD_LENGTH, blank=True, default='',
                                   verbose_name=gettext_lazy('user date 2'))

    user_date_3 = models.CharField(max_length=EXPRESSION_FIELD_LENGTH, blank=True, default='',
                                   verbose_name=gettext_lazy('user date 3'))

    user_date_4 = models.CharField(max_length=EXPRESSION_FIELD_LENGTH, blank=True, default='',
                                   verbose_name=gettext_lazy('user date 4'))

    user_date_5 = models.CharField(max_length=EXPRESSION_FIELD_LENGTH, blank=True, default='',
                                   verbose_name=gettext_lazy('user date 5'))

    object_permissions = GenericRelation(GenericObjectPermission, verbose_name=gettext_lazy('object permissions'))

    class Meta(NamedModel.Meta, FakeDeletableModel.Meta):
        verbose_name = gettext_lazy('transaction type')
        verbose_name_plural = gettext_lazy('transaction types')
        permissions = [
            # ('view_transactiontype', 'Can view transaction type'),
            ('manage_transactiontype', 'Can manage transaction type'),
        ]
        ordering = ['user_code']

    @property
    def book_transaction_layout(self):
        try:
            return json.loads(self.book_transaction_layout_json) if self.book_transaction_layout_json else None
        except (ValueError, TypeError):
            return None

    @book_transaction_layout.setter
    def book_transaction_layout(self, data):
        self.book_transaction_layout_json = json.dumps(data, cls=DjangoJSONEncoder, sort_keys=True) if data else None


# name - expr
# instr - content_type:instrument
# sccy - content_type:currency
# pos - number
# price - number
# acc - content_type:account

# CONTEXT_PROPERTIES = (
#     (1, gettext_lazy('Instrument')),
#     (2, gettext_lazy('Pricing Currency')),
#     (3, gettext_lazy('Accrued Currency')),
#     (4, gettext_lazy('Portfolio')),
#     (5, gettext_lazy('Account')),
#     (6, gettext_lazy('Strategy 1')),
#     (7, gettext_lazy('Strategy 2')),
#     (8, gettext_lazy('Strategy 3')),
#     (9, gettext_lazy('Position')),
#     (10, gettext_lazy('Effective Date')),
# )

class TransactionTypeContextParameter(models.Model):
    STRING = 10
    NUMBER = 20
    # EXPRESSION = 30
    DATE = 40

    TYPES = (
        (NUMBER, gettext_lazy('Number')),
        (STRING, gettext_lazy('String')),
        (DATE, gettext_lazy('Date')),
    )

    transaction_type = models.ForeignKey(TransactionType, related_name='context_parameters',
                                         verbose_name=gettext_lazy('transaction type'), on_delete=models.CASCADE)
    user_code = models.CharField(max_length=255, null=True, blank=True, verbose_name=gettext_lazy('user code'))
    name = models.CharField(max_length=255, null=True, blank=True, verbose_name=gettext_lazy('name'))

    value_type = models.PositiveSmallIntegerField(default=STRING, choices=TYPES,
                                                  verbose_name=gettext_lazy('value type'))

    order = models.IntegerField(default=1, verbose_name=gettext_lazy('order'))

    class Meta:
        ordering = ['order']
        constraints = [
            models.UniqueConstraint(fields=['transaction_type', 'user_code'], name='unique ttype context parameter')
        ]


class TransactionTypeInput(models.Model):
    STRING = 10
    NUMBER = 20
    # EXPRESSION = 30
    DATE = 40
    RELATION = 100
    SELECTOR = 110
    BUTTON = 120

    # ACCOUNT = 110
    # INSTRUMENT = 120
    # CURRENCY = 130
    # COUNTERPARTY = 140
    # RESPONSIBLE = 150
    # STRATEGY1 = 161
    # STRATEGY2 = 162
    # STRATEGY3 = 163
    # DAILY_PRICING_MODEL = 170
    # PAYMENT_SIZE_DETAIL = 180
    # INSTRUMENT_TYPE = 190

    TYPES = (
        (NUMBER, gettext_lazy('Number')),
        (STRING, gettext_lazy('String')),
        (DATE, gettext_lazy('Date')),
        # (EXPRESSION, gettext_lazy('Expression')),
        (RELATION, gettext_lazy('Relation')),
        (SELECTOR, gettext_lazy('Selector')),
        (BUTTON, gettext_lazy('Button')),
        # (ACCOUNT, gettext_lazy('Account')),
        # (INSTRUMENT, gettext_lazy('Instrument')),
        # (CURRENCY, gettext_lazy('Currency')),
        # (COUNTERPARTY, gettext_lazy('Counterparty')),
        # (RESPONSIBLE, gettext_lazy('Responsible')),
        # (STRATEGY1, gettext_lazy('Strategy 1')),
        # (STRATEGY2, gettext_lazy('Strategy 2')),
        # (STRATEGY3, gettext_lazy('Strategy 3')),
        # (DAILY_PRICING_MODEL, gettext_lazy('Daily pricing model')),
        # (PAYMENT_SIZE_DETAIL, gettext_lazy('Payment size detail')),
        # (INSTRUMENT_TYPE, gettext_lazy('Instrument type'))
    )

    transaction_type = models.ForeignKey(TransactionType, related_name='inputs',
                                         verbose_name=gettext_lazy('transaction type'), on_delete=models.CASCADE)
    name = models.CharField(max_length=255, null=True, blank=True, verbose_name=gettext_lazy('name'))

    tooltip = models.TextField(null=True, blank=True, verbose_name=gettext_lazy('tooltip'))

    verbose_name = models.CharField(max_length=255, null=True, blank=True, verbose_name=gettext_lazy('verbose name'))
    value_type = models.PositiveSmallIntegerField(default=NUMBER, choices=TYPES,
                                                  verbose_name=gettext_lazy('value type'))
    content_type = models.ForeignKey(ContentType, null=True, blank=True, verbose_name=gettext_lazy('content type'),
                                     on_delete=models.SET_NULL)

    reference_table = models.CharField(max_length=255, null=True, blank=True,
                                       verbose_name=gettext_lazy('reference table'))

    order = models.IntegerField(default=0, verbose_name=gettext_lazy('order'))
    value_expr = models.CharField(max_length=EXPRESSION_FIELD_LENGTH, null=True, blank=True,
                                  verbose_name=gettext_lazy('value expression'),
                                  help_text=gettext_lazy('this is expression for recalculate value'))

    is_fill_from_context = models.BooleanField(default=False, verbose_name=gettext_lazy('is fill from context'))
    context_property = models.CharField(max_length=255, null=True, blank=True,
                                        verbose_name=gettext_lazy('context property'))

    value = models.CharField(max_length=EXPRESSION_FIELD_LENGTH, null=True, blank=True,
                             verbose_name=gettext_lazy('value'),
                             help_text=gettext_lazy('this is expression for default value'))

    settings = models.ForeignKey('transactions.TransactionTypeInputSettings', null=True, blank=True,
                                 on_delete=models.SET_NULL,
                                 verbose_name=gettext_lazy('settings'))

    json_button_data = models.TextField(null=True, blank=True, verbose_name=gettext_lazy('json button data'))

    @property
    def button_data(self):
        if self.json_button_data:
            try:
                return json.loads(self.json_button_data)
            except (ValueError, TypeError):
                return None
        else:
            return None

    @button_data.setter
    def button_data(self, val):
        if val:
            self.json_button_data = json.dumps(val, cls=DjangoJSONEncoder, sort_keys=True)
        else:
            self.json_button_data = None

    class Meta:
        verbose_name = gettext_lazy('transaction type input')
        verbose_name_plural = gettext_lazy('transaction type inputs')
        unique_together = [
            ['transaction_type', 'name'],
        ]
        index_together = [
            ['transaction_type', 'order'],
        ]
        ordering = ['name']

    def __str__(self):
        if self.value_type == self.RELATION:
            return '%s: %s' % (self.name, self.content_type)
        else:
            return '%s: %s' % (self.name, self.get_value_type_display())

    def save(self, force_insert=False, force_update=False, using=None, update_fields=None):
        if not self.verbose_name:
            self.verbose_name = self.name
        super(TransactionTypeInput, self).save(force_insert=force_insert, force_update=force_update, using=using,
                                               update_fields=update_fields)

    @property
    def can_recalculate(self):

        return bool(self.value_expr) and self.value_type in [TransactionTypeInput.STRING, TransactionTypeInput.SELECTOR,
                                                             TransactionTypeInput.DATE,
                                                             TransactionTypeInput.NUMBER, TransactionTypeInput.RELATION]


class TransactionTypeInputSettings(models.Model):
    transaction_type_input = models.ForeignKey(TransactionTypeInput, null=True, blank=True, on_delete=models.CASCADE,
                                               related_name='settings_old',
                                               verbose_name=gettext_lazy('transaction type input'))

    linked_inputs_names = models.TextField(blank=True, default='', null=True,
                                           verbose_name=gettext_lazy('linked_input_names'))
    recalc_on_change_linked_inputs = models.TextField(blank=True, default='', null=True,
                                                      verbose_name=gettext_lazy('recalc on change linked inputs'))


class RebookReactionChoice():
    CREATE = 0  # Used in Instrument Action
    SKIP = 1  # is not in use
    OVERWRITE = 2  # Used in Instrument Action
    CLEAR_AND_WRITE = 3
    CREATE_IF_NOT_EXIST = 4

    FIND_OR_CREATE = 5  # Used in Instrument Action
    CLEAR_AND_WRITE_OR_SKIP = 6
    CLEAR = 7

    TRY_DOWNLOAD_IF_ERROR_CREATE_DEFAULT = 8

    choices = ((CREATE, 'Create'),  # simple entity create
               (SKIP, 'Skip'),  # skip creating of entity
               (OVERWRITE, 'Overwrite'),  # rewrite entity if the same user_code already exists, if not -> create
               (CLEAR_AND_WRITE, 'Clear all & Create'),
               # Special rewrite for entities without user_code (e.g.  Accruals schedule in Instrument)
               (CREATE_IF_NOT_EXIST, 'Create if not exist'),
               (CLEAR_AND_WRITE_OR_SKIP, 'If book: Clear & Append. If rebook: Skip'),
               # Create if there is no entity with same user_code, otherwise skip
               (TRY_DOWNLOAD_IF_ERROR_CREATE_DEFAULT, 'Try download if error create default')
               )


class TransactionTypeAction(models.Model):
    transaction_type = models.ForeignKey(TransactionType, related_name='actions', on_delete=models.PROTECT,
                                         verbose_name=gettext_lazy('transaction type'))
    order = models.IntegerField(default=0, verbose_name=gettext_lazy('order'))
    action_notes = models.TextField(blank=True, default='', verbose_name=gettext_lazy('action notes'))

    rebook_reaction = models.IntegerField(default=0, choices=RebookReactionChoice.choices)

    condition_expr = models.CharField(max_length=1000, blank=True, default='',
                                      verbose_name=gettext_lazy('condition expression'))

    class Meta:
        verbose_name = gettext_lazy('action')
        verbose_name_plural = gettext_lazy('actions')
        # unique_together = [
        #     ['transaction_type', 'order']
        # ]
        index_together = [
            ['transaction_type', 'order'],
        ]
        ordering = ['order']

    def __str__(self):
        return 'Action #%s' % self.order


class TransactionTypeActionInstrument(TransactionTypeAction):
    user_code = models.CharField(max_length=EXPRESSION_FIELD_LENGTH, blank=True, default='',
                                 verbose_name=gettext_lazy('user code'))
    name = models.CharField(max_length=EXPRESSION_FIELD_LENGTH, blank=True, default='',
                            verbose_name=gettext_lazy('name'))
    public_name = models.CharField(max_length=EXPRESSION_FIELD_LENGTH, blank=True, default='',
                                   verbose_name=gettext_lazy('public name'))
    short_name = models.CharField(max_length=EXPRESSION_FIELD_LENGTH, blank=True, default='',
                                  verbose_name=gettext_lazy('short name'))
    notes = models.CharField(max_length=EXPRESSION_FIELD_LENGTH, blank=True, default='',
                             verbose_name=gettext_lazy('notes'))

    instrument_type = models.CharField(max_length=EXPRESSION_FIELD_LENGTH, blank=True, default='', null=True,
                                       verbose_name=gettext_lazy('instrument type'))

    instrument_type_input = models.ForeignKey(TransactionTypeInput, null=True, blank=True, on_delete=models.SET_NULL,
                                              related_name='+', verbose_name=gettext_lazy('instrument type input'))

    pricing_currency = models.CharField(max_length=EXPRESSION_FIELD_LENGTH, blank=True, default='', null=True,
                                        verbose_name=gettext_lazy('pricing currency'))

    pricing_currency_input = models.ForeignKey(TransactionTypeInput, null=True, blank=True, on_delete=models.SET_NULL,
                                               related_name='+', verbose_name=gettext_lazy('pricing currency input'))

    price_multiplier = models.CharField(max_length=EXPRESSION_FIELD_LENGTH, default='0.0',
                                        verbose_name=gettext_lazy('price multiplier'))

    accrued_currency = models.CharField(max_length=EXPRESSION_FIELD_LENGTH, blank=True, default='', null=True,
                                        verbose_name=gettext_lazy('accrued currency'))

    accrued_currency_input = models.ForeignKey(TransactionTypeInput, null=True, blank=True, on_delete=models.SET_NULL,
                                               related_name='+', verbose_name=gettext_lazy('accrued currency input'))

    accrued_multiplier = models.CharField(max_length=EXPRESSION_FIELD_LENGTH, default='0.0',
                                          verbose_name=gettext_lazy('accrued multiplier'))

    payment_size_detail = models.CharField(max_length=EXPRESSION_FIELD_LENGTH, blank=True, default='', null=True,
                                           verbose_name=gettext_lazy('payment_size detail'))

    payment_size_detail_input = models.ForeignKey(TransactionTypeInput, null=True, blank=True,
                                                  on_delete=models.SET_NULL,
                                                  related_name='+',
                                                  verbose_name=gettext_lazy('payment size detail input'))

    pricing_condition = models.CharField(max_length=EXPRESSION_FIELD_LENGTH, blank=True, default='', null=True,
                                         verbose_name=gettext_lazy('pricing condition'))

    pricing_condition_input = models.ForeignKey(TransactionTypeInput, null=True, blank=True,
                                                on_delete=models.SET_NULL,
                                                related_name='+',
                                                verbose_name=gettext_lazy('pricing condition input'))

    default_price = models.CharField(max_length=EXPRESSION_FIELD_LENGTH, default='0.0',
                                     verbose_name=gettext_lazy('default price'))
    default_accrued = models.CharField(max_length=EXPRESSION_FIELD_LENGTH, default='0.0',
                                       verbose_name=gettext_lazy('default accrued'))

    user_text_1 = models.CharField(max_length=EXPRESSION_FIELD_LENGTH, blank=True, default='',
                                   verbose_name=gettext_lazy('user text 1'))
    user_text_2 = models.CharField(max_length=EXPRESSION_FIELD_LENGTH, blank=True, default='',
                                   verbose_name=gettext_lazy('user text 2'))
    user_text_3 = models.CharField(max_length=EXPRESSION_FIELD_LENGTH, blank=True, default='',
                                   verbose_name=gettext_lazy('user text 3'))

    reference_for_pricing = models.CharField(max_length=100, blank=True, default='',
                                             verbose_name=gettext_lazy('reference for pricing'))
    # daily_pricing_model = models.ForeignKey('instruments.DailyPricingModel', null=True, blank=True,
    #                                         on_delete=models.SET_NULL, related_name='+',
    #                                         verbose_name=gettext_lazy('daily pricing model'))
    # daily_pricing_model_input = models.ForeignKey(TransactionTypeInput, null=True, blank=True,
    #                                               on_delete=models.SET_NULL,
    #                                               related_name='+',
    #                                               verbose_name=gettext_lazy('daily pricing model input'))
    # price_download_scheme = models.ForeignKey('integrations.PriceDownloadScheme', on_delete=models.SET_NULL, null=True,
    #                                           blank=True, verbose_name=gettext_lazy('price download scheme'))
    # price_download_scheme_input = models.ForeignKey(TransactionTypeInput, null=True, blank=True,
    #                                                 on_delete=models.SET_NULL, related_name='+',
    #                                                 verbose_name=gettext_lazy('price download scheme input'))
    maturity_date = models.CharField(max_length=EXPRESSION_FIELD_LENGTH, default='now()',
                                     verbose_name=gettext_lazy('maturity date'))
    maturity_price = models.CharField(max_length=EXPRESSION_FIELD_LENGTH, default='0.0',
                                      verbose_name=gettext_lazy('default price'))

    class Meta:
        verbose_name = gettext_lazy('transaction type action instrument')
        verbose_name_plural = gettext_lazy('transaction type action instruments')

    def __str__(self):
        return 'Instrument action #%s' % self.order


class TransactionTypeActionTransaction(TransactionTypeAction):
    transaction_class = models.ForeignKey(TransactionClass, on_delete=models.PROTECT, related_name='+',
                                          verbose_name=gettext_lazy('transaction class'))

    instrument = models.CharField(max_length=EXPRESSION_FIELD_LENGTH, blank=True, default='', null=True,
                                  verbose_name=gettext_lazy('instrument'))

    instrument_input = models.ForeignKey(TransactionTypeInput, null=True, blank=True, on_delete=models.SET_NULL,
                                         related_name='+', verbose_name=gettext_lazy('instrument input'))
    instrument_phantom = models.ForeignKey(TransactionTypeActionInstrument, null=True, blank=True,
                                           on_delete=models.SET_NULL, related_name='+',
                                           verbose_name=gettext_lazy('instrument phantom'))

    transaction_currency = models.CharField(max_length=EXPRESSION_FIELD_LENGTH, blank=True, default='', null=True,
                                            verbose_name=gettext_lazy('transaction currency'))

    transaction_currency_input = models.ForeignKey(TransactionTypeInput, null=True, blank=True,
                                                   on_delete=models.SET_NULL, related_name='+',
                                                   verbose_name=gettext_lazy('transaction currency input'))

    position_size_with_sign = models.CharField(max_length=EXPRESSION_FIELD_LENGTH, default='0.',
                                               verbose_name=gettext_lazy('position size with sign'))

    settlement_currency = models.CharField(max_length=EXPRESSION_FIELD_LENGTH, blank=True, default='', null=True,
                                           verbose_name=gettext_lazy('settlement currency'))

    settlement_currency_input = models.ForeignKey(TransactionTypeInput, null=True, blank=True,
                                                  on_delete=models.SET_NULL,
                                                  related_name='+',
                                                  verbose_name=gettext_lazy('settlement currency input'))

    cash_consideration = models.CharField(max_length=EXPRESSION_FIELD_LENGTH, default='0.',
                                          verbose_name=gettext_lazy('cash consideration'))
    principal_with_sign = models.CharField(max_length=EXPRESSION_FIELD_LENGTH, default='0.',
                                           verbose_name=gettext_lazy('principal with sign'))
    carry_with_sign = models.CharField(max_length=EXPRESSION_FIELD_LENGTH, default='0.',
                                       verbose_name=gettext_lazy('carry with sign'))
    overheads_with_sign = models.CharField(max_length=EXPRESSION_FIELD_LENGTH, default='0.',
                                           verbose_name=gettext_lazy('overheads with sign'))

    portfolio = models.CharField(max_length=EXPRESSION_FIELD_LENGTH, blank=True, default='', null=True,
                                 verbose_name=gettext_lazy('portfolio'))

    portfolio_input = models.ForeignKey(TransactionTypeInput, null=True, blank=True, on_delete=models.SET_NULL,
                                        related_name='+', verbose_name=gettext_lazy('portfolio input'))

    account_position = models.CharField(max_length=EXPRESSION_FIELD_LENGTH, blank=True, default='', null=True,
                                        verbose_name=gettext_lazy('account position'))

    account_position_input = models.ForeignKey(TransactionTypeInput, null=True, blank=True, on_delete=models.SET_NULL,
                                               related_name='+', verbose_name=gettext_lazy('account position input'))

    account_cash = models.CharField(max_length=EXPRESSION_FIELD_LENGTH, blank=True, default='', null=True,
                                    verbose_name=gettext_lazy('account cash'))

    account_cash_input = models.ForeignKey(TransactionTypeInput, null=True, blank=True, on_delete=models.SET_NULL,
                                           related_name='+', verbose_name=gettext_lazy('account cash input'))

    account_interim = models.CharField(max_length=EXPRESSION_FIELD_LENGTH, blank=True, default='', null=True,
                                       verbose_name=gettext_lazy('account interim'))

    account_interim_input = models.ForeignKey(TransactionTypeInput, null=True, blank=True, on_delete=models.SET_NULL,
                                              related_name='+', verbose_name=gettext_lazy('account interim input'))

    accounting_date = models.CharField(max_length=EXPRESSION_FIELD_LENGTH, blank=True, default='',
                                       verbose_name=gettext_lazy('accounting date'))
    cash_date = models.CharField(max_length=EXPRESSION_FIELD_LENGTH, blank=True, default='',
                                 verbose_name=gettext_lazy('cash date'))

    strategy1_position = models.CharField(max_length=EXPRESSION_FIELD_LENGTH, blank=True, default='', null=True,
                                          verbose_name=gettext_lazy('strategy1 position'))

    strategy1_position_input = models.ForeignKey(TransactionTypeInput, null=True, blank=True, on_delete=models.SET_NULL,
                                                 related_name='+',
                                                 verbose_name=gettext_lazy('strategy 1 position input'))

    strategy1_cash = models.CharField(max_length=EXPRESSION_FIELD_LENGTH, blank=True, default='', null=True,
                                      verbose_name=gettext_lazy('strategy1 cash'))

    strategy1_cash_input = models.ForeignKey(TransactionTypeInput, null=True, blank=True, on_delete=models.SET_NULL,
                                             related_name='+', verbose_name=gettext_lazy('strategy 1 cash input'))

    strategy2_position = models.CharField(max_length=EXPRESSION_FIELD_LENGTH, blank=True, default='', null=True,
                                          verbose_name=gettext_lazy('strategy2 position'))

    strategy2_position_input = models.ForeignKey(TransactionTypeInput, null=True, blank=True, on_delete=models.SET_NULL,
                                                 related_name='+',
                                                 verbose_name=gettext_lazy('strategy 2 position input'))

    strategy2_cash = models.CharField(max_length=EXPRESSION_FIELD_LENGTH, blank=True, default='', null=True,
                                      verbose_name=gettext_lazy('strategy2 cash'))

    strategy2_cash_input = models.ForeignKey(TransactionTypeInput, null=True, blank=True, on_delete=models.SET_NULL,
                                             related_name='+', verbose_name=gettext_lazy('strategy 2 cash input'))

    strategy3_position = models.CharField(max_length=EXPRESSION_FIELD_LENGTH, blank=True, default='', null=True,
                                          verbose_name=gettext_lazy('strategy3 position'))

    strategy3_position_input = models.ForeignKey(TransactionTypeInput, null=True, blank=True, on_delete=models.SET_NULL,
                                                 related_name='+',
                                                 verbose_name=gettext_lazy('strategy 3 position input'))

    strategy3_cash = models.CharField(max_length=EXPRESSION_FIELD_LENGTH, blank=True, default='', null=True,
                                      verbose_name=gettext_lazy('strategy3 cash'))

    strategy3_cash_input = models.ForeignKey(TransactionTypeInput, null=True, blank=True, on_delete=models.SET_NULL,
                                             related_name='+', verbose_name=gettext_lazy('strategy 3 cash input'))

    linked_instrument = models.CharField(max_length=EXPRESSION_FIELD_LENGTH, blank=True, default='', null=True,
                                         verbose_name=gettext_lazy('linked instrument'))

    linked_instrument_input = models.ForeignKey(TransactionTypeInput, null=True, blank=True, on_delete=models.SET_NULL,
                                                related_name='+', verbose_name=gettext_lazy('linked instrument input'))
    linked_instrument_phantom = models.ForeignKey(TransactionTypeActionInstrument, null=True, blank=True,
                                                  on_delete=models.SET_NULL, related_name='+',
                                                  verbose_name=gettext_lazy('linked instrument phantom'))

    allocation_balance = models.CharField(max_length=EXPRESSION_FIELD_LENGTH, blank=True, default='', null=True,
                                          verbose_name=gettext_lazy('allocation balance'))

    allocation_balance_input = models.ForeignKey(TransactionTypeInput, null=True, blank=True, on_delete=models.SET_NULL,
                                                 related_name='+',
                                                 verbose_name=gettext_lazy('allocation balance input'))
    allocation_balance_phantom = models.ForeignKey(TransactionTypeActionInstrument, null=True, blank=True,
                                                   on_delete=models.SET_NULL, related_name='+',
                                                   verbose_name=gettext_lazy('allocation balance phantom'))

    allocation_pl = models.CharField(max_length=EXPRESSION_FIELD_LENGTH, blank=True, default='', null=True,
                                     verbose_name=gettext_lazy('allocation pl'))

    allocation_pl_input = models.ForeignKey(TransactionTypeInput, null=True, blank=True, on_delete=models.SET_NULL,
                                            related_name='+', verbose_name=gettext_lazy('allocation pl input'))
    allocation_pl_phantom = models.ForeignKey(TransactionTypeActionInstrument, null=True, blank=True,
                                              on_delete=models.SET_NULL, related_name='+',
                                              verbose_name=gettext_lazy('allocation pl phantom'))

    responsible = models.CharField(max_length=EXPRESSION_FIELD_LENGTH, blank=True, default='', null=True,
                                   verbose_name=gettext_lazy('responsible'))

    responsible_input = models.ForeignKey(TransactionTypeInput, null=True, blank=True, on_delete=models.SET_NULL,
                                          related_name='+', verbose_name=gettext_lazy('responsible input'))

    counterparty = models.CharField(max_length=EXPRESSION_FIELD_LENGTH, blank=True, default='', null=True,
                                    verbose_name=gettext_lazy('responsible'))

    counterparty_input = models.ForeignKey(TransactionTypeInput, null=True, blank=True, on_delete=models.SET_NULL,
                                           related_name='+', verbose_name=gettext_lazy('counterparty input'))

    reference_fx_rate = models.CharField(max_length=EXPRESSION_FIELD_LENGTH, default='0.0',
                                         verbose_name=gettext_lazy('reference FX-rate'))

    factor = models.CharField(max_length=EXPRESSION_FIELD_LENGTH, default='0.0',
                              verbose_name=gettext_lazy('factor'))
    trade_price = models.CharField(max_length=EXPRESSION_FIELD_LENGTH, default='0.0',
                                   verbose_name=gettext_lazy('trade price'))
    position_amount = models.CharField(max_length=EXPRESSION_FIELD_LENGTH, default='0.0',
                                       verbose_name=gettext_lazy('position amount'))
    principal_amount = models.CharField(max_length=EXPRESSION_FIELD_LENGTH, default='0.0',
                                        verbose_name=gettext_lazy('principal amount'))
    carry_amount = models.CharField(max_length=EXPRESSION_FIELD_LENGTH, default='0.0',
                                    verbose_name=gettext_lazy('carry amount'))
    overheads = models.CharField(max_length=EXPRESSION_FIELD_LENGTH, default='0.0',
                                 verbose_name=gettext_lazy('overheads'))

    notes = models.CharField(max_length=EXPRESSION_FIELD_LENGTH, blank=True, default='',
                             verbose_name=gettext_lazy('notes'))

    user_text_1 = models.CharField(max_length=EXPRESSION_FIELD_LENGTH, blank=True, default='',
                                   verbose_name=gettext_lazy('user_text_1'))

    user_text_2 = models.CharField(max_length=EXPRESSION_FIELD_LENGTH, blank=True, default='',
                                   verbose_name=gettext_lazy('user_text_2'))

    user_text_3 = models.CharField(max_length=EXPRESSION_FIELD_LENGTH, blank=True, default='',
                                   verbose_name=gettext_lazy('user_text_3'))

    user_number_1 = models.CharField(max_length=EXPRESSION_FIELD_LENGTH, blank=True, null=True,
                                     verbose_name=gettext_lazy('user_number_1'))

    user_number_2 = models.CharField(max_length=EXPRESSION_FIELD_LENGTH, blank=True, null=True,
                                     verbose_name=gettext_lazy('user_number_2'))

    user_number_3 = models.CharField(max_length=EXPRESSION_FIELD_LENGTH, blank=True, null=True,
                                     verbose_name=gettext_lazy('user_number_3'))

    user_date_1 = models.CharField(max_length=EXPRESSION_FIELD_LENGTH, blank=True, null=True,
                                   verbose_name=gettext_lazy('user_date_1'))

    user_date_2 = models.CharField(max_length=EXPRESSION_FIELD_LENGTH, blank=True, null=True,
                                   verbose_name=gettext_lazy('user_date_2'))

    user_date_3 = models.CharField(max_length=EXPRESSION_FIELD_LENGTH, blank=True, null=True,
                                   verbose_name=gettext_lazy('user_date_3'))

    is_canceled = models.CharField(max_length=EXPRESSION_FIELD_LENGTH, blank=True, null=True,
                                   verbose_name=gettext_lazy('is canceled'))

    class Meta:
        verbose_name = gettext_lazy('transaction type action transaction')
        verbose_name_plural = gettext_lazy('transaction type action transactions')

    def __str__(self):
        return 'Transaction action #%s' % self.order


class TransactionTypeActionInstrumentFactorSchedule(TransactionTypeAction):
    instrument = models.CharField(max_length=EXPRESSION_FIELD_LENGTH, blank=True, default='', null=True,
                                  verbose_name=gettext_lazy('instrument'))
    instrument_input = models.ForeignKey(TransactionTypeInput, null=True, blank=True, on_delete=models.SET_NULL,
                                         related_name='+', verbose_name=gettext_lazy('instrument input'))
    instrument_phantom = models.ForeignKey(TransactionTypeActionInstrument, null=True, blank=True,
                                           on_delete=models.SET_NULL, related_name='+',
                                           verbose_name=gettext_lazy('instrument phantom'))

    effective_date = models.CharField(max_length=EXPRESSION_FIELD_LENGTH, blank=True, default='',
                                      verbose_name=gettext_lazy('effective date'))

    factor_value = models.CharField(max_length=EXPRESSION_FIELD_LENGTH, default='0.0',
                                    verbose_name=gettext_lazy('factor value'))

    class Meta:
        verbose_name = gettext_lazy('transaction type action instrument factor schedule')
        verbose_name_plural = gettext_lazy('transaction type action instrument factor schedules')

    def __str__(self):
        return 'InstrumentFactor action #%s' % self.order


# DEPRECATED (25.05.2020), delete soon
class TransactionTypeActionInstrumentManualPricingFormula(TransactionTypeAction):
    instrument = models.CharField(max_length=EXPRESSION_FIELD_LENGTH, blank=True, default='', null=True,
                                  verbose_name=gettext_lazy('instrument'))
    instrument_input = models.ForeignKey(TransactionTypeInput, null=True, blank=True, on_delete=models.SET_NULL,
                                         related_name='+', verbose_name=gettext_lazy('instrument input'))
    instrument_phantom = models.ForeignKey(TransactionTypeActionInstrument, null=True, blank=True,
                                           on_delete=models.SET_NULL, related_name='+',
                                           verbose_name=gettext_lazy('instrument phantom'))

    pricing_policy = models.ForeignKey(PricingPolicy, null=True, blank=True, on_delete=models.SET_NULL,
                                       related_name='+',
                                       verbose_name=gettext_lazy('pricing policy'))
    pricing_policy_input = models.ForeignKey(TransactionTypeInput, null=True, blank=True, on_delete=models.SET_NULL,
                                             related_name='+', verbose_name=gettext_lazy('pricing policy input'))

    expr = models.CharField(max_length=EXPRESSION_FIELD_LENGTH, blank=True, default='',
                            verbose_name=gettext_lazy('expr'))

    notes = models.CharField(max_length=EXPRESSION_FIELD_LENGTH, default='',
                             verbose_name=gettext_lazy('notes'))

    class Meta:
        verbose_name = gettext_lazy('transaction type action instrument manual pricing formula')
        verbose_name_plural = gettext_lazy('transaction type action instrument manual pricing formula')

    def __str__(self):
        return 'InstrumentManualPricingFormula action #%s' % self.order


class TransactionTypeActionInstrumentAccrualCalculationSchedules(TransactionTypeAction):
    instrument = models.CharField(max_length=EXPRESSION_FIELD_LENGTH, blank=True, default='', null=True,
                                  verbose_name=gettext_lazy('instrument'))

    instrument_input = models.ForeignKey(TransactionTypeInput, null=True, blank=True, on_delete=models.SET_NULL,
                                         related_name='+', verbose_name=gettext_lazy('instrument input'))
    instrument_phantom = models.ForeignKey(TransactionTypeActionInstrument, null=True, blank=True,
                                           on_delete=models.SET_NULL, related_name='+',
                                           verbose_name=gettext_lazy('instrument phantom'))

    accrual_calculation_model = models.CharField(max_length=EXPRESSION_FIELD_LENGTH, blank=True, default='', null=True,
                                                 verbose_name=gettext_lazy('accrual calculation model'))

    accrual_calculation_model_input = models.ForeignKey(TransactionTypeInput, null=True, blank=True,
                                                        on_delete=models.SET_NULL,
                                                        related_name='+',
                                                        verbose_name=gettext_lazy('accrual calculation model input'))

    periodicity = models.CharField(max_length=EXPRESSION_FIELD_LENGTH, blank=True, default='', null=True,
                                   verbose_name=gettext_lazy('periodicity'))

    periodicity_input = models.ForeignKey(TransactionTypeInput, null=True, blank=True, on_delete=models.SET_NULL,
                                          related_name='+',
                                          verbose_name=gettext_lazy('periodicity input'))

    accrual_start_date = models.CharField(max_length=EXPRESSION_FIELD_LENGTH, blank=True, default='',
                                          verbose_name=gettext_lazy('accrual start date'))

    first_payment_date = models.CharField(max_length=EXPRESSION_FIELD_LENGTH, blank=True, default='',
                                          verbose_name=gettext_lazy('first payment date'))

    accrual_size = models.CharField(max_length=EXPRESSION_FIELD_LENGTH, default='0.0',
                                    verbose_name=gettext_lazy('accrual size'))

    periodicity_n = models.CharField(max_length=EXPRESSION_FIELD_LENGTH, blank=True, default='',
                                     verbose_name=gettext_lazy('periodicity n'))

    notes = models.CharField(max_length=EXPRESSION_FIELD_LENGTH, default='',
                             verbose_name=gettext_lazy('notes'))

    class Meta:
        verbose_name = gettext_lazy('transaction type action instrument accrual calculation schedules')
        verbose_name_plural = gettext_lazy('transaction type action instrument accrual calculation schedules')

    def __str__(self):
        return 'InstrumentAccrualCalculationSchedules action #%s' % self.order


class TransactionTypeActionInstrumentEventSchedule(TransactionTypeAction):
    instrument = models.CharField(max_length=EXPRESSION_FIELD_LENGTH, blank=True, default='', null=True,
                                  verbose_name=gettext_lazy('instrument'))
    instrument_input = models.ForeignKey(TransactionTypeInput, null=True, blank=True, on_delete=models.SET_NULL,
                                         related_name='+', verbose_name=gettext_lazy('instrument input'))
    instrument_phantom = models.ForeignKey(TransactionTypeActionInstrument, null=True, blank=True,
                                           on_delete=models.SET_NULL, related_name='+',
                                           verbose_name=gettext_lazy('instrument phantom'))

    periodicity = models.CharField(max_length=EXPRESSION_FIELD_LENGTH, blank=True, default='', null=True,
                                   verbose_name=gettext_lazy('periodicity'))

    periodicity_input = models.ForeignKey(TransactionTypeInput, null=True, blank=True, on_delete=models.SET_NULL,
                                          related_name='+',
                                          verbose_name=gettext_lazy('periodicity input'))

    notification_class = models.CharField(max_length=EXPRESSION_FIELD_LENGTH, blank=True, default='', null=True,
                                          verbose_name=gettext_lazy('notification class'))

    notification_class_input = models.ForeignKey(TransactionTypeInput, null=True, blank=True, on_delete=models.SET_NULL,
                                                 related_name='+',
                                                 verbose_name=gettext_lazy('notification class input'))

    event_class = models.CharField(max_length=EXPRESSION_FIELD_LENGTH, blank=True, default='', null=True,
                                   verbose_name=gettext_lazy('event class'))

    event_class_input = models.ForeignKey(TransactionTypeInput, null=True, blank=True, on_delete=models.SET_NULL,
                                          related_name='+',
                                          verbose_name=gettext_lazy('event class input'))

    effective_date = models.CharField(max_length=EXPRESSION_FIELD_LENGTH, blank=True, default='',
                                      verbose_name=gettext_lazy('effective date'))

    final_date = models.CharField(max_length=EXPRESSION_FIELD_LENGTH, blank=True, default='',
                                  verbose_name=gettext_lazy('final date'))

    is_auto_generated = models.CharField(max_length=EXPRESSION_FIELD_LENGTH, blank=True, default='',
                                         verbose_name=gettext_lazy('is autogenerated'))

    notify_in_n_days = models.CharField(max_length=EXPRESSION_FIELD_LENGTH, blank=True, default='',
                                        verbose_name=gettext_lazy('notify in n days'))

    periodicity_n = models.CharField(max_length=EXPRESSION_FIELD_LENGTH, blank=True, default='',
                                     verbose_name=gettext_lazy('periodicity n'))

    name = models.CharField(max_length=EXPRESSION_FIELD_LENGTH, default='',
                            verbose_name=gettext_lazy('name'))

    description = models.CharField(max_length=EXPRESSION_FIELD_LENGTH, default='',
                                   verbose_name=gettext_lazy('description'))

    class Meta:
        verbose_name = gettext_lazy('transaction type action instrument event schedules')
        verbose_name_plural = gettext_lazy('transaction type action instrument event schedules')

    def __str__(self):
        return 'TransactionTypeActionInstrumentEventSchedules action #%s' % self.order


class TransactionTypeActionInstrumentEventScheduleAction(TransactionTypeAction):
    event_schedule = models.ForeignKey(EventSchedule, null=True, blank=True, on_delete=models.SET_NULL,
                                       related_name='+',
                                       verbose_name=gettext_lazy('event schedule'))
    event_schedule_input = models.ForeignKey(TransactionTypeInput, null=True, blank=True, on_delete=models.SET_NULL,
                                             related_name='+', verbose_name=gettext_lazy('event schedule input'))

    #  on_delete=models.PROTECT, TODO check later phantom permossions
    event_schedule_phantom = models.ForeignKey(TransactionTypeActionInstrumentEventSchedule, null=True, blank=True,
                                               related_name='+',
                                               verbose_name=gettext_lazy('event schedule phantom'),
                                               on_delete=models.SET_NULL)

    transaction_type_from_instrument_type = models.CharField(max_length=EXPRESSION_FIELD_LENGTH, default='',
                                                             verbose_name=gettext_lazy('text'))

    is_book_automatic = models.CharField(max_length=EXPRESSION_FIELD_LENGTH, default=False,
                                         verbose_name=gettext_lazy("is book automatic"),
                                         help_text=gettext_lazy('If checked - is book automatic'))

    is_sent_to_pending = models.CharField(max_length=EXPRESSION_FIELD_LENGTH, default=False,
                                          verbose_name=gettext_lazy("is sent to pending"),
                                          help_text=gettext_lazy('If checked - is sent to pending'))

    button_position = models.CharField(max_length=EXPRESSION_FIELD_LENGTH, default='0',
                                       verbose_name=gettext_lazy('button position'))

    text = models.CharField(max_length=EXPRESSION_FIELD_LENGTH, default='',
                            verbose_name=gettext_lazy('text'))

    class Meta:
        verbose_name = gettext_lazy('transaction type action instrument event schedule action')
        verbose_name_plural = gettext_lazy('transaction type action instrument event schedule actions')

    def __str__(self):
        return 'TransactionTypeActionInstrumentEventScheduleAction action #%s' % self.order


class TransactionTypeActionExecuteCommand(TransactionTypeAction):
    expr = models.CharField(max_length=EXPRESSION_FIELD_LENGTH, blank=True, default='',
                            verbose_name=gettext_lazy('expr'))

    class Meta:
        verbose_name = gettext_lazy('transaction type action execute command action')
        verbose_name_plural = gettext_lazy('transaction type action execute command actions')

    def __str__(self):
        return 'TransactionTypeActionExecuteCommand action #%s' % self.order


class EventToHandle(NamedModel):
    master_user = models.ForeignKey(MasterUser, related_name='events_to_handle',
                                    verbose_name=gettext_lazy('master user'), on_delete=models.CASCADE)
    transaction_type = models.ForeignKey(TransactionType, on_delete=models.PROTECT,
                                         verbose_name=gettext_lazy('transaction type'))
    notification_date = models.DateField(null=True, blank=True,
                                         verbose_name=gettext_lazy('notification date'))
    effective_date = models.DateField(null=True, blank=True,
                                      verbose_name=gettext_lazy('effective date'))

    class Meta(NamedModel.Meta):
        verbose_name = gettext_lazy('event to handle')
        verbose_name_plural = gettext_lazy('events to handle')


class ComplexTransaction(DataTimeStampedModel):
    PRODUCTION = 1
    PENDING = 2
    IGNORE = 3
    STATUS_CHOICES = (
        (PRODUCTION, gettext_lazy('Booked')),
        (PENDING, gettext_lazy('Pending')),
        (IGNORE, gettext_lazy('Ignore')),
    )

    SHOW_PARAMETERS = 1
    HIDE_PARAMETERS = 2

    VISIBILITY_STATUS_CHOICES = (
        (SHOW_PARAMETERS, gettext_lazy('Show Parameters')),
        (HIDE_PARAMETERS, gettext_lazy('Hide Parameters')),
    )

    master_user = models.ForeignKey(MasterUser, related_name='complex_transactions',
                                    verbose_name=gettext_lazy('master user'), on_delete=models.CASCADE)

    transaction_type = models.ForeignKey(TransactionType, on_delete=models.PROTECT,
                                         db_index=True,
                                         verbose_name=gettext_lazy('transaction type'))

    is_deleted = models.BooleanField(default=False, db_index=True, verbose_name=gettext_lazy('is deleted'))
    is_locked = models.BooleanField(default=False, db_index=True, verbose_name=gettext_lazy('is locked'))
    is_canceled = models.BooleanField(default=False, db_index=True, verbose_name=gettext_lazy('is canceled'))
    error_code = models.PositiveSmallIntegerField(null=True, blank=True, verbose_name=gettext_lazy('error code'))

    date = models.DateField(default=date_now, db_index=True, verbose_name=gettext_lazy("date"))
    status_old = models.PositiveSmallIntegerField(default=PRODUCTION, choices=STATUS_CHOICES, db_index=True,
                                                  verbose_name=gettext_lazy('status'))
    status = models.ForeignKey(ComplexTransactionStatus, on_delete=models.PROTECT,
                               default=ComplexTransactionStatus.BOOKED,
                               verbose_name=gettext_lazy("status"))

    visibility_status = models.PositiveSmallIntegerField(default=SHOW_PARAMETERS, choices=VISIBILITY_STATUS_CHOICES,
                                                         db_index=True,
                                                         verbose_name=gettext_lazy('visibility_status'))

    code = models.IntegerField(default=0, verbose_name=gettext_lazy('code'), db_index=True)

    transaction_unique_code = models.CharField(max_length=255, null=True, blank=True,
                                               db_index=True,
                                               verbose_name=gettext_lazy('transaction unique code'))

    deleted_transaction_unique_code = models.CharField(max_length=255, null=True, blank=True,
                                                       verbose_name=gettext_lazy('deleted transaction unique code'))

    text = models.TextField(null=True, blank=True, verbose_name=gettext_lazy('text'), db_index=True)

    user_text_1 = models.TextField(null=True, blank=True, db_index=True, verbose_name=gettext_lazy('user text 1'))

    user_text_2 = models.TextField(null=True, blank=True, db_index=True, verbose_name=gettext_lazy('user text 2'))

    user_text_3 = models.TextField(null=True, blank=True, db_index=True, verbose_name=gettext_lazy('user text 3'))

    user_text_4 = models.TextField(null=True, blank=True, db_index=True, verbose_name=gettext_lazy('user text 4'))

    user_text_5 = models.TextField(null=True, blank=True, db_index=True, verbose_name=gettext_lazy('user text 5'))

    user_text_6 = models.TextField(null=True, blank=True, db_index=True, verbose_name=gettext_lazy('user text 6'))

    user_text_7 = models.TextField(null=True, blank=True, db_index=True, verbose_name=gettext_lazy('user text 7'))

    user_text_8 = models.TextField(null=True, blank=True, db_index=True, verbose_name=gettext_lazy('user text 8'))

    user_text_9 = models.TextField(null=True, blank=True, db_index=True, verbose_name=gettext_lazy('user text 9'))

    user_text_10 = models.TextField(null=True, blank=True, db_index=True, verbose_name=gettext_lazy('user text 10'))

    user_text_11 = models.TextField(null=True, blank=True, db_index=True, verbose_name=gettext_lazy('user text 11'))

    user_text_12 = models.TextField(null=True, blank=True, db_index=True, verbose_name=gettext_lazy('user text 12'))

    user_text_13 = models.TextField(null=True, blank=True, db_index=True, verbose_name=gettext_lazy('user text 13'))

    user_text_14 = models.TextField(null=True, blank=True, db_index=True, verbose_name=gettext_lazy('user text 14'))

    user_text_15 = models.TextField(null=True, blank=True, db_index=True, verbose_name=gettext_lazy('user text 15'))

    user_text_16 = models.TextField(null=True, blank=True, db_index=True, verbose_name=gettext_lazy('user text 16'))

    user_text_17 = models.TextField(null=True, blank=True, db_index=True, verbose_name=gettext_lazy('user text 17'))

    user_text_18 = models.TextField(null=True, blank=True, db_index=True, verbose_name=gettext_lazy('user text 18'))

    user_text_19 = models.TextField(null=True, blank=True, db_index=True, verbose_name=gettext_lazy('user text 19'))

    user_text_20 = models.TextField(null=True, blank=True, db_index=True, verbose_name=gettext_lazy('user text 20'))

    user_text_21 = models.TextField(null=True, blank=True, db_index=True, verbose_name=gettext_lazy('user text 21'))

    user_text_22 = models.TextField(null=True, blank=True, db_index=True, verbose_name=gettext_lazy('user text 22'))

    user_text_23 = models.TextField(null=True, blank=True, db_index=True, verbose_name=gettext_lazy('user text 23'))

    user_text_24 = models.TextField(null=True, blank=True, db_index=True, verbose_name=gettext_lazy('user text 24'))

    user_text_25 = models.TextField(null=True, blank=True, db_index=True, verbose_name=gettext_lazy('user text 25'))

    user_text_26 = models.TextField(null=True, blank=True, db_index=True, verbose_name=gettext_lazy('user text 26'))

    user_text_27 = models.TextField(null=True, blank=True, db_index=True, verbose_name=gettext_lazy('user text 27'))

    user_text_28 = models.TextField(null=True, blank=True, db_index=True, verbose_name=gettext_lazy('user text 28'))

    user_text_29 = models.TextField(null=True, blank=True, db_index=True, verbose_name=gettext_lazy('user text 29'))

    user_text_30 = models.TextField(null=True, blank=True, db_index=True, verbose_name=gettext_lazy('user text 30'))

    user_number_1 = models.IntegerField(null=True, verbose_name=gettext_lazy('user number 1'))

    user_number_2 = models.IntegerField(null=True, verbose_name=gettext_lazy('user number 2'))

    user_number_3 = models.IntegerField(null=True, verbose_name=gettext_lazy('user number 3'))

    user_number_4 = models.IntegerField(null=True, verbose_name=gettext_lazy('user number 4'))

    user_number_5 = models.IntegerField(null=True, verbose_name=gettext_lazy('user number 5'))

    user_number_6 = models.IntegerField(null=True, verbose_name=gettext_lazy('user number 6'))

    user_number_7 = models.IntegerField(null=True, verbose_name=gettext_lazy('user number 7'))

    user_number_8 = models.IntegerField(null=True, verbose_name=gettext_lazy('user number 8'))

    user_number_9 = models.IntegerField(null=True, verbose_name=gettext_lazy('user number 9'))

    user_number_10 = models.IntegerField(null=True, verbose_name=gettext_lazy('user number 10'))

    user_number_11 = models.IntegerField(null=True, verbose_name=gettext_lazy('user number 11'))

    user_number_12 = models.IntegerField(null=True, verbose_name=gettext_lazy('user number 12'))

    user_number_13 = models.IntegerField(null=True, verbose_name=gettext_lazy('user number 13'))

    user_number_14 = models.IntegerField(null=True, verbose_name=gettext_lazy('user number 14'))

    user_number_15 = models.IntegerField(null=True, verbose_name=gettext_lazy('user number 15'))

    user_number_16 = models.IntegerField(null=True, verbose_name=gettext_lazy('user number 16'))

    user_number_17 = models.IntegerField(null=True, verbose_name=gettext_lazy('user number 17'))

    user_number_18 = models.IntegerField(null=True, verbose_name=gettext_lazy('user number 18'))

    user_number_19 = models.IntegerField(null=True, verbose_name=gettext_lazy('user number 19'))

    user_number_20 = models.IntegerField(null=True, verbose_name=gettext_lazy('user number 20'))

    user_date_1 = models.DateField(blank=True, db_index=True, null=True, verbose_name=gettext_lazy("user date 1"))

    user_date_2 = models.DateField(blank=True, db_index=True, null=True, verbose_name=gettext_lazy("user date 2"))

    user_date_3 = models.DateField(blank=True, db_index=True, null=True, verbose_name=gettext_lazy("user date 3"))

    user_date_4 = models.DateField(blank=True, db_index=True, null=True, verbose_name=gettext_lazy("user date 4"))

    user_date_5 = models.DateField(blank=True, db_index=True, null=True, verbose_name=gettext_lazy("user date 5"))

    attributes = GenericRelation(GenericAttribute, verbose_name=gettext_lazy('attributes'))

    object_permissions = GenericRelation(GenericObjectPermission, verbose_name=gettext_lazy('object permissions'))

    linked_import_task = models.ForeignKey('celery_tasks.CeleryTask', on_delete=models.SET_NULL,
                                           null=True, blank=True,
                                           verbose_name=gettext_lazy("linked import task"))

    execution_log = models.TextField(null=True, blank=True, verbose_name=gettext_lazy('execution log'))

    source_data = models.TextField(null=True, blank=True, verbose_name=gettext_lazy('source data'))

    @property
    def source(self):
        if self.source_data is None:
            return None
        return json.loads(self.source_data)

    @source.setter
    def source(self, value):
        if value is None:
            self.source_data = None
        else:
            self.source_data = json.dumps(value, cls=DjangoJSONEncoder, sort_keys=True, indent=1)

    class Meta:
        verbose_name = gettext_lazy('complex transaction')
        verbose_name_plural = gettext_lazy('complex transactions')
        index_together = [
            ['transaction_type', 'code']
        ]
        ordering = ['code']

        permissions = (
            ("view_complextransaction_show_parameters", "Show Parameters"),
            ("view_complextransaction_hide_parameters", "Hide Parameters"),
        )

    def __str__(self):
        return str(self.code)

    def save(self, *args, **kwargs):

        # _l.info("ComplexTransaction.save status %s" % self.status)
        # _l.info("ComplexTransaction.save text %s" % self.text)
        # _l.info("ComplexTransaction.save date %s" % self.date)
<<<<<<< HEAD
        _l.info("ComplexTransaction.save transaction_unique_code %s" % self.transaction_unique_code)
=======
>>>>>>> d9eb52f4

        if self.code is None or self.code == 0:
            self.code = FakeSequence.next_value(self.transaction_type.master_user, 'complex_transaction', d=100)
        # _l.info("ComplexTransaction.save code %s" % self.code)

        _l.debug("ComplexTransaction.save %s %s %s" % (self.code, self.date, self.transaction_unique_code))

        super(ComplexTransaction, self).save(*args, **kwargs)

    def fake_delete(self):
        if self.is_deleted:  # if transaction was already marked as deleted, then do real delete
            self.delete()
        else:

            self.is_deleted = True

            fields_to_update = ['is_deleted', 'modified']

            for transaction in self.transactions.all():
                transaction.is_deleted = True
                transaction.save()

            if hasattr(self, 'transaction_unique_code'):
                self.deleted_transaction_unique_code = self.transaction_unique_code

                self.transaction_unique_code = None

                fields_to_update.append('deleted_transaction_unique_code')
                fields_to_update.append('transaction_unique_code')

            self.save(update_fields=fields_to_update)


class ComplexTransactionInput(models.Model):
    complex_transaction = models.ForeignKey(ComplexTransaction, on_delete=models.CASCADE, related_name='inputs',
                                            verbose_name=gettext_lazy('complex transaction'))
    transaction_type_input = models.ForeignKey(TransactionTypeInput, on_delete=models.CASCADE, related_name='+',
                                               verbose_name=gettext_lazy('transaction type input'))

    value_relation = models.TextField(default='', blank=True, verbose_name=gettext_lazy('value relation'))

    value_string = models.TextField(default='', blank=True, verbose_name=gettext_lazy('value string'))
    value_float = models.FloatField(default=0.0, verbose_name=gettext_lazy('value float'))
    value_date = models.DateField(default=date.min, verbose_name=gettext_lazy('value date'))

    account = models.ForeignKey('accounts.Account', null=True, blank=True, on_delete=models.SET_NULL, related_name='+',
                                verbose_name=gettext_lazy('account'))
    instrument_type = models.ForeignKey('instruments.InstrumentType', null=True, blank=True, on_delete=models.SET_NULL,
                                        related_name='+', verbose_name=gettext_lazy('instrument type'))
    instrument = models.ForeignKey('instruments.Instrument', null=True, blank=True, on_delete=models.SET_NULL,
                                   related_name='+', verbose_name=gettext_lazy('instrument'))
    currency = models.ForeignKey('currencies.Currency', null=True, blank=True, on_delete=models.SET_NULL,
                                 related_name='+', verbose_name=gettext_lazy('currency'))
    counterparty = models.ForeignKey('counterparties.Counterparty', null=True, blank=True, on_delete=models.SET_NULL,
                                     related_name='+', verbose_name=gettext_lazy('counterparty'))
    responsible = models.ForeignKey('counterparties.Responsible', null=True, blank=True, on_delete=models.SET_NULL,
                                    related_name='+', verbose_name=gettext_lazy('responsible'))
    portfolio = models.ForeignKey('portfolios.Portfolio', null=True, blank=True, on_delete=models.SET_NULL,
                                  related_name='+', verbose_name=gettext_lazy('portfolio'))
    strategy1 = models.ForeignKey('strategies.Strategy1', null=True, blank=True, on_delete=models.SET_NULL,
                                  related_name='+', verbose_name=gettext_lazy('strategy 1'))
    strategy2 = models.ForeignKey('strategies.Strategy2', null=True, blank=True, on_delete=models.SET_NULL,
                                  related_name='+', verbose_name=gettext_lazy('strategy 2'))
    strategy3 = models.ForeignKey('strategies.Strategy3', null=True, blank=True, on_delete=models.SET_NULL,
                                  related_name='+', verbose_name=gettext_lazy('strategy 3'))
    daily_pricing_model = models.ForeignKey('instruments.DailyPricingModel', null=True, blank=True,
                                            on_delete=models.SET_NULL, related_name='+',
                                            verbose_name=gettext_lazy('daily pricing model'))
    payment_size_detail = models.ForeignKey('instruments.PaymentSizeDetail', null=True, blank=True,
                                            on_delete=models.SET_NULL, related_name='+',
                                            verbose_name=gettext_lazy('payment size detail'))

    pricing_policy = models.ForeignKey('instruments.PricingPolicy', null=True, blank=True,
                                       on_delete=models.SET_NULL, related_name='+',
                                       verbose_name=gettext_lazy('pricing policy'))

    periodicity = models.ForeignKey('instruments.Periodicity', null=True, blank=True,
                                    on_delete=models.PROTECT, related_name='+',
                                    verbose_name=gettext_lazy('periodicity'))

    accrual_calculation_model = models.ForeignKey('instruments.AccrualCalculationModel', null=True, blank=True,
                                                  on_delete=models.PROTECT, related_name='+',
                                                  verbose_name=gettext_lazy('accrual calculation model'))

    event_class = models.ForeignKey(EventClass, null=True, blank=True,
                                    on_delete=models.PROTECT, related_name='+',
                                    verbose_name=gettext_lazy('event class'))

    notification_class = models.ForeignKey(NotificationClass, null=True, blank=True,
                                           on_delete=models.PROTECT, related_name='+',
                                           verbose_name=gettext_lazy('notification class'))

    class Meta:
        verbose_name = gettext_lazy('complex transaction input')
        verbose_name_plural = gettext_lazy('complex transaction inputs')
        unique_together = [
            ['complex_transaction', 'transaction_type_input', ]
        ]


class Transaction(models.Model):
    master_user = models.ForeignKey(MasterUser, related_name='transactions', verbose_name=gettext_lazy('master user'),
                                    on_delete=models.CASCADE)
    complex_transaction = models.ForeignKey(ComplexTransaction, on_delete=models.CASCADE,
                                            related_name='transactions',
                                            verbose_name=gettext_lazy('complex transaction'))
    complex_transaction_order = models.PositiveSmallIntegerField(default=0.0, verbose_name=gettext_lazy(
        'complex transaction order'))
    transaction_code = models.IntegerField(default=0, verbose_name=gettext_lazy('transaction code'), db_index=True)
    transaction_class = models.ForeignKey(TransactionClass, on_delete=models.PROTECT, db_index=True,
                                          verbose_name=gettext_lazy("transaction class"))

    # is_locked = models.BooleanField(default=False, db_index=True, verbose_name=gettext_lazy('is locked'))
    is_canceled = models.BooleanField(default=False, db_index=True, verbose_name=gettext_lazy('is canceled'))
    is_deleted = models.BooleanField(default=False, db_index=True, verbose_name=gettext_lazy('is deleted'))

    error_code = models.PositiveSmallIntegerField(null=True, blank=True, verbose_name=gettext_lazy('error code'))

    # Position related
    instrument = models.ForeignKey(Instrument, related_name='transactions', on_delete=models.PROTECT, null=True,
                                   blank=True, verbose_name=gettext_lazy("instrument"))
    transaction_currency = models.ForeignKey(Currency, related_name='transactions',
                                             on_delete=models.PROTECT, null=True, blank=True,
                                             verbose_name=gettext_lazy("transaction currency"))
    position_size_with_sign = models.FloatField(default=0.0, verbose_name=gettext_lazy("position size with sign"))

    # Cash related
    settlement_currency = models.ForeignKey(Currency, related_name='transactions_settlement_currency',
                                            on_delete=models.PROTECT, verbose_name=gettext_lazy("settlement currency"))
    cash_consideration = models.FloatField(default=0.0, verbose_name=gettext_lazy("cash consideration"))

    # P&L related
    principal_with_sign = models.FloatField(default=0.0, verbose_name=gettext_lazy("principal with sign"))
    carry_with_sign = models.FloatField(default=0.0, verbose_name=gettext_lazy("carry with sign"))
    overheads_with_sign = models.FloatField(default=0.0, verbose_name=gettext_lazy("overheads with sign"))

    # accounting dates
    transaction_date = models.DateField(editable=False, default=date_now, db_index=True,
                                        verbose_name=gettext_lazy("transaction date"))
    accounting_date = models.DateField(default=date_now, db_index=True, verbose_name=gettext_lazy("accounting date"))
    cash_date = models.DateField(default=date_now, db_index=True, verbose_name=gettext_lazy("cash date"))

    # portfolio
    portfolio = models.ForeignKey(Portfolio, on_delete=models.PROTECT, verbose_name=gettext_lazy("portfolio"),
                                  db_index=True)

    # accounts
    account_position = models.ForeignKey(Account, related_name='transactions_account_position',
                                         on_delete=models.PROTECT, null=True, blank=True,
                                         verbose_name=gettext_lazy("account position"))
    account_cash = models.ForeignKey(Account, related_name='transactions_account_cash', on_delete=models.PROTECT,
                                     null=True, blank=True, verbose_name=gettext_lazy("account cash"))
    account_interim = models.ForeignKey(Account, related_name='transactions_account_interim', on_delete=models.PROTECT,
                                        null=True, blank=True, verbose_name=gettext_lazy("account interim"))

    # strategies
    strategy1_position = models.ForeignKey(Strategy1, related_name='transactions_strategy1_position',
                                           null=True, blank=True, on_delete=models.PROTECT,
                                           verbose_name=gettext_lazy("strategy 1 cash"))
    strategy1_cash = models.ForeignKey(Strategy1, related_name='transactions_strategy1_cash',
                                       null=True, blank=True, on_delete=models.PROTECT,
                                       verbose_name=gettext_lazy("strategy 1 position"))
    strategy2_position = models.ForeignKey(Strategy2, related_name='transactions_strategy2_position',
                                           null=True, blank=True, on_delete=models.PROTECT,
                                           verbose_name=gettext_lazy("strategy 2 cash"))
    strategy2_cash = models.ForeignKey(Strategy2, related_name='transactions_strategy2_cash',
                                       null=True, blank=True, on_delete=models.PROTECT,
                                       verbose_name=gettext_lazy("strategy 2 position"))
    strategy3_position = models.ForeignKey(Strategy3, related_name='transactions_strategy3_position',
                                           null=True, blank=True, on_delete=models.PROTECT,
                                           verbose_name=gettext_lazy("strategy 3 cash"))
    strategy3_cash = models.ForeignKey(Strategy3, related_name='transactions_strategy3_cash',
                                       null=True, blank=True, on_delete=models.PROTECT,
                                       verbose_name=gettext_lazy("strategy 3 position"))

    # responsible & counterparty

    responsible = models.ForeignKey(Responsible, related_name='transactions',
                                    on_delete=models.PROTECT, null=True, blank=True,
                                    verbose_name=gettext_lazy("responsible"),
                                    help_text=gettext_lazy("Trader or transaction executor"))
    counterparty = models.ForeignKey(Counterparty, related_name='transactions',
                                     on_delete=models.PROTECT, null=True, blank=True,
                                     verbose_name=gettext_lazy("counterparty"))

    # linked instrument

    linked_instrument = models.ForeignKey(Instrument, related_name='transactions_linked',
                                          on_delete=models.PROTECT, null=True, blank=True,
                                          verbose_name=gettext_lazy("linked instrument"))

    # allocations

    allocation_balance = models.ForeignKey(Instrument, related_name='transactions_allocation_balance',
                                           on_delete=models.PROTECT, null=True, blank=True,
                                           verbose_name=gettext_lazy("allocation balance"))

    allocation_pl = models.ForeignKey(Instrument, related_name='transactions_allocation_pl',
                                      on_delete=models.PROTECT, null=True, blank=True,
                                      verbose_name=gettext_lazy("allocation P&L"))

    reference_fx_rate = models.FloatField(default=0.0, verbose_name=gettext_lazy("reference fx-rate"),
                                          help_text=gettext_lazy(
                                              "FX rate to convert from Settlement ccy to Instrument "
                                              "Ccy on Accounting Date (trade date)"))

    # other
    is_locked = models.BooleanField(default=False, verbose_name=gettext_lazy("is locked"),
                                    help_text=gettext_lazy('If checked - transaction cannot be changed'))
    # is_canceled = models.BooleanField(default=False, verbose_name=gettext_lazy("is canceled"),
    #                                   help_text=gettext_lazy('If checked - transaction is cancelled'))

    factor = models.FloatField(default=0.0, verbose_name=gettext_lazy("factor"),
                               help_text=gettext_lazy('Multiplier (for calculations on the form)'))
    trade_price = models.FloatField(default=0.0, verbose_name=gettext_lazy("trade price"),
                                    help_text=gettext_lazy('Price (for calculations on the form)'))

    ytm_at_cost = models.FloatField(default=0.0, verbose_name=gettext_lazy("YTM at cost"),
                                    help_text=gettext_lazy('YTM at cost'))

    position_amount = models.FloatField(default=0.0, verbose_name=gettext_lazy("position amount"),
                                        help_text=gettext_lazy(
                                            'Absolute value of Position with Sign (for calculations on the form)'))
    principal_amount = models.FloatField(default=0.0, verbose_name=gettext_lazy("principal amount"),
                                         help_text=gettext_lazy(
                                             'Absolute value of Principal with Sign (for calculations on the form)'))
    carry_amount = models.FloatField(default=0.0, verbose_name=gettext_lazy("carry amount"),
                                     help_text=gettext_lazy(
                                         'Absolute value of Carry with Sign (for calculations on the form)'))
    overheads = models.FloatField(default=0.0, verbose_name=gettext_lazy("overheads"),
                                  help_text=gettext_lazy(
                                      'Absolute value of overheads (for calculations on the form)'))

    notes = models.TextField(null=True, blank=True, verbose_name=gettext_lazy('notes'), db_index=True)

    user_text_1 = models.TextField(null=True, blank=True, verbose_name=gettext_lazy('user_text_1'), db_index=True)
    user_text_2 = models.TextField(null=True, blank=True, verbose_name=gettext_lazy('user_text_2'), db_index=True)
    user_text_3 = models.TextField(null=True, blank=True, verbose_name=gettext_lazy('user_text_3'), db_index=True)

    user_number_1 = models.FloatField(default=0.0, null=True, verbose_name=gettext_lazy('user_number_1'))
    user_number_2 = models.FloatField(default=0.0, null=True, verbose_name=gettext_lazy('user_number_2'))
    user_number_3 = models.FloatField(default=0.0, null=True, verbose_name=gettext_lazy('user_number_3'))

    user_date_1 = models.DateField(blank=True, db_index=True, null=True, verbose_name=gettext_lazy("user date 1"))
    user_date_2 = models.DateField(blank=True, db_index=True, null=True, verbose_name=gettext_lazy("user date 2"))
    user_date_3 = models.DateField(blank=True, db_index=True, null=True, verbose_name=gettext_lazy("user date 3"))

    attributes = GenericRelation(GenericAttribute, verbose_name=gettext_lazy('attributes'))

    object_permissions = GenericRelation(GenericObjectPermission, verbose_name=gettext_lazy('object permissions'))

    class Meta:
        verbose_name = gettext_lazy('transaction')
        verbose_name_plural = gettext_lazy('transactions')
        index_together = [
            ['master_user', 'transaction_code'],
            ['accounting_date', 'cash_date'],
            ['master_user', 'transaction_class', 'accounting_date']
        ]
        ordering = ['transaction_date', 'transaction_code']

        permissions = (
            ("partial_view_transaction", "Partial View"),
        )

    def __str__(self):
        return str(self.transaction_code)

    @property
    def is_buy(self):
        return self.transaction_class_id == TransactionClass.BUY

    @property
    def is_sell(self):
        return self.transaction_class_id == TransactionClass.SELL

    @property
    def is_fx_trade(self):
        return self.transaction_class_id == TransactionClass.FX_TRADE

    @property
    def is_instrument_pl(self):
        return self.transaction_class_id == TransactionClass.INSTRUMENT_PL

    @property
    def is_transaction_pl(self):
        return self.transaction_class_id == TransactionClass.TRANSACTION_PL

    @property
    def is_transfer(self):
        return self.transaction_class_id == TransactionClass.TRANSFER

    @property
    def is_fx_transfer(self):
        return self.transaction_class_id == TransactionClass.FX_TRANSFER

    @property
    def is_cash_inflow(self):
        return self.transaction_class_id == TransactionClass.CASH_INFLOW

    @property
    def is_cash_outflow(self):
        return self.transaction_class_id == TransactionClass.CASH_OUTFLOW

    def get_instr_ytm_data_d0_v0(self, dt):
        return dt, -(
                self.trade_price * self.instrument.price_multiplier * self.instrument.get_factor(dt))

    def get_instr_ytm_data(self, dt):
        if hasattr(self, '_instr_ytm_data'):
            return self._instr_ytm_data

        instr = self.instrument

        if instr.maturity_date is None or instr.maturity_date == date.max:
            # _l.debug('get_instr_ytm_data: [], maturity_date rule')
            return []
        if instr.maturity_price is None or isnan(instr.maturity_price) or isclose(instr.maturity_price, 0.0):
            # _l.debug('get_instr_ytm_data: [], maturity_price rule')
            return []

        try:
            d0, v0 = self.get_instr_ytm_data_d0_v0(dt)
        except ArithmeticError:
            return None

        data = [(d0, v0)]

        for cpn_date, cpn_val in instr.get_future_coupons(begin_date=d0, with_maturity=False):
            try:
                factor = instr.get_factor(cpn_date)
                k = instr.accrued_multiplier * factor * \
                    (self.instr_accrued_ccy_cur_fx / self.instr_pricing_ccy_cur_fx)
            except ArithmeticError:
                k = 0
            data.append((cpn_date, cpn_val * k))

        prev_factor = None
        for factor in instr.factor_schedules.all():
            if factor.effective_date < d0 or factor.effective_date > instr.maturity_date:
                prev_factor = factor
                continue

            prev_factor_value = prev_factor.factor_value if prev_factor else 1.0
            factor_value = factor.factor_value

            k = (prev_factor_value - factor_value) * instr.price_multiplier
            data.append((factor.effective_date, instr.maturity_price * k))

            prev_factor = factor

        factor = instr.get_factor(instr.maturity_date)
        k = instr.price_multiplier * factor
        data.append((instr.maturity_date, instr.maturity_price * k))

        # sort by date
        data.sort()
        self._instr_ytm_data = data

        return data

    def get_instr_ytm_x0(self, dt):
        try:
            accrual_size = self.instrument.get_accrual_size(dt)
            return (accrual_size * self.instrument.accrued_multiplier) * \
                   (self.instr_accrued_ccy_cur_fx / self.instr_pricing_ccy_cur_fx) / \
                   (self.trade_price * self.instrument.price_multiplier)
        except ArithmeticError:
            return 0

    def calculate_ytm(self):

        process_st = time.perf_counter()

        ecosystem_default = EcosystemDefault.objects.get(master_user=self.instrument.master_user)

        try:

            if self.instrument.accrued_currency_id == self.instrument.pricing_currency_id:
                self.instr_accrued_ccy_cur_fx = 1
                self.instr_pricing_ccy_cur_fx = 1
            else:

                if ecosystem_default.currency_id == self.instrument.accrued_currency_id:
                    self.instr_accrued_ccy_cur_fx = 1
                else:
                    self.instr_accrued_ccy_cur_fx = CurrencyHistory.objects.get(date=self.accounting_date,
                                                                                currency=self.instrument.accrued_currency).fx_rate

                if ecosystem_default.currency_id == self.instrument.pricing_currency_id:
                    self.instr_pricing_ccy_cur_fx = 1
                else:
                    self.instr_pricing_ccy_cur_fx = CurrencyHistory.objects.get(date=self.accounting_date,
                                                                                currency=self.instrument.pricing_currency).fx_rate

            dt = self.accounting_date

            # _l.debug('Transaction.calculate_ytm: instr_pricing_ccy_cur_fx %s' % self.instr_pricing_ccy_cur_fx)
            # _l.debug('Transaction.calculate_ytm: instr_accrued_ccy_cur_fx %s' % self.instr_accrued_ccy_cur_fx)
            # _l.debug('Transaction.calculate_ytm: self.instrument.maturity_date %s' % self.instrument.maturity_date)
            # _l.debug('Transaction.calculate_ytm: dt %s' % dt)
            # _l.debug('Transaction.calculate_ytm: date.max %s' % date.max)

            if self.instrument.maturity_date is None or \
                    self.instrument.maturity_date == date.max or str(
                self.instrument.maturity_date) == '2999-01-01' or str(self.instrument.maturity_date) == '2099-01-01':

                # _l.debug('Transaction.calculate_ytm: instrument has maturity_date')

                try:

                    accrual_size = self.instrument.get_accrual_size(dt)

                    # _l.debug('Transaction.calculate_ytm: accrual_size %s' % accrual_size)
                    # _l.debug(
                    #     'Transaction.calculate_ytm: self.instrument.accrued_multiplier %s' % self.instrument.accrued_multiplier)
                    # _l.debug('Transaction.calculate_ytm: self.trade_price %s' % self.trade_price)
                    # _l.debug(
                    #     'Transaction.calculate_ytm: self.instrument.price_multiplier %s' % self.instrument.price_multiplier)

                    # TODO  * (self.instr_accrued_ccy_cur_fx / self.instr_pricing_ccy_cur_fx) happens in sql report
                    ytm = (accrual_size * self.instrument.accrued_multiplier) / \
                          (self.trade_price * self.instrument.price_multiplier)

                    # _l.debug('Transaction.calculate_ytm: ytm %s' % ytm)

                except ArithmeticError:
                    ytm = 0

                _l.debug('Transaction.calculate_ytm done: %s',
                         "{:3.3f}".format(time.perf_counter() - process_st))

                return ytm

            # _l.debug('Transaction.calculate_ytm: self.instrument.maturity_date is None')

            x0 = self.get_instr_ytm_x0(dt)

            # _l.debug('Transaction.calculate_ytm: x0 %s' % x0)

            data = self.get_instr_ytm_data(dt)

            # _l.debug('Transaction.calculate_ytm: data %s' % data)

            if data:

                ytm = f_xirr(data, x0=x0)

            else:
                ytm = 0.0

            _l.debug('Transaction.calculate_ytm done: %s',
                     "{:3.3f}".format(time.perf_counter() - process_st))

            return ytm

        except Exception as e:
            _l.error("calculate_ytm error %s" % e)
            _l.error("calculate_ytm traceback %s" % traceback.format_exc())

            _l.debug('Transaction.calculate_ytm done: %s',
                     "{:3.3f}".format(time.perf_counter() - process_st))

    def save(self, *args, **kwargs):

        _l.debug("Transaction.save: %s" % self)

        calc_cash = kwargs.pop('calc_cash', False)

        if not self.accounting_date:
            self.accounting_date = date_now()

        if not self.cash_date:
            self.cash_date = date_now()

        self.transaction_date = min(self.accounting_date, self.cash_date)
        if self.transaction_code is None or self.transaction_code == 0:
            if self.complex_transaction is None:
                self.transaction_code = FakeSequence.next_value(self.master_user, 'transaction')
            else:
                self.transaction_code = self.complex_transaction.code + self.complex_transaction_order

        try:
            self.ytm_at_cost = self.calculate_ytm()
        except Exception as error:
            _l.error("Transaction.save: Cant calculate transaction ytm_at_cost %s" % error)

        if self.ytm_at_cost is None:
            self.ytm_at_cost = 0

        _l.debug('Transaction.save: ytm is %s' % self.ytm_at_cost)

        super(Transaction, self).save(*args, **kwargs)

        # Deprecated 2023-03-10
        # if calc_cash:
        #     self.calc_cash_by_formulas()

    def is_can_calc_cash_by_formulas(self):
        return self.transaction_class_id in [TransactionClass.BUY, TransactionClass.SELL] \
               and self.instrument.instrument_type.instrument_class_id == InstrumentClass.CONTRACT_FOR_DIFFERENCE

    def calc_cash_by_formulas(self, save=True):
        pass
        # if self.is_can_calc_cash_by_formulas():
        #     calc_cash_for_contract_for_difference(
        #         transaction=self,
        #         instrument=self.instrument,
        #         portfolio=self.portfolio,
        #         account=self.account_position,
        #         member=None,
        #         is_calculate_for_newer=True,
        #         is_calculate_for_all=False,
        #         save=save
        #     )


class ExternalCashFlow(models.Model):
    master_user = models.ForeignKey(MasterUser, related_name='external_cash_flows',
                                    verbose_name=gettext_lazy('master user'), on_delete=models.CASCADE)
    date = models.DateField(default=date_now, db_index=True,
                            verbose_name=gettext_lazy("date"))
    portfolio = models.ForeignKey(Portfolio, related_name='external_cash_flows', on_delete=models.PROTECT,
                                  verbose_name=gettext_lazy("portfolio"))
    account = models.ForeignKey(Account, related_name='external_cash_flows', on_delete=models.PROTECT,
                                verbose_name=gettext_lazy("account"))
    currency = models.ForeignKey(Currency, related_name='external_cash_flows', on_delete=models.PROTECT,
                                 verbose_name=gettext_lazy("currency"))
    amount = models.FloatField(default=0.,
                               verbose_name=gettext_lazy("amount"))

    class Meta:
        verbose_name = gettext_lazy('external cash flow')
        verbose_name_plural = gettext_lazy('external cash flows')
        ordering = ['date']

    def __str__(self):
        return '%s: %s - %s - %s - %s = %s' % (self.date, self.portfolio, self.account, list(self.strategies.all()),
                                               self.currency, self.amount)


class ExternalCashFlowStrategy(models.Model):
    external_cash_flow = models.ForeignKey(ExternalCashFlow, related_name='strategies',
                                           verbose_name=gettext_lazy("external cash flow"), on_delete=models.CASCADE)
    order = models.IntegerField(default=0, verbose_name=gettext_lazy("order"))
    strategy1 = models.ForeignKey(Strategy1, on_delete=models.PROTECT, null=True, blank=True,
                                  related_name="external_cash_flow_strategies1",
                                  verbose_name=gettext_lazy("strategy1"))
    strategy2 = models.ForeignKey(Strategy2, on_delete=models.PROTECT, null=True, blank=True,
                                  related_name="external_cash_flow_strategies2",
                                  verbose_name=gettext_lazy("strategy2"))
    strategy3 = models.ForeignKey(Strategy3, on_delete=models.PROTECT, null=True, blank=True,
                                  related_name="external_cash_flow_strategies3",
                                  verbose_name=gettext_lazy("strategy3"))

    class Meta:
        verbose_name = gettext_lazy('external cash flow strategy')
        verbose_name_plural = gettext_lazy('external cash flow strtegies')
        ordering = ['order']

    def __str__(self):
        return '%s' % self.strategy<|MERGE_RESOLUTION|>--- conflicted
+++ resolved
@@ -1541,10 +1541,6 @@
         # _l.info("ComplexTransaction.save status %s" % self.status)
         # _l.info("ComplexTransaction.save text %s" % self.text)
         # _l.info("ComplexTransaction.save date %s" % self.date)
-<<<<<<< HEAD
-        _l.info("ComplexTransaction.save transaction_unique_code %s" % self.transaction_unique_code)
-=======
->>>>>>> d9eb52f4
 
         if self.code is None or self.code == 0:
             self.code = FakeSequence.next_value(self.transaction_type.master_user, 'complex_transaction', d=100)
