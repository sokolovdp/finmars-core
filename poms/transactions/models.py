import json
import logging
import time
import traceback
from datetime import date
from math import isnan

from django.contrib.contenttypes.fields import GenericRelation
from django.contrib.contenttypes.models import ContentType
from django.core.serializers.json import DjangoJSONEncoder
from django.db import models
from django.utils.translation import gettext_lazy

from poms.accounts.models import Account
from poms.common.formula_accruals import f_xirr
<<<<<<< HEAD
from poms.common.models import (
    EXPRESSION_FIELD_LENGTH,
    AbstractClassModel,
    DataTimeStampedModel,
    FakeDeletableModel,
    NamedModel,
)
from poms.common.utils import date_now, isclose
from poms.counterparties.models import Counterparty, Responsible
=======
from poms.common.models import NamedModel, AbstractClassModel, FakeDeletableModel, EXPRESSION_FIELD_LENGTH, \
    DataTimeStampedModel
from poms.common.utils import date_now
from poms.common.utils import isclose
from poms.configuration.models import ConfigurationModel
from poms.counterparties.models import Responsible, Counterparty
>>>>>>> 866e11bb
from poms.currencies.models import Currency, CurrencyHistory
from poms.instruments.models import (
    EventSchedule,
    Instrument,
    InstrumentClass,
    PricingPolicy,
)
from poms.obj_attrs.models import GenericAttribute
from poms.obj_perms.models import GenericObjectPermission
from poms.portfolios.models import Portfolio
from poms.strategies.models import Strategy1, Strategy2, Strategy3
from poms.users.models import EcosystemDefault, FakeSequence, MasterUser

_l = logging.getLogger("poms.transactions")


class TransactionClass(AbstractClassModel):
    BUY = 1
    SELL = 2
    FX_TRADE = 3
    INSTRUMENT_PL = 4
    TRANSACTION_PL = 5
    TRANSFER = 6
    FX_TRANSFER = 7
    CASH_INFLOW = 8  # if portfolio registry, position increase
    CASH_OUTFLOW = 9  # if portfolio registry, position decrease

    DEFAULT = 10
    PLACEHOLDER = 11

    INJECTION = 12  # if portfolio registry, # share price increase
    DISTRIBUTION = 13  # if portfolio registry, # share price decrease

    INITIAL_POSITION = 14
    INITIAL_CASH = 15

    CLASSES = (
        (BUY, "BUY", gettext_lazy("Buy")),
        (SELL, "SELL", gettext_lazy("Sell")),
        (FX_TRADE, "FX_TRADE", gettext_lazy("FX Trade")),
        (INSTRUMENT_PL, "INSTRUMENT_PL", gettext_lazy("Instrument PL")),
        (TRANSACTION_PL, "TRANSACTION_PL", gettext_lazy("Transaction PL")),
        (TRANSFER, "TRANSFER", gettext_lazy("Transfer")),
        (FX_TRANSFER, "FX_TRANSFER", gettext_lazy("FX Transfer")),
        (CASH_INFLOW, "CASH_INFLOW", gettext_lazy("Cash-Inflow")),
        (CASH_OUTFLOW, "CASH_OUTFLOW", gettext_lazy("Cash-Outflow")),
        (DEFAULT, "-", gettext_lazy("Default")),
        (PLACEHOLDER, "PLACEHOLDER", gettext_lazy("Technical: Placeholder")),
        (INJECTION, "INJECTION", gettext_lazy("Injection")),
        (DISTRIBUTION, "DISTRIBUTION", gettext_lazy("Distribution")),
        (INITIAL_POSITION, "INITIAL_POSITION", gettext_lazy("Initial Position")),
        (INITIAL_CASH, "INITIAL_CASH", gettext_lazy("Initial Cash")),
    )

    class Meta(AbstractClassModel.Meta):
        verbose_name = gettext_lazy("transaction class")
        verbose_name_plural = gettext_lazy("transaction classes")


class ComplexTransactionStatus(AbstractClassModel):
    BOOKED = 1
    PENDING = 2
    IGNORE = 3

    CLASSES = (
        (BOOKED, "BOOKED", gettext_lazy("Booked")),
        (PENDING, "PENDING", gettext_lazy("Pending")),
        (IGNORE, "IGNORE", gettext_lazy("Ignore")),
    )

    class Meta(AbstractClassModel.Meta):
        verbose_name = gettext_lazy("complex transaction status")
        verbose_name_plural = gettext_lazy("complex transaction status")


class ActionClass(AbstractClassModel):
    CREATE_INSTRUMENT = 1
    CREATE_INSTRUMENT_PARAMETER = 2

    CLASSES = (
        (CREATE_INSTRUMENT, "CREATE_INSTRUMENT", gettext_lazy("Create instrument")),
        (
            CREATE_INSTRUMENT_PARAMETER,
            "CREATE_INSTRUMENT_PARAMETER",
            gettext_lazy("Create instrument parameter"),
        ),
    )

    class Meta(AbstractClassModel.Meta):
        verbose_name = gettext_lazy("action class")
        verbose_name_plural = gettext_lazy("action classes")


class EventClass(AbstractClassModel):
    ONE_OFF = 1
    REGULAR = 2

    CLASSES = (
        (ONE_OFF, "ONE_OFF", gettext_lazy("One-off")),
        (REGULAR, "REGULAR", gettext_lazy("Regular")),
    )

    class Meta(AbstractClassModel.Meta):
        verbose_name = gettext_lazy("event class")
        verbose_name_plural = gettext_lazy("event classes")


class NotificationClass(AbstractClassModel):
    # NDATE -> notification_date
    # EDATE -> effective_date

    DONT_REACT = 1
    APPLY_DEF_ON_EDATE = 2
    APPLY_DEF_ON_NDATE = 3

    INFORM_ON_NDATE_WITH_REACT = 4
    INFORM_ON_NDATE_APPLY_DEF = 5
    INFORM_ON_NDATE_DONT_REACT = 6
    INFORM_ON_EDATE_WITH_REACT = 7
    INFORM_ON_EDATE_APPLY_DEF = 8
    INFORM_ON_EDATE_DONT_REACT = 9

    INFORM_ON_NDATE_AND_EDATE_WITH_REACT_ON_EDATE = 10
    INFORM_ON_NDATE_AND_EDATE_WITH_REACT_ON_NDATE = 11
    INFORM_ON_NDATE_AND_EDATE_APPLY_DEF_ON_EDATE = 12
    INFORM_ON_NDATE_AND_EDATE_APPLY_DEF_ON_NDATE = 13
    INFORM_ON_NDATE_AND_EDATE_DONT_REACT = 14

    CLASSES = (
        (DONT_REACT, "DONT_REACT", gettext_lazy("Don't inform (don't react)")),
        (
            APPLY_DEF_ON_EDATE,
            "APPLY_DEF_ON_EDATE",
            gettext_lazy("Don't inform (apply default on effective date)"),
        ),
        (
            APPLY_DEF_ON_NDATE,
            "APPLY_DEF_ON_NDATE",
            gettext_lazy("Don't inform (apply default on notification date)"),
        ),
        (
            INFORM_ON_NDATE_WITH_REACT,
            "INFORM_ON_NDATE_WITH_REACT",
            gettext_lazy("Inform on notification date (with reaction)"),
        ),
        (
            INFORM_ON_NDATE_APPLY_DEF,
            "INFORM_ON_NDATE_APPLY_DEF",
            gettext_lazy("Inform on notification date (apply default)"),
        ),
        (
            INFORM_ON_NDATE_DONT_REACT,
            "INFORM_ON_NDATE_DONT_REACT",
            gettext_lazy("Inform on notification date (don't react)"),
        ),
        (
            INFORM_ON_EDATE_WITH_REACT,
            "INFORM_ON_EDATE_WITH_REACT",
            gettext_lazy("Inform on effective date (with reaction)"),
        ),
        (
            INFORM_ON_EDATE_APPLY_DEF,
            "INFORM_ON_EDATE_APPLY_DEF",
            gettext_lazy("Inform on effective date (apply default)"),
        ),
        (
            INFORM_ON_EDATE_DONT_REACT,
            "INFORM_ON_EDATE_DONT_REACT",
            gettext_lazy("Inform on effective date (don't react)"),
        ),
        (
            INFORM_ON_NDATE_AND_EDATE_WITH_REACT_ON_EDATE,
            "INFORM_ON_NDATE_AND_EDATE_WITH_REACT_ON_EDATE",
            gettext_lazy(
                "Inform on notification date & effective date (with reaction on effective date)"
            ),
        ),
        (
            INFORM_ON_NDATE_AND_EDATE_WITH_REACT_ON_NDATE,
            "INFORM_ON_NDATE_AND_EDATE_WITH_REACT_ON_NDATE",
            gettext_lazy(
                "Inform on notification date & effective date (with reaction on notification date)"
            ),
        ),
        (
            INFORM_ON_NDATE_AND_EDATE_APPLY_DEF_ON_EDATE,
            "INFORM_ON_NDATE_AND_EDATE_APPLY_DEF_ON_EDATE",
            gettext_lazy(
                "Inform on notification date & effective date (apply default on effective date)"
            ),
        ),
        (
            INFORM_ON_NDATE_AND_EDATE_APPLY_DEF_ON_NDATE,
            "INFORM_ON_NDATE_AND_EDATE_APPLY_DEF_ON_NDATE",
            gettext_lazy(
                "Inform on notification date & effective date (apply default on notification date)"
            ),
        ),
        (
            INFORM_ON_NDATE_AND_EDATE_DONT_REACT,
            "INFORM_ON_NDATE_AND_EDATE_DONT_REACT",
            gettext_lazy("Inform on notification date & effective date (don't react)"),
        ),
    )

    class Meta(AbstractClassModel.Meta):
        verbose_name = gettext_lazy("notification class")
        verbose_name_plural = gettext_lazy("notification classes")

    @staticmethod
    def get_notify_on_effective_date_classes():
        return [
            NotificationClass.INFORM_ON_EDATE_WITH_REACT,
            NotificationClass.INFORM_ON_EDATE_APPLY_DEF,
            NotificationClass.INFORM_ON_EDATE_DONT_REACT,
            NotificationClass.INFORM_ON_NDATE_AND_EDATE_WITH_REACT_ON_EDATE,
            NotificationClass.INFORM_ON_NDATE_AND_EDATE_WITH_REACT_ON_NDATE,
            NotificationClass.INFORM_ON_NDATE_AND_EDATE_APPLY_DEF_ON_EDATE,
            NotificationClass.INFORM_ON_NDATE_AND_EDATE_APPLY_DEF_ON_NDATE,
            NotificationClass.INFORM_ON_NDATE_AND_EDATE_DONT_REACT,
        ]

    @property
    def is_notify_on_effective_date(self):
        return self.id in NotificationClass.get_notify_on_effective_date_classes()

    @staticmethod
    def get_notify_on_notification_date_classes():
        return [
            NotificationClass.INFORM_ON_NDATE_WITH_REACT,
            NotificationClass.INFORM_ON_NDATE_APPLY_DEF,
            NotificationClass.INFORM_ON_NDATE_DONT_REACT,
            NotificationClass.INFORM_ON_NDATE_AND_EDATE_WITH_REACT_ON_EDATE,
            NotificationClass.INFORM_ON_NDATE_AND_EDATE_WITH_REACT_ON_NDATE,
            NotificationClass.INFORM_ON_NDATE_AND_EDATE_APPLY_DEF_ON_EDATE,
            NotificationClass.INFORM_ON_NDATE_AND_EDATE_APPLY_DEF_ON_NDATE,
            NotificationClass.INFORM_ON_NDATE_AND_EDATE_DONT_REACT,
        ]

    @property
    def is_notify_on_notification_date(self):
        return self.id in NotificationClass.get_notify_on_notification_date_classes()

    @staticmethod
    def get_apply_default_on_effective_date_classes():
        return [
            NotificationClass.APPLY_DEF_ON_EDATE,
            NotificationClass.INFORM_ON_EDATE_APPLY_DEF,
            NotificationClass.INFORM_ON_NDATE_AND_EDATE_APPLY_DEF_ON_EDATE,
        ]

    @property
    def is_apply_default_on_effective_date(self):
        return (
            self.id in NotificationClass.get_apply_default_on_effective_date_classes()
        )

    @staticmethod
    def get_apply_default_on_notification_date_classes():
        return [
            NotificationClass.APPLY_DEF_ON_NDATE,
            NotificationClass.INFORM_ON_NDATE_APPLY_DEF,
            NotificationClass.INFORM_ON_NDATE_AND_EDATE_APPLY_DEF_ON_NDATE,
        ]

    @property
    def is_apply_default_on_notification_date(self):
        return (
            self.id
            in NotificationClass.get_apply_default_on_notification_date_classes()
        )

    @staticmethod
    def get_need_reaction_on_effective_date_classes():
        return [
            NotificationClass.INFORM_ON_EDATE_WITH_REACT,
            NotificationClass.INFORM_ON_NDATE_AND_EDATE_WITH_REACT_ON_EDATE,
        ]

    @property
    def is_need_reaction_on_effective_date(self):
        return (
            self.id in NotificationClass.get_need_reaction_on_effective_date_classes()
        )

    @staticmethod
    def get_need_reaction_on_notification_date_classes():
        return [
            NotificationClass.INFORM_ON_NDATE_WITH_REACT,
            NotificationClass.INFORM_ON_NDATE_AND_EDATE_WITH_REACT_ON_NDATE,
        ]

    @property
    def is_need_reaction_on_notification_date(self):
        return (
            self.id
            in NotificationClass.get_need_reaction_on_notification_date_classes()
        )


class PeriodicityGroup(AbstractClassModel):
    DAILY = 1
    WEEKLY = 2
    WEEKLY_EOW = 3
    BE_WEEKLY = 4
    BE_WEEKLY_EOW = 5
    MONTHLY = 6
    MONTHLY_EOM = 7
    QUARTERLY = 8
    QUARTERLY_CALENDAR = 9
    SEMI_ANUALLY = 10
    SEMI_ANUALLY_CALENDAR = 11
    ANUALLY = 12
    ANUALLY_CALENDAR = 13
    CLASSES = (
        (DAILY, "DAILY", gettext_lazy("daily")),
        (WEEKLY, "WEEKLY", gettext_lazy("weekly (+7d)")),
        (WEEKLY_EOW, "WEEKLY_EOW", gettext_lazy("weekly (eow)")),
        (BE_WEEKLY, "BE_WEEKLY", gettext_lazy("bi-weekly (+14d)")),
        (BE_WEEKLY_EOW, "BE_WEEKLY_EOW", gettext_lazy("bi-weekly (eow)")),
        (MONTHLY, "MONTHLY", gettext_lazy("monthly (+1m)")),
        (MONTHLY_EOM, "MONTHLY_EOM", gettext_lazy("monthly (eom)")),
        (QUARTERLY, "QUARTERLY", gettext_lazy("quarterly (+3m)")),
        (
            QUARTERLY_CALENDAR,
            "QUARTERLY_CALENDAR",
            gettext_lazy("quarterly (calendar)"),
        ),
        (SEMI_ANUALLY, "SEMI_ANUALLY", gettext_lazy("semi-anually (+6m)")),
        (
            SEMI_ANUALLY_CALENDAR,
            "SEMI_ANUALLY_CALENDAR",
            gettext_lazy("semi-anually (calendar)"),
        ),
        (ANUALLY, "ANUALLY", gettext_lazy("anually (+12m)")),
        (ANUALLY_CALENDAR, "ANUALLY_CALENDAR", gettext_lazy("anually (eoy)")),
    )

    class Meta(AbstractClassModel.Meta):
        verbose_name = gettext_lazy("periodicity group")
        verbose_name_plural = gettext_lazy("periodicity group")


class TransactionTypeGroup(NamedModel, FakeDeletableModel):
    master_user = models.ForeignKey(
        MasterUser,
        related_name="transaction_type_groups",
        verbose_name=gettext_lazy("master user"),
        on_delete=models.CASCADE,
    )

    object_permissions = GenericRelation(
        GenericObjectPermission, verbose_name=gettext_lazy("object permissions")
    )

    class Meta(NamedModel.Meta, FakeDeletableModel.Meta):
        verbose_name = gettext_lazy("transaction type group")
        verbose_name_plural = gettext_lazy("transaction type groups")
        permissions = [
            # ('view_transactiontypegroup', 'Can view transaction type group'),
            ("manage_transactiontypegroup", "Can manage transaction type group"),
        ]


class TransactionType(NamedModel, FakeDeletableModel, DataTimeStampedModel, ConfigurationModel):
    SHOW_PARAMETERS = 1
    HIDE_PARAMETERS = 2

    VISIBILITY_STATUS_CHOICES = (
        (SHOW_PARAMETERS, gettext_lazy("Show Parameters")),
        (HIDE_PARAMETERS, gettext_lazy("Hide Parameters")),
    )

    TYPE_DEFAULT = 1
    TYPE_PROCEDURE = 2  # Complex Transaction will not be created

    TYPE_CHOICES = (
        (TYPE_DEFAULT, gettext_lazy("Default")),
        (TYPE_PROCEDURE, gettext_lazy("Procedure")),
    )

    # 1 (SKIP, gettext_lazy('Skip')),
    # 2 (BOOK_WITHOUT_UNIQUE_CODE, gettext_lazy('Book without Unique Code ')),
    # 3 (OVERWRITE, gettext_lazy('Overwrite')),
    # 4 (TREAT_AS_ERROR, gettext_lazy('Treat as error')),

    SKIP = 1
    BOOK_WITHOUT_UNIQUE_CODE = 2
    OVERWRITE = 3
    TREAT_AS_ERROR = 4

    BOOK_WITH_UNIQUE_CODE_CHOICES = (
<<<<<<< HEAD
        (BOOK_WITHOUT_UNIQUE_CODE, gettext_lazy("Book without unique code")),
        (SKIP_BOOK_WITH_UNIQUE_CODE, gettext_lazy("Skip")),
=======
        (SKIP, gettext_lazy('Skip')),
        (BOOK_WITHOUT_UNIQUE_CODE, gettext_lazy('Book without Unique Code')),
        (OVERWRITE, gettext_lazy('Overwrite')),
        (TREAT_AS_ERROR, gettext_lazy('Treat As Error')),  # Wtf?
>>>>>>> 866e11bb
    )

    master_user = models.ForeignKey(
        MasterUser,
        related_name="transaction_types",
        verbose_name=gettext_lazy("master user"),
        on_delete=models.CASCADE,
    )
    group = models.ForeignKey(
        TransactionTypeGroup,
        null=True,
        blank=True,
        on_delete=models.PROTECT,
        verbose_name=gettext_lazy("group"),
    )
    date_expr = models.CharField(
        max_length=EXPRESSION_FIELD_LENGTH,
        blank=True,
        default="",
        verbose_name=gettext_lazy("date expr"),
    )
    display_expr = models.CharField(
        max_length=EXPRESSION_FIELD_LENGTH,
        blank=True,
        default="",
        verbose_name=gettext_lazy("display expr"),
    )

    context_parameters_notes = models.TextField(
        null=True, blank=True, verbose_name=gettext_lazy("context parameters notes")
    )

    transaction_unique_code_expr = models.CharField(
        max_length=EXPRESSION_FIELD_LENGTH,
        blank=True,
        default="",
        verbose_name=gettext_lazy("transaction unique code expr"),
    )

    transaction_unique_code_options = models.PositiveSmallIntegerField(
        default=BOOK_WITHOUT_UNIQUE_CODE,
        choices=BOOK_WITH_UNIQUE_CODE_CHOICES,
        verbose_name=gettext_lazy("transaction unique code options"),
    )

    instrument_types = models.ManyToManyField(
        "instruments.InstrumentType",
        related_name="transaction_types",
        blank=True,
        verbose_name=gettext_lazy("instrument types"),
    )
    is_valid_for_all_portfolios = models.BooleanField(
        default=True, verbose_name=gettext_lazy("is valid for all portfolios")
    )
    is_valid_for_all_instruments = models.BooleanField(
        default=True, verbose_name=gettext_lazy("is valid for all instruments")
    )

    book_transaction_layout_json = models.TextField(
        null=True, blank=True, verbose_name=gettext_lazy("book transaction layout json")
    )

    attributes = GenericRelation(
        GenericAttribute, verbose_name=gettext_lazy("attributes")
    )

    visibility_status = models.PositiveSmallIntegerField(
        default=SHOW_PARAMETERS,
        choices=VISIBILITY_STATUS_CHOICES,
        db_index=True,
        verbose_name=gettext_lazy("visibility_status"),
    )  # settings for complex transaction

    type = models.PositiveSmallIntegerField(
        default=TYPE_DEFAULT,
        choices=TYPE_CHOICES,
        db_index=True,
        verbose_name=gettext_lazy("type"),
    )

    user_text_1 = models.CharField(
        max_length=EXPRESSION_FIELD_LENGTH,
        blank=True,
        default="",
        verbose_name=gettext_lazy("user text 1"),
    )

    user_text_2 = models.CharField(
        max_length=EXPRESSION_FIELD_LENGTH,
        blank=True,
        default="",
        verbose_name=gettext_lazy("user text 2"),
    )

    user_text_3 = models.CharField(
        max_length=EXPRESSION_FIELD_LENGTH,
        blank=True,
        default="",
        verbose_name=gettext_lazy("user text 3"),
    )

    user_text_4 = models.CharField(
        max_length=EXPRESSION_FIELD_LENGTH,
        blank=True,
        default="",
        verbose_name=gettext_lazy("user text 4"),
    )

    user_text_5 = models.CharField(
        max_length=EXPRESSION_FIELD_LENGTH,
        blank=True,
        default="",
        verbose_name=gettext_lazy("user text 5"),
    )

    user_text_6 = models.CharField(
        max_length=EXPRESSION_FIELD_LENGTH,
        blank=True,
        default="",
        verbose_name=gettext_lazy("user text 6"),
    )

    user_text_7 = models.CharField(
        max_length=EXPRESSION_FIELD_LENGTH,
        blank=True,
        default="",
        verbose_name=gettext_lazy("user text 7"),
    )

    user_text_8 = models.CharField(
        max_length=EXPRESSION_FIELD_LENGTH,
        blank=True,
        default="",
        verbose_name=gettext_lazy("user text 8"),
    )

    user_text_9 = models.CharField(
        max_length=EXPRESSION_FIELD_LENGTH,
        blank=True,
        default="",
        verbose_name=gettext_lazy("user text 9"),
    )

    user_text_10 = models.CharField(
        max_length=EXPRESSION_FIELD_LENGTH,
        blank=True,
        default="",
        verbose_name=gettext_lazy("user text 10"),
    )

    user_text_11 = models.CharField(
        max_length=EXPRESSION_FIELD_LENGTH,
        blank=True,
        default="",
        verbose_name=gettext_lazy("user text 11"),
    )

    user_text_12 = models.CharField(
        max_length=EXPRESSION_FIELD_LENGTH,
        blank=True,
        default="",
        verbose_name=gettext_lazy("user text 12"),
    )

    user_text_13 = models.CharField(
        max_length=EXPRESSION_FIELD_LENGTH,
        blank=True,
        default="",
        verbose_name=gettext_lazy("user text 13"),
    )

    user_text_14 = models.CharField(
        max_length=EXPRESSION_FIELD_LENGTH,
        blank=True,
        default="",
        verbose_name=gettext_lazy("user text 14"),
    )

    user_text_15 = models.CharField(
        max_length=EXPRESSION_FIELD_LENGTH,
        blank=True,
        default="",
        verbose_name=gettext_lazy("user text 15"),
    )

    user_text_16 = models.CharField(
        max_length=EXPRESSION_FIELD_LENGTH,
        blank=True,
        default="",
        verbose_name=gettext_lazy("user text 16"),
    )

    user_text_17 = models.CharField(
        max_length=EXPRESSION_FIELD_LENGTH,
        blank=True,
        default="",
        verbose_name=gettext_lazy("user text 17"),
    )

    user_text_18 = models.CharField(
        max_length=EXPRESSION_FIELD_LENGTH,
        blank=True,
        default="",
        verbose_name=gettext_lazy("user text 18"),
    )

    user_text_19 = models.CharField(
        max_length=EXPRESSION_FIELD_LENGTH,
        blank=True,
        default="",
        verbose_name=gettext_lazy("user text 19"),
    )

    user_text_20 = models.CharField(
        max_length=EXPRESSION_FIELD_LENGTH,
        blank=True,
        default="",
        verbose_name=gettext_lazy("user text 20"),
    )

    user_text_21 = models.CharField(
        max_length=EXPRESSION_FIELD_LENGTH,
        blank=True,
        default="",
        verbose_name=gettext_lazy("user text 21"),
    )

    user_text_22 = models.CharField(
        max_length=EXPRESSION_FIELD_LENGTH,
        blank=True,
        default="",
        verbose_name=gettext_lazy("user text 22"),
    )

    user_text_23 = models.CharField(
        max_length=EXPRESSION_FIELD_LENGTH,
        blank=True,
        default="",
        verbose_name=gettext_lazy("user text 23"),
    )

    user_text_24 = models.CharField(
        max_length=EXPRESSION_FIELD_LENGTH,
        blank=True,
        default="",
        verbose_name=gettext_lazy("user text 24"),
    )

    user_text_25 = models.CharField(
        max_length=EXPRESSION_FIELD_LENGTH,
        blank=True,
        default="",
        verbose_name=gettext_lazy("user text 25"),
    )

    user_text_26 = models.CharField(
        max_length=EXPRESSION_FIELD_LENGTH,
        blank=True,
        default="",
        verbose_name=gettext_lazy("user text 26"),
    )

    user_text_27 = models.CharField(
        max_length=EXPRESSION_FIELD_LENGTH,
        blank=True,
        default="",
        verbose_name=gettext_lazy("user text 27"),
    )

    user_text_28 = models.CharField(
        max_length=EXPRESSION_FIELD_LENGTH,
        blank=True,
        default="",
        verbose_name=gettext_lazy("user text 28"),
    )

    user_text_29 = models.CharField(
        max_length=EXPRESSION_FIELD_LENGTH,
        blank=True,
        default="",
        verbose_name=gettext_lazy("user text 29"),
    )

    user_text_30 = models.CharField(
        max_length=EXPRESSION_FIELD_LENGTH,
        blank=True,
        default="",
        verbose_name=gettext_lazy("user text 30"),
    )

    user_number_1 = models.CharField(
        max_length=EXPRESSION_FIELD_LENGTH,
        blank=True,
        default="",
        verbose_name=gettext_lazy("user number 1"),
    )

    user_number_2 = models.CharField(
        max_length=EXPRESSION_FIELD_LENGTH,
        blank=True,
        default="",
        verbose_name=gettext_lazy("user number 2"),
    )

    user_number_3 = models.CharField(
        max_length=EXPRESSION_FIELD_LENGTH,
        blank=True,
        default="",
        verbose_name=gettext_lazy("user number 3"),
    )

    user_number_4 = models.CharField(
        max_length=EXPRESSION_FIELD_LENGTH,
        blank=True,
        default="",
        verbose_name=gettext_lazy("user number 4"),
    )

    user_number_5 = models.CharField(
        max_length=EXPRESSION_FIELD_LENGTH,
        blank=True,
        default="",
        verbose_name=gettext_lazy("user number 5"),
    )

    user_number_6 = models.CharField(
        max_length=EXPRESSION_FIELD_LENGTH,
        blank=True,
        default="",
        verbose_name=gettext_lazy("user number 6"),
    )

    user_number_7 = models.CharField(
        max_length=EXPRESSION_FIELD_LENGTH,
        blank=True,
        default="",
        verbose_name=gettext_lazy("user number 7"),
    )

    user_number_8 = models.CharField(
        max_length=EXPRESSION_FIELD_LENGTH,
        blank=True,
        default="",
        verbose_name=gettext_lazy("user number 8"),
    )

    user_number_9 = models.CharField(
        max_length=EXPRESSION_FIELD_LENGTH,
        blank=True,
        default="",
        verbose_name=gettext_lazy("user number 9"),
    )

    user_number_10 = models.CharField(
        max_length=EXPRESSION_FIELD_LENGTH,
        blank=True,
        default="",
        verbose_name=gettext_lazy("user number 10"),
    )

    user_number_11 = models.CharField(
        max_length=EXPRESSION_FIELD_LENGTH,
        blank=True,
        default="",
        verbose_name=gettext_lazy("user number 11"),
    )

    user_number_12 = models.CharField(
        max_length=EXPRESSION_FIELD_LENGTH,
        blank=True,
        default="",
        verbose_name=gettext_lazy("user number 12"),
    )

    user_number_13 = models.CharField(
        max_length=EXPRESSION_FIELD_LENGTH,
        blank=True,
        default="",
        verbose_name=gettext_lazy("user number 13"),
    )

    user_number_14 = models.CharField(
        max_length=EXPRESSION_FIELD_LENGTH,
        blank=True,
        default="",
        verbose_name=gettext_lazy("user number 14"),
    )

    user_number_15 = models.CharField(
        max_length=EXPRESSION_FIELD_LENGTH,
        blank=True,
        default="",
        verbose_name=gettext_lazy("user number 15"),
    )

    user_number_16 = models.CharField(
        max_length=EXPRESSION_FIELD_LENGTH,
        blank=True,
        default="",
        verbose_name=gettext_lazy("user number 16"),
    )

    user_number_17 = models.CharField(
        max_length=EXPRESSION_FIELD_LENGTH,
        blank=True,
        default="",
        verbose_name=gettext_lazy("user number 17"),
    )

    user_number_18 = models.CharField(
        max_length=EXPRESSION_FIELD_LENGTH,
        blank=True,
        default="",
        verbose_name=gettext_lazy("user number 18"),
    )

    user_number_19 = models.CharField(
        max_length=EXPRESSION_FIELD_LENGTH,
        blank=True,
        default="",
        verbose_name=gettext_lazy("user number 19"),
    )

    user_number_20 = models.CharField(
        max_length=EXPRESSION_FIELD_LENGTH,
        blank=True,
        default="",
        verbose_name=gettext_lazy("user number 20"),
    )

    user_date_1 = models.CharField(
        max_length=EXPRESSION_FIELD_LENGTH,
        blank=True,
        default="",
        verbose_name=gettext_lazy("user date 1"),
    )

    user_date_2 = models.CharField(
        max_length=EXPRESSION_FIELD_LENGTH,
        blank=True,
        default="",
        verbose_name=gettext_lazy("user date 2"),
    )

    user_date_3 = models.CharField(
        max_length=EXPRESSION_FIELD_LENGTH,
        blank=True,
        default="",
        verbose_name=gettext_lazy("user date 3"),
    )

    user_date_4 = models.CharField(
        max_length=EXPRESSION_FIELD_LENGTH,
        blank=True,
        default="",
        verbose_name=gettext_lazy("user date 4"),
    )

    user_date_5 = models.CharField(
        max_length=EXPRESSION_FIELD_LENGTH,
        blank=True,
        default="",
        verbose_name=gettext_lazy("user date 5"),
    )

    object_permissions = GenericRelation(
        GenericObjectPermission, verbose_name=gettext_lazy("object permissions")
    )

    class Meta(NamedModel.Meta, FakeDeletableModel.Meta):
        verbose_name = gettext_lazy("transaction type")
        verbose_name_plural = gettext_lazy("transaction types")
        permissions = [
            # ('view_transactiontype', 'Can view transaction type'),
            ("manage_transactiontype", "Can manage transaction type"),
        ]
        ordering = ["user_code"]

    @property
    def book_transaction_layout(self):
        try:
            return (
                json.loads(self.book_transaction_layout_json)
                if self.book_transaction_layout_json
                else None
            )
        except (ValueError, TypeError):
            return None

    @book_transaction_layout.setter
    def book_transaction_layout(self, data):
        self.book_transaction_layout_json = (
            json.dumps(data, cls=DjangoJSONEncoder, sort_keys=True) if data else None
        )


# name - expr
# instr - content_type:instrument
# sccy - content_type:currency
# pos - number
# price - number
# acc - content_type:account

# CONTEXT_PROPERTIES = (
#     (1, gettext_lazy('Instrument')),
#     (2, gettext_lazy('Pricing Currency')),
#     (3, gettext_lazy('Accrued Currency')),
#     (4, gettext_lazy('Portfolio')),
#     (5, gettext_lazy('Account')),
#     (6, gettext_lazy('Strategy 1')),
#     (7, gettext_lazy('Strategy 2')),
#     (8, gettext_lazy('Strategy 3')),
#     (9, gettext_lazy('Position')),
#     (10, gettext_lazy('Effective Date')),
# )


class TransactionTypeContextParameter(models.Model):
    STRING = 10
    NUMBER = 20
    # EXPRESSION = 30
    DATE = 40

    TYPES = (
        (NUMBER, gettext_lazy("Number")),
        (STRING, gettext_lazy("String")),
        (DATE, gettext_lazy("Date")),
    )

    transaction_type = models.ForeignKey(
        TransactionType,
        related_name="context_parameters",
        verbose_name=gettext_lazy("transaction type"),
        on_delete=models.CASCADE,
    )
    user_code = models.CharField(
        max_length=255, null=True, blank=True, verbose_name=gettext_lazy("user code")
    )
    name = models.CharField(
        max_length=255, null=True, blank=True, verbose_name=gettext_lazy("name")
    )

    value_type = models.PositiveSmallIntegerField(
        default=STRING, choices=TYPES, verbose_name=gettext_lazy("value type")
    )

    order = models.IntegerField(default=1, verbose_name=gettext_lazy("order"))

    class Meta:
        ordering = ["order"]
        constraints = [
            models.UniqueConstraint(
                fields=["transaction_type", "user_code"],
                name="unique ttype context parameter",
            )
        ]


class TransactionTypeInput(models.Model):
    STRING = 10
    NUMBER = 20
    # EXPRESSION = 30
    DATE = 40
    RELATION = 100
    SELECTOR = 110
    BUTTON = 120

    # ACCOUNT = 110
    # INSTRUMENT = 120
    # CURRENCY = 130
    # COUNTERPARTY = 140
    # RESPONSIBLE = 150
    # STRATEGY1 = 161
    # STRATEGY2 = 162
    # STRATEGY3 = 163
    # DAILY_PRICING_MODEL = 170
    # PAYMENT_SIZE_DETAIL = 180
    # INSTRUMENT_TYPE = 190

    TYPES = (
        (NUMBER, gettext_lazy("Number")),
        (STRING, gettext_lazy("String")),
        (DATE, gettext_lazy("Date")),
        # (EXPRESSION, gettext_lazy('Expression')),
        (RELATION, gettext_lazy("Relation")),
        (SELECTOR, gettext_lazy("Selector")),
        (BUTTON, gettext_lazy("Button")),
        # (ACCOUNT, gettext_lazy('Account')),
        # (INSTRUMENT, gettext_lazy('Instrument')),
        # (CURRENCY, gettext_lazy('Currency')),
        # (COUNTERPARTY, gettext_lazy('Counterparty')),
        # (RESPONSIBLE, gettext_lazy('Responsible')),
        # (STRATEGY1, gettext_lazy('Strategy 1')),
        # (STRATEGY2, gettext_lazy('Strategy 2')),
        # (STRATEGY3, gettext_lazy('Strategy 3')),
        # (DAILY_PRICING_MODEL, gettext_lazy('Daily pricing model')),
        # (PAYMENT_SIZE_DETAIL, gettext_lazy('Payment size detail')),
        # (INSTRUMENT_TYPE, gettext_lazy('Instrument type'))
    )

    transaction_type = models.ForeignKey(
        TransactionType,
        related_name="inputs",
        verbose_name=gettext_lazy("transaction type"),
        on_delete=models.CASCADE,
    )
    name = models.CharField(
        max_length=255, null=True, blank=True, verbose_name=gettext_lazy("name")
    )

    tooltip = models.TextField(
        null=True, blank=True, verbose_name=gettext_lazy("tooltip")
    )

    verbose_name = models.CharField(
        max_length=255, null=True, blank=True, verbose_name=gettext_lazy("verbose name")
    )
    value_type = models.PositiveSmallIntegerField(
        default=NUMBER, choices=TYPES, verbose_name=gettext_lazy("value type")
    )
    content_type = models.ForeignKey(
        ContentType,
        null=True,
        blank=True,
        verbose_name=gettext_lazy("content type"),
        on_delete=models.SET_NULL,
    )

    reference_table = models.CharField(
        max_length=255,
        null=True,
        blank=True,
        verbose_name=gettext_lazy("reference table"),
    )

    order = models.IntegerField(default=0, verbose_name=gettext_lazy("order"))
    value_expr = models.CharField(
        max_length=EXPRESSION_FIELD_LENGTH,
        null=True,
        blank=True,
        verbose_name=gettext_lazy("value expression"),
        help_text=gettext_lazy("this is expression for recalculate value"),
    )

    is_fill_from_context = models.BooleanField(
        default=False, verbose_name=gettext_lazy("is fill from context")
    )
    context_property = models.CharField(
        max_length=255,
        null=True,
        blank=True,
        verbose_name=gettext_lazy("context property"),
    )

    value = models.CharField(
        max_length=EXPRESSION_FIELD_LENGTH,
        null=True,
        blank=True,
        verbose_name=gettext_lazy("value"),
        help_text=gettext_lazy("this is expression for default value"),
    )

    settings = models.ForeignKey(
        "transactions.TransactionTypeInputSettings",
        null=True,
        blank=True,
        on_delete=models.SET_NULL,
        verbose_name=gettext_lazy("settings"),
    )

    json_button_data = models.TextField(
        null=True, blank=True, verbose_name=gettext_lazy("json button data")
    )

    @property
    def button_data(self):
        if not self.json_button_data:
            return None
        try:
            return json.loads(self.json_button_data)
        except (ValueError, TypeError):
            return None

    @button_data.setter
    def button_data(self, val):
        if val:
            self.json_button_data = json.dumps(
                val, cls=DjangoJSONEncoder, sort_keys=True
            )
        else:
            self.json_button_data = None

    class Meta:
        verbose_name = gettext_lazy("transaction type input")
        verbose_name_plural = gettext_lazy("transaction type inputs")
        unique_together = [
            ["transaction_type", "name"],
        ]
        index_together = [
            ["transaction_type", "order"],
        ]
        ordering = ["name"]

    def __str__(self):
        if self.value_type == self.RELATION:
            return f"{self.name}: {self.content_type}"
        else:
            return f"{self.name}: {self.get_value_type_display()}"

    def save(
        self, force_insert=False, force_update=False, using=None, update_fields=None
    ):
        if not self.verbose_name:
            self.verbose_name = self.name
        super(TransactionTypeInput, self).save(
            force_insert=force_insert,
            force_update=force_update,
            using=using,
            update_fields=update_fields,
        )

    @property
    def can_recalculate(self):
        return bool(self.value_expr) and self.value_type in [
            TransactionTypeInput.STRING,
            TransactionTypeInput.SELECTOR,
            TransactionTypeInput.DATE,
            TransactionTypeInput.NUMBER,
            TransactionTypeInput.RELATION,
        ]


class TransactionTypeInputSettings(models.Model):
    transaction_type_input = models.ForeignKey(
        TransactionTypeInput,
        null=True,
        blank=True,
        on_delete=models.CASCADE,
        related_name="settings_old",
        verbose_name=gettext_lazy("transaction type input"),
    )

    linked_inputs_names = models.TextField(
        blank=True,
        default="",
        null=True,
        verbose_name=gettext_lazy("linked_input_names"),
    )
    recalc_on_change_linked_inputs = models.TextField(
        blank=True,
        default="",
        null=True,
        verbose_name=gettext_lazy("recalc on change linked inputs"),
    )


class RebookReactionChoice:
    CREATE = 0  # Used in Instrument Action
    SKIP = 1  # is not in use
    OVERWRITE = 2  # Used in Instrument Action
    CLEAR_AND_WRITE = 3
    CREATE_IF_NOT_EXIST = 4

    FIND_OR_CREATE = 5  # Used in Instrument Action
    CLEAR_AND_WRITE_OR_SKIP = 6
    CLEAR = 7

    TRY_DOWNLOAD_IF_ERROR_CREATE_DEFAULT = 8

    choices = (
        (CREATE, "Create"),  # simple entity create
        (SKIP, "Skip"),  # skip creating of entity
        (
            OVERWRITE,
            "Overwrite",
        ),  # rewrite entity if the same user_code already exists, if not -> create
        (CLEAR_AND_WRITE, "Clear all & Create"),
        # Special rewrite for entities without user_code (e.g.Accruals schedule in Instrument)
        (CREATE_IF_NOT_EXIST, "Create if not exist"),
        (CLEAR_AND_WRITE_OR_SKIP, "If book: Clear & Append. If rebook: Skip"),
        # Create if there is no entity with same user_code, otherwise skip
        (TRY_DOWNLOAD_IF_ERROR_CREATE_DEFAULT, "Try download if error create default"),
    )


class TransactionTypeAction(models.Model):
    transaction_type = models.ForeignKey(
        TransactionType,
        related_name="actions",
        on_delete=models.PROTECT,
        verbose_name=gettext_lazy("transaction type"),
    )
    order = models.IntegerField(default=0, verbose_name=gettext_lazy("order"))
    action_notes = models.TextField(
        blank=True, default="", verbose_name=gettext_lazy("action notes")
    )

    rebook_reaction = models.IntegerField(
        default=0, choices=RebookReactionChoice.choices
    )

    condition_expr = models.CharField(
        max_length=1000,
        blank=True,
        default="",
        verbose_name=gettext_lazy("condition expression"),
    )

    class Meta:
        verbose_name = gettext_lazy("action")
        verbose_name_plural = gettext_lazy("actions")
        # unique_together = [
        #     ['transaction_type', 'order']
        # ]
        index_together = [
            ["transaction_type", "order"],
        ]
        ordering = ["order"]

    def __str__(self):
        return f"Action #{self.order}"


class TransactionTypeActionInstrument(TransactionTypeAction):
    user_code = models.CharField(
        max_length=EXPRESSION_FIELD_LENGTH,
        blank=True,
        default="",
        verbose_name=gettext_lazy("user code"),
    )
    name = models.CharField(
        max_length=EXPRESSION_FIELD_LENGTH,
        blank=True,
        default="",
        verbose_name=gettext_lazy("name"),
    )
    public_name = models.CharField(
        max_length=EXPRESSION_FIELD_LENGTH,
        blank=True,
        default="",
        verbose_name=gettext_lazy("public name"),
    )
    short_name = models.CharField(
        max_length=EXPRESSION_FIELD_LENGTH,
        blank=True,
        default="",
        verbose_name=gettext_lazy("short name"),
    )
    notes = models.CharField(
        max_length=EXPRESSION_FIELD_LENGTH,
        blank=True,
        default="",
        verbose_name=gettext_lazy("notes"),
    )

    instrument_type = models.CharField(
        max_length=EXPRESSION_FIELD_LENGTH,
        blank=True,
        default="",
        null=True,
        verbose_name=gettext_lazy("instrument type"),
    )

    instrument_type_input = models.ForeignKey(
        TransactionTypeInput,
        null=True,
        blank=True,
        on_delete=models.SET_NULL,
        related_name="+",
        verbose_name=gettext_lazy("instrument type input"),
    )

    pricing_currency = models.CharField(
        max_length=EXPRESSION_FIELD_LENGTH,
        blank=True,
        default="",
        null=True,
        verbose_name=gettext_lazy("pricing currency"),
    )

    pricing_currency_input = models.ForeignKey(
        TransactionTypeInput,
        null=True,
        blank=True,
        on_delete=models.SET_NULL,
        related_name="+",
        verbose_name=gettext_lazy("pricing currency input"),
    )

    price_multiplier = models.CharField(
        max_length=EXPRESSION_FIELD_LENGTH,
        default="0.0",
        verbose_name=gettext_lazy("price multiplier"),
    )

    accrued_currency = models.CharField(
        max_length=EXPRESSION_FIELD_LENGTH,
        blank=True,
        default="",
        null=True,
        verbose_name=gettext_lazy("accrued currency"),
    )

    accrued_currency_input = models.ForeignKey(
        TransactionTypeInput,
        null=True,
        blank=True,
        on_delete=models.SET_NULL,
        related_name="+",
        verbose_name=gettext_lazy("accrued currency input"),
    )

    accrued_multiplier = models.CharField(
        max_length=EXPRESSION_FIELD_LENGTH,
        default="0.0",
        verbose_name=gettext_lazy("accrued multiplier"),
    )

    payment_size_detail = models.CharField(
        max_length=EXPRESSION_FIELD_LENGTH,
        blank=True,
        default="",
        null=True,
        verbose_name=gettext_lazy("payment_size detail"),
    )

    payment_size_detail_input = models.ForeignKey(
        TransactionTypeInput,
        null=True,
        blank=True,
        on_delete=models.SET_NULL,
        related_name="+",
        verbose_name=gettext_lazy("payment size detail input"),
    )

    pricing_condition = models.CharField(
        max_length=EXPRESSION_FIELD_LENGTH,
        blank=True,
        default="",
        null=True,
        verbose_name=gettext_lazy("pricing condition"),
    )

    pricing_condition_input = models.ForeignKey(
        TransactionTypeInput,
        null=True,
        blank=True,
        on_delete=models.SET_NULL,
        related_name="+",
        verbose_name=gettext_lazy("pricing condition input"),
    )

    default_price = models.CharField(
        max_length=EXPRESSION_FIELD_LENGTH,
        default="0.0",
        verbose_name=gettext_lazy("default price"),
    )
    default_accrued = models.CharField(
        max_length=EXPRESSION_FIELD_LENGTH,
        default="0.0",
        verbose_name=gettext_lazy("default accrued"),
    )

    user_text_1 = models.CharField(
        max_length=EXPRESSION_FIELD_LENGTH,
        blank=True,
        default="",
        verbose_name=gettext_lazy("user text 1"),
    )
    user_text_2 = models.CharField(
        max_length=EXPRESSION_FIELD_LENGTH,
        blank=True,
        default="",
        verbose_name=gettext_lazy("user text 2"),
    )
    user_text_3 = models.CharField(
        max_length=EXPRESSION_FIELD_LENGTH,
        blank=True,
        default="",
        verbose_name=gettext_lazy("user text 3"),
    )

    reference_for_pricing = models.CharField(
        max_length=100,
        blank=True,
        default="",
        verbose_name=gettext_lazy("reference for pricing"),
    )
    # daily_pricing_model = models.ForeignKey('instruments.DailyPricingModel', null=True, blank=True,
    #                                         on_delete=models.SET_NULL, related_name='+',
    #                                         verbose_name=gettext_lazy('daily pricing model'))
    # daily_pricing_model_input = models.ForeignKey(TransactionTypeInput, null=True, blank=True,
    #                                               on_delete=models.SET_NULL,
    #                                               related_name='+',
    #                                               verbose_name=gettext_lazy('daily pricing model input'))
    # price_download_scheme = models.ForeignKey('integrations.PriceDownloadScheme', on_delete=models.SET_NULL, null=True,
    #                                           blank=True, verbose_name=gettext_lazy('price download scheme'))
    # price_download_scheme_input = models.ForeignKey(TransactionTypeInput, null=True, blank=True,
    #                                                 on_delete=models.SET_NULL, related_name='+',
    #                                                 verbose_name=gettext_lazy('price download scheme input'))
    maturity_date = models.CharField(
        max_length=EXPRESSION_FIELD_LENGTH,
        default="now()",
        verbose_name=gettext_lazy("maturity date"),
    )
    maturity_price = models.CharField(
        max_length=EXPRESSION_FIELD_LENGTH,
        default="0.0",
        verbose_name=gettext_lazy("default price"),
    )

    class Meta:
        verbose_name = gettext_lazy("transaction type action instrument")
        verbose_name_plural = gettext_lazy("transaction type action instruments")

    def __str__(self):
        return f"Instrument action #{self.order}"


class TransactionTypeActionTransaction(TransactionTypeAction):
    transaction_class = models.ForeignKey(
        TransactionClass,
        on_delete=models.PROTECT,
        related_name="+",
        verbose_name=gettext_lazy("transaction class"),
    )

    instrument = models.CharField(
        max_length=EXPRESSION_FIELD_LENGTH,
        blank=True,
        default="",
        null=True,
        verbose_name=gettext_lazy("instrument"),
    )

    instrument_input = models.ForeignKey(
        TransactionTypeInput,
        null=True,
        blank=True,
        on_delete=models.SET_NULL,
        related_name="+",
        verbose_name=gettext_lazy("instrument input"),
    )
    instrument_phantom = models.ForeignKey(
        TransactionTypeActionInstrument,
        null=True,
        blank=True,
        on_delete=models.SET_NULL,
        related_name="+",
        verbose_name=gettext_lazy("instrument phantom"),
    )

    transaction_currency = models.CharField(
        max_length=EXPRESSION_FIELD_LENGTH,
        blank=True,
        default="",
        null=True,
        verbose_name=gettext_lazy("transaction currency"),
    )

    transaction_currency_input = models.ForeignKey(
        TransactionTypeInput,
        null=True,
        blank=True,
        on_delete=models.SET_NULL,
        related_name="+",
        verbose_name=gettext_lazy("transaction currency input"),
    )

    position_size_with_sign = models.CharField(
        max_length=EXPRESSION_FIELD_LENGTH,
        default="0.",
        verbose_name=gettext_lazy("position size with sign"),
    )

    settlement_currency = models.CharField(
        max_length=EXPRESSION_FIELD_LENGTH,
        blank=True,
        default="",
        null=True,
        verbose_name=gettext_lazy("settlement currency"),
    )

    settlement_currency_input = models.ForeignKey(
        TransactionTypeInput,
        null=True,
        blank=True,
        on_delete=models.SET_NULL,
        related_name="+",
        verbose_name=gettext_lazy("settlement currency input"),
    )

    cash_consideration = models.CharField(
        max_length=EXPRESSION_FIELD_LENGTH,
        default="0.",
        verbose_name=gettext_lazy("cash consideration"),
    )
    principal_with_sign = models.CharField(
        max_length=EXPRESSION_FIELD_LENGTH,
        default="0.",
        verbose_name=gettext_lazy("principal with sign"),
    )
    carry_with_sign = models.CharField(
        max_length=EXPRESSION_FIELD_LENGTH,
        default="0.",
        verbose_name=gettext_lazy("carry with sign"),
    )
    overheads_with_sign = models.CharField(
        max_length=EXPRESSION_FIELD_LENGTH,
        default="0.",
        verbose_name=gettext_lazy("overheads with sign"),
    )

    portfolio = models.CharField(
        max_length=EXPRESSION_FIELD_LENGTH,
        blank=True,
        default="",
        null=True,
        verbose_name=gettext_lazy("portfolio"),
    )

    portfolio_input = models.ForeignKey(
        TransactionTypeInput,
        null=True,
        blank=True,
        on_delete=models.SET_NULL,
        related_name="+",
        verbose_name=gettext_lazy("portfolio input"),
    )

    account_position = models.CharField(
        max_length=EXPRESSION_FIELD_LENGTH,
        blank=True,
        default="",
        null=True,
        verbose_name=gettext_lazy("account position"),
    )

    account_position_input = models.ForeignKey(
        TransactionTypeInput,
        null=True,
        blank=True,
        on_delete=models.SET_NULL,
        related_name="+",
        verbose_name=gettext_lazy("account position input"),
    )

    account_cash = models.CharField(
        max_length=EXPRESSION_FIELD_LENGTH,
        blank=True,
        default="",
        null=True,
        verbose_name=gettext_lazy("account cash"),
    )

    account_cash_input = models.ForeignKey(
        TransactionTypeInput,
        null=True,
        blank=True,
        on_delete=models.SET_NULL,
        related_name="+",
        verbose_name=gettext_lazy("account cash input"),
    )

    account_interim = models.CharField(
        max_length=EXPRESSION_FIELD_LENGTH,
        blank=True,
        default="",
        null=True,
        verbose_name=gettext_lazy("account interim"),
    )

    account_interim_input = models.ForeignKey(
        TransactionTypeInput,
        null=True,
        blank=True,
        on_delete=models.SET_NULL,
        related_name="+",
        verbose_name=gettext_lazy("account interim input"),
    )

    accounting_date = models.CharField(
        max_length=EXPRESSION_FIELD_LENGTH,
        blank=True,
        default="",
        verbose_name=gettext_lazy("accounting date"),
    )
    cash_date = models.CharField(
        max_length=EXPRESSION_FIELD_LENGTH,
        blank=True,
        default="",
        verbose_name=gettext_lazy("cash date"),
    )

    strategy1_position = models.CharField(
        max_length=EXPRESSION_FIELD_LENGTH,
        blank=True,
        default="",
        null=True,
        verbose_name=gettext_lazy("strategy1 position"),
    )

    strategy1_position_input = models.ForeignKey(
        TransactionTypeInput,
        null=True,
        blank=True,
        on_delete=models.SET_NULL,
        related_name="+",
        verbose_name=gettext_lazy("strategy 1 position input"),
    )

    strategy1_cash = models.CharField(
        max_length=EXPRESSION_FIELD_LENGTH,
        blank=True,
        default="",
        null=True,
        verbose_name=gettext_lazy("strategy1 cash"),
    )

    strategy1_cash_input = models.ForeignKey(
        TransactionTypeInput,
        null=True,
        blank=True,
        on_delete=models.SET_NULL,
        related_name="+",
        verbose_name=gettext_lazy("strategy 1 cash input"),
    )

    strategy2_position = models.CharField(
        max_length=EXPRESSION_FIELD_LENGTH,
        blank=True,
        default="",
        null=True,
        verbose_name=gettext_lazy("strategy2 position"),
    )

    strategy2_position_input = models.ForeignKey(
        TransactionTypeInput,
        null=True,
        blank=True,
        on_delete=models.SET_NULL,
        related_name="+",
        verbose_name=gettext_lazy("strategy 2 position input"),
    )

    strategy2_cash = models.CharField(
        max_length=EXPRESSION_FIELD_LENGTH,
        blank=True,
        default="",
        null=True,
        verbose_name=gettext_lazy("strategy2 cash"),
    )

    strategy2_cash_input = models.ForeignKey(
        TransactionTypeInput,
        null=True,
        blank=True,
        on_delete=models.SET_NULL,
        related_name="+",
        verbose_name=gettext_lazy("strategy 2 cash input"),
    )

    strategy3_position = models.CharField(
        max_length=EXPRESSION_FIELD_LENGTH,
        blank=True,
        default="",
        null=True,
        verbose_name=gettext_lazy("strategy3 position"),
    )

    strategy3_position_input = models.ForeignKey(
        TransactionTypeInput,
        null=True,
        blank=True,
        on_delete=models.SET_NULL,
        related_name="+",
        verbose_name=gettext_lazy("strategy 3 position input"),
    )

    strategy3_cash = models.CharField(
        max_length=EXPRESSION_FIELD_LENGTH,
        blank=True,
        default="",
        null=True,
        verbose_name=gettext_lazy("strategy3 cash"),
    )

    strategy3_cash_input = models.ForeignKey(
        TransactionTypeInput,
        null=True,
        blank=True,
        on_delete=models.SET_NULL,
        related_name="+",
        verbose_name=gettext_lazy("strategy 3 cash input"),
    )

    linked_instrument = models.CharField(
        max_length=EXPRESSION_FIELD_LENGTH,
        blank=True,
        default="",
        null=True,
        verbose_name=gettext_lazy("linked instrument"),
    )

    linked_instrument_input = models.ForeignKey(
        TransactionTypeInput,
        null=True,
        blank=True,
        on_delete=models.SET_NULL,
        related_name="+",
        verbose_name=gettext_lazy("linked instrument input"),
    )
    linked_instrument_phantom = models.ForeignKey(
        TransactionTypeActionInstrument,
        null=True,
        blank=True,
        on_delete=models.SET_NULL,
        related_name="+",
        verbose_name=gettext_lazy("linked instrument phantom"),
    )

    allocation_balance = models.CharField(
        max_length=EXPRESSION_FIELD_LENGTH,
        blank=True,
        default="",
        null=True,
        verbose_name=gettext_lazy("allocation balance"),
    )

    allocation_balance_input = models.ForeignKey(
        TransactionTypeInput,
        null=True,
        blank=True,
        on_delete=models.SET_NULL,
        related_name="+",
        verbose_name=gettext_lazy("allocation balance input"),
    )
    allocation_balance_phantom = models.ForeignKey(
        TransactionTypeActionInstrument,
        null=True,
        blank=True,
        on_delete=models.SET_NULL,
        related_name="+",
        verbose_name=gettext_lazy("allocation balance phantom"),
    )

    allocation_pl = models.CharField(
        max_length=EXPRESSION_FIELD_LENGTH,
        blank=True,
        default="",
        null=True,
        verbose_name=gettext_lazy("allocation pl"),
    )

    allocation_pl_input = models.ForeignKey(
        TransactionTypeInput,
        null=True,
        blank=True,
        on_delete=models.SET_NULL,
        related_name="+",
        verbose_name=gettext_lazy("allocation pl input"),
    )
    allocation_pl_phantom = models.ForeignKey(
        TransactionTypeActionInstrument,
        null=True,
        blank=True,
        on_delete=models.SET_NULL,
        related_name="+",
        verbose_name=gettext_lazy("allocation pl phantom"),
    )

    responsible = models.CharField(
        max_length=EXPRESSION_FIELD_LENGTH,
        blank=True,
        default="",
        null=True,
        verbose_name=gettext_lazy("responsible"),
    )

    responsible_input = models.ForeignKey(
        TransactionTypeInput,
        null=True,
        blank=True,
        on_delete=models.SET_NULL,
        related_name="+",
        verbose_name=gettext_lazy("responsible input"),
    )

    counterparty = models.CharField(
        max_length=EXPRESSION_FIELD_LENGTH,
        blank=True,
        default="",
        null=True,
        verbose_name=gettext_lazy("responsible"),
    )

    counterparty_input = models.ForeignKey(
        TransactionTypeInput,
        null=True,
        blank=True,
        on_delete=models.SET_NULL,
        related_name="+",
        verbose_name=gettext_lazy("counterparty input"),
    )

    reference_fx_rate = models.CharField(
        max_length=EXPRESSION_FIELD_LENGTH,
        default="0.0",
        verbose_name=gettext_lazy("reference FX-rate"),
    )

    factor = models.CharField(
        max_length=EXPRESSION_FIELD_LENGTH,
        default="0.0",
        verbose_name=gettext_lazy("factor"),
    )
    trade_price = models.CharField(
        max_length=EXPRESSION_FIELD_LENGTH,
        default="0.0",
        verbose_name=gettext_lazy("trade price"),
    )
    position_amount = models.CharField(
        max_length=EXPRESSION_FIELD_LENGTH,
        default="0.0",
        verbose_name=gettext_lazy("position amount"),
    )
    principal_amount = models.CharField(
        max_length=EXPRESSION_FIELD_LENGTH,
        default="0.0",
        verbose_name=gettext_lazy("principal amount"),
    )
    carry_amount = models.CharField(
        max_length=EXPRESSION_FIELD_LENGTH,
        default="0.0",
        verbose_name=gettext_lazy("carry amount"),
    )
    overheads = models.CharField(
        max_length=EXPRESSION_FIELD_LENGTH,
        default="0.0",
        verbose_name=gettext_lazy("overheads"),
    )

    notes = models.CharField(
        max_length=EXPRESSION_FIELD_LENGTH,
        blank=True,
        default="",
        verbose_name=gettext_lazy("notes"),
    )

    user_text_1 = models.CharField(max_length=EXPRESSION_FIELD_LENGTH, blank=True, default='',
                                   verbose_name=gettext_lazy('user_text_1'))

    user_text_2 = models.CharField(max_length=EXPRESSION_FIELD_LENGTH, blank=True, default='',
                                   verbose_name=gettext_lazy('user_text_2'))

    user_text_3 = models.CharField(max_length=EXPRESSION_FIELD_LENGTH, blank=True, default='',
                                   verbose_name=gettext_lazy('user_text_3'))

    user_number_1 = models.CharField(max_length=EXPRESSION_FIELD_LENGTH, blank=True, null=True,
                                     verbose_name=gettext_lazy('user_number_1'))

    user_number_2 = models.CharField(max_length=EXPRESSION_FIELD_LENGTH, blank=True, null=True,
                                     verbose_name=gettext_lazy('user_number_2'))

    user_number_3 = models.CharField(max_length=EXPRESSION_FIELD_LENGTH, blank=True, null=True,
                                     verbose_name=gettext_lazy('user_number_3'))

    user_date_1 = models.CharField(max_length=EXPRESSION_FIELD_LENGTH, blank=True, null=True,
                                   verbose_name=gettext_lazy('user_date_1'))

    user_date_2 = models.CharField(max_length=EXPRESSION_FIELD_LENGTH, blank=True, null=True,
                                   verbose_name=gettext_lazy('user_date_2'))

    user_date_3 = models.CharField(max_length=EXPRESSION_FIELD_LENGTH, blank=True, null=True,
                                   verbose_name=gettext_lazy('user_date_3'))

    is_canceled = models.CharField(max_length=EXPRESSION_FIELD_LENGTH, blank=True, null=True,
                                   verbose_name=gettext_lazy('is canceled'))

    class Meta:
        verbose_name = gettext_lazy("transaction type action transaction")
        verbose_name_plural = gettext_lazy("transaction type action transactions")

    def __str__(self):
        return f"Transaction action #{self.order}"


class TransactionTypeActionInstrumentFactorSchedule(TransactionTypeAction):
    instrument = models.CharField(
        max_length=EXPRESSION_FIELD_LENGTH,
        blank=True,
        default="",
        null=True,
        verbose_name=gettext_lazy("instrument"),
    )
    instrument_input = models.ForeignKey(
        TransactionTypeInput,
        null=True,
        blank=True,
        on_delete=models.SET_NULL,
        related_name="+",
        verbose_name=gettext_lazy("instrument input"),
    )
    instrument_phantom = models.ForeignKey(
        TransactionTypeActionInstrument,
        null=True,
        blank=True,
        on_delete=models.SET_NULL,
        related_name="+",
        verbose_name=gettext_lazy("instrument phantom"),
    )

    effective_date = models.CharField(
        max_length=EXPRESSION_FIELD_LENGTH,
        blank=True,
        default="",
        verbose_name=gettext_lazy("effective date"),
    )

    factor_value = models.CharField(
        max_length=EXPRESSION_FIELD_LENGTH,
        default="0.0",
        verbose_name=gettext_lazy("factor value"),
    )

    class Meta:
        verbose_name = gettext_lazy(
            "transaction type action instrument factor schedule"
        )
        verbose_name_plural = gettext_lazy(
            "transaction type action instrument factor schedules"
        )

    def __str__(self):
        return f"InstrumentFactor action #{self.order}"


# DEPRECATED (25.05.2020), delete soon
class TransactionTypeActionInstrumentManualPricingFormula(TransactionTypeAction):
    instrument = models.CharField(
        max_length=EXPRESSION_FIELD_LENGTH,
        blank=True,
        default="",
        null=True,
        verbose_name=gettext_lazy("instrument"),
    )
    instrument_input = models.ForeignKey(
        TransactionTypeInput,
        null=True,
        blank=True,
        on_delete=models.SET_NULL,
        related_name="+",
        verbose_name=gettext_lazy("instrument input"),
    )
    instrument_phantom = models.ForeignKey(
        TransactionTypeActionInstrument,
        null=True,
        blank=True,
        on_delete=models.SET_NULL,
        related_name="+",
        verbose_name=gettext_lazy("instrument phantom"),
    )

    pricing_policy = models.ForeignKey(
        PricingPolicy,
        null=True,
        blank=True,
        on_delete=models.SET_NULL,
        related_name="+",
        verbose_name=gettext_lazy("pricing policy"),
    )
    pricing_policy_input = models.ForeignKey(
        TransactionTypeInput,
        null=True,
        blank=True,
        on_delete=models.SET_NULL,
        related_name="+",
        verbose_name=gettext_lazy("pricing policy input"),
    )

    expr = models.CharField(
        max_length=EXPRESSION_FIELD_LENGTH,
        blank=True,
        default="",
        verbose_name=gettext_lazy("expr"),
    )

    notes = models.CharField(
        max_length=EXPRESSION_FIELD_LENGTH,
        default="",
        verbose_name=gettext_lazy("notes"),
    )

    class Meta:
        verbose_name = gettext_lazy(
            "transaction type action instrument manual pricing formula"
        )
        verbose_name_plural = gettext_lazy(
            "transaction type action instrument manual pricing formula"
        )

    def __str__(self):
        return f"InstrumentManualPricingFormula action #{self.order}"


class TransactionTypeActionInstrumentAccrualCalculationSchedules(TransactionTypeAction):
    instrument = models.CharField(
        max_length=EXPRESSION_FIELD_LENGTH,
        blank=True,
        default="",
        null=True,
        verbose_name=gettext_lazy("instrument"),
    )

    instrument_input = models.ForeignKey(
        TransactionTypeInput,
        null=True,
        blank=True,
        on_delete=models.SET_NULL,
        related_name="+",
        verbose_name=gettext_lazy("instrument input"),
    )
    instrument_phantom = models.ForeignKey(
        TransactionTypeActionInstrument,
        null=True,
        blank=True,
        on_delete=models.SET_NULL,
        related_name="+",
        verbose_name=gettext_lazy("instrument phantom"),
    )

    accrual_calculation_model = models.CharField(
        max_length=EXPRESSION_FIELD_LENGTH,
        blank=True,
        default="",
        null=True,
        verbose_name=gettext_lazy("accrual calculation model"),
    )

    accrual_calculation_model_input = models.ForeignKey(
        TransactionTypeInput,
        null=True,
        blank=True,
        on_delete=models.SET_NULL,
        related_name="+",
        verbose_name=gettext_lazy("accrual calculation model input"),
    )

    periodicity = models.CharField(
        max_length=EXPRESSION_FIELD_LENGTH,
        blank=True,
        default="",
        null=True,
        verbose_name=gettext_lazy("periodicity"),
    )

    periodicity_input = models.ForeignKey(
        TransactionTypeInput,
        null=True,
        blank=True,
        on_delete=models.SET_NULL,
        related_name="+",
        verbose_name=gettext_lazy("periodicity input"),
    )

    accrual_start_date = models.CharField(
        max_length=EXPRESSION_FIELD_LENGTH,
        blank=True,
        default="",
        verbose_name=gettext_lazy("accrual start date"),
    )

    first_payment_date = models.CharField(
        max_length=EXPRESSION_FIELD_LENGTH,
        blank=True,
        default="",
        verbose_name=gettext_lazy("first payment date"),
    )

    accrual_size = models.CharField(
        max_length=EXPRESSION_FIELD_LENGTH,
        default="0.0",
        verbose_name=gettext_lazy("accrual size"),
    )

    periodicity_n = models.CharField(
        max_length=EXPRESSION_FIELD_LENGTH,
        blank=True,
        default="",
        verbose_name=gettext_lazy("periodicity n"),
    )

    notes = models.CharField(
        max_length=EXPRESSION_FIELD_LENGTH,
        default="",
        verbose_name=gettext_lazy("notes"),
    )

    class Meta:
        verbose_name = gettext_lazy(
            "transaction type action instrument accrual calculation schedules"
        )
        verbose_name_plural = gettext_lazy(
            "transaction type action instrument accrual calculation schedules"
        )

    def __str__(self):
        return f"InstrumentAccrualCalculationSchedules action #{self.order}"


class TransactionTypeActionInstrumentEventSchedule(TransactionTypeAction):
    instrument = models.CharField(
        max_length=EXPRESSION_FIELD_LENGTH,
        blank=True,
        default="",
        null=True,
        verbose_name=gettext_lazy("instrument"),
    )
    instrument_input = models.ForeignKey(
        TransactionTypeInput,
        null=True,
        blank=True,
        on_delete=models.SET_NULL,
        related_name="+",
        verbose_name=gettext_lazy("instrument input"),
    )
    instrument_phantom = models.ForeignKey(
        TransactionTypeActionInstrument,
        null=True,
        blank=True,
        on_delete=models.SET_NULL,
        related_name="+",
        verbose_name=gettext_lazy("instrument phantom"),
    )

    periodicity = models.CharField(
        max_length=EXPRESSION_FIELD_LENGTH,
        blank=True,
        default="",
        null=True,
        verbose_name=gettext_lazy("periodicity"),
    )

    periodicity_input = models.ForeignKey(
        TransactionTypeInput,
        null=True,
        blank=True,
        on_delete=models.SET_NULL,
        related_name="+",
        verbose_name=gettext_lazy("periodicity input"),
    )

    notification_class = models.CharField(
        max_length=EXPRESSION_FIELD_LENGTH,
        blank=True,
        default="",
        null=True,
        verbose_name=gettext_lazy("notification class"),
    )

    notification_class_input = models.ForeignKey(
        TransactionTypeInput,
        null=True,
        blank=True,
        on_delete=models.SET_NULL,
        related_name="+",
        verbose_name=gettext_lazy("notification class input"),
    )

    event_class = models.CharField(
        max_length=EXPRESSION_FIELD_LENGTH,
        blank=True,
        default="",
        null=True,
        verbose_name=gettext_lazy("event class"),
    )

    event_class_input = models.ForeignKey(
        TransactionTypeInput,
        null=True,
        blank=True,
        on_delete=models.SET_NULL,
        related_name="+",
        verbose_name=gettext_lazy("event class input"),
    )

    effective_date = models.CharField(
        max_length=EXPRESSION_FIELD_LENGTH,
        blank=True,
        default="",
        verbose_name=gettext_lazy("effective date"),
    )

    final_date = models.CharField(
        max_length=EXPRESSION_FIELD_LENGTH,
        blank=True,
        default="",
        verbose_name=gettext_lazy("final date"),
    )

    is_auto_generated = models.CharField(
        max_length=EXPRESSION_FIELD_LENGTH,
        blank=True,
        default="",
        verbose_name=gettext_lazy("is autogenerated"),
    )

    notify_in_n_days = models.CharField(
        max_length=EXPRESSION_FIELD_LENGTH,
        blank=True,
        default="",
        verbose_name=gettext_lazy("notify in n days"),
    )

    periodicity_n = models.CharField(
        max_length=EXPRESSION_FIELD_LENGTH,
        blank=True,
        default="",
        verbose_name=gettext_lazy("periodicity n"),
    )

    name = models.CharField(
        max_length=EXPRESSION_FIELD_LENGTH,
        default="",
        verbose_name=gettext_lazy("name"),
    )

    description = models.CharField(
        max_length=EXPRESSION_FIELD_LENGTH,
        default="",
        verbose_name=gettext_lazy("description"),
    )

    class Meta:
        verbose_name = gettext_lazy(
            "transaction type action instrument event schedules"
        )
        verbose_name_plural = gettext_lazy(
            "transaction type action instrument event schedules"
        )

    def __str__(self):
        return f"TransactionTypeActionInstrumentEventSchedules action #{self.order}"


class TransactionTypeActionInstrumentEventScheduleAction(TransactionTypeAction):
    event_schedule = models.ForeignKey(
        EventSchedule,
        null=True,
        blank=True,
        on_delete=models.SET_NULL,
        related_name="+",
        verbose_name=gettext_lazy("event schedule"),
    )
    event_schedule_input = models.ForeignKey(
        TransactionTypeInput,
        null=True,
        blank=True,
        on_delete=models.SET_NULL,
        related_name="+",
        verbose_name=gettext_lazy("event schedule input"),
    )

    #  on_delete=models.PROTECT, TODO check later phantom permossions
    event_schedule_phantom = models.ForeignKey(
        TransactionTypeActionInstrumentEventSchedule,
        null=True,
        blank=True,
        related_name="+",
        verbose_name=gettext_lazy("event schedule phantom"),
        on_delete=models.SET_NULL,
    )

    transaction_type_from_instrument_type = models.CharField(
        max_length=EXPRESSION_FIELD_LENGTH,
        default="",
        verbose_name=gettext_lazy("text"),
    )

    is_book_automatic = models.CharField(
        max_length=EXPRESSION_FIELD_LENGTH,
        default=False,
        verbose_name=gettext_lazy("is book automatic"),
        help_text=gettext_lazy("If checked - is book automatic"),
    )

    is_sent_to_pending = models.CharField(
        max_length=EXPRESSION_FIELD_LENGTH,
        default=False,
        verbose_name=gettext_lazy("is sent to pending"),
        help_text=gettext_lazy("If checked - is sent to pending"),
    )

    button_position = models.CharField(
        max_length=EXPRESSION_FIELD_LENGTH,
        default="0",
        verbose_name=gettext_lazy("button position"),
    )

    text = models.CharField(
        max_length=EXPRESSION_FIELD_LENGTH,
        default="",
        verbose_name=gettext_lazy("text"),
    )

    class Meta:
        verbose_name = gettext_lazy(
            "transaction type action instrument event schedule action"
        )
        verbose_name_plural = gettext_lazy(
            "transaction type action instrument event schedule actions"
        )

    def __str__(self):
        return (
            f"TransactionTypeActionInstrumentEventScheduleAction action #{self.order}"
        )


class TransactionTypeActionExecuteCommand(TransactionTypeAction):
    expr = models.CharField(
        max_length=EXPRESSION_FIELD_LENGTH,
        blank=True,
        default="",
        verbose_name=gettext_lazy("expr"),
    )

    class Meta:
        verbose_name = gettext_lazy("transaction type action execute command action")
        verbose_name_plural = gettext_lazy(
            "transaction type action execute command actions"
        )

    def __str__(self):
        return f"TransactionTypeActionExecuteCommand action #{self.order}"


class EventToHandle(NamedModel):
    master_user = models.ForeignKey(
        MasterUser,
        related_name="events_to_handle",
        verbose_name=gettext_lazy("master user"),
        on_delete=models.CASCADE,
    )
    transaction_type = models.ForeignKey(
        TransactionType,
        on_delete=models.PROTECT,
        verbose_name=gettext_lazy("transaction type"),
    )
    notification_date = models.DateField(
        null=True, blank=True, verbose_name=gettext_lazy("notification date")
    )
    effective_date = models.DateField(
        null=True, blank=True, verbose_name=gettext_lazy("effective date")
    )

    class Meta(NamedModel.Meta):
        verbose_name = gettext_lazy("event to handle")
        verbose_name_plural = gettext_lazy("events to handle")


class ComplexTransaction(DataTimeStampedModel):
    PRODUCTION = 1
    PENDING = 2
    IGNORE = 3
    STATUS_CHOICES = (
        (PRODUCTION, gettext_lazy("Booked")),
        (PENDING, gettext_lazy("Pending")),
        (IGNORE, gettext_lazy("Ignore")),
    )

    SHOW_PARAMETERS = 1
    HIDE_PARAMETERS = 2

    VISIBILITY_STATUS_CHOICES = (
        (SHOW_PARAMETERS, gettext_lazy("Show Parameters")),
        (HIDE_PARAMETERS, gettext_lazy("Hide Parameters")),
    )

    master_user = models.ForeignKey(
        MasterUser,
        related_name="complex_transactions",
        verbose_name=gettext_lazy("master user"),
        on_delete=models.CASCADE,
    )

<<<<<<< HEAD
    transaction_type = models.ForeignKey(
        TransactionType,
        on_delete=models.PROTECT,
        verbose_name=gettext_lazy("transaction type"),
    )
=======
    transaction_type = models.ForeignKey(TransactionType, on_delete=models.PROTECT,
                                         db_index=True,
                                         verbose_name=gettext_lazy('transaction type'))
>>>>>>> 866e11bb

    is_deleted = models.BooleanField(
        default=False, db_index=True, verbose_name=gettext_lazy("is deleted")
    )
    is_locked = models.BooleanField(
        default=False, db_index=True, verbose_name=gettext_lazy("is locked")
    )
    is_canceled = models.BooleanField(
        default=False, db_index=True, verbose_name=gettext_lazy("is canceled")
    )
    error_code = models.PositiveSmallIntegerField(
        null=True, blank=True, verbose_name=gettext_lazy("error code")
    )

    date = models.DateField(
        default=date_now, db_index=True, verbose_name=gettext_lazy("date")
    )
    status_old = models.PositiveSmallIntegerField(
        default=PRODUCTION,
        choices=STATUS_CHOICES,
        db_index=True,
        verbose_name=gettext_lazy("status"),
    )
    status = models.ForeignKey(
        ComplexTransactionStatus,
        on_delete=models.PROTECT,
        default=ComplexTransactionStatus.BOOKED,
        verbose_name=gettext_lazy("status"),
    )

    visibility_status = models.PositiveSmallIntegerField(
        default=SHOW_PARAMETERS,
        choices=VISIBILITY_STATUS_CHOICES,
        db_index=True,
        verbose_name=gettext_lazy("visibility_status"),
    )

<<<<<<< HEAD
    code = models.IntegerField(default=0, verbose_name=gettext_lazy("code"))

    transaction_unique_code = models.CharField(
        max_length=255,
        null=True,
        blank=True,
        verbose_name=gettext_lazy("transaction unique code"),
    )
=======
    code = models.IntegerField(default=0, verbose_name=gettext_lazy('code'), db_index=True)

    transaction_unique_code = models.CharField(max_length=255, null=True, blank=True,
                                               db_index=True,
                                               verbose_name=gettext_lazy('transaction unique code'))
>>>>>>> 866e11bb

    deleted_transaction_unique_code = models.CharField(
        max_length=255,
        null=True,
        blank=True,
        verbose_name=gettext_lazy("deleted transaction unique code"),
    )

<<<<<<< HEAD
    text = models.TextField(null=True, blank=True, verbose_name=gettext_lazy("text"))

    user_text_1 = models.TextField(
        null=True, blank=True, verbose_name=gettext_lazy("user text 1")
    )

    user_text_2 = models.TextField(
        null=True, blank=True, verbose_name=gettext_lazy("user text 2")
    )

    user_text_3 = models.TextField(
        null=True, blank=True, verbose_name=gettext_lazy("user text 3")
    )

    user_text_4 = models.TextField(
        null=True, blank=True, verbose_name=gettext_lazy("user text 4")
    )

    user_text_5 = models.TextField(
        null=True, blank=True, verbose_name=gettext_lazy("user text 5")
    )

    user_text_6 = models.TextField(
        null=True, blank=True, verbose_name=gettext_lazy("user text 6")
    )

    user_text_7 = models.TextField(
        null=True, blank=True, verbose_name=gettext_lazy("user text 7")
    )

    user_text_8 = models.TextField(
        null=True, blank=True, verbose_name=gettext_lazy("user text 8")
    )

    user_text_9 = models.TextField(
        null=True, blank=True, verbose_name=gettext_lazy("user text 9")
    )

    user_text_10 = models.TextField(
        null=True, blank=True, verbose_name=gettext_lazy("user text 10")
    )

    user_text_11 = models.TextField(
        null=True, blank=True, verbose_name=gettext_lazy("user text 11")
    )

    user_text_12 = models.TextField(
        null=True, blank=True, verbose_name=gettext_lazy("user text 12")
    )

    user_text_13 = models.TextField(
        null=True, blank=True, verbose_name=gettext_lazy("user text 13")
    )

    user_text_14 = models.TextField(
        null=True, blank=True, verbose_name=gettext_lazy("user text 14")
    )

    user_text_15 = models.TextField(
        null=True, blank=True, verbose_name=gettext_lazy("user text 15")
    )

    user_text_16 = models.TextField(
        null=True, blank=True, verbose_name=gettext_lazy("user text 16")
    )

    user_text_17 = models.TextField(
        null=True, blank=True, verbose_name=gettext_lazy("user text 17")
    )

    user_text_18 = models.TextField(
        null=True, blank=True, verbose_name=gettext_lazy("user text 18")
    )

    user_text_19 = models.TextField(
        null=True, blank=True, verbose_name=gettext_lazy("user text 19")
    )

    user_text_20 = models.TextField(
        null=True, blank=True, verbose_name=gettext_lazy("user text 20")
    )

    user_text_21 = models.TextField(
        null=True, blank=True, verbose_name=gettext_lazy("user text 21")
    )

    user_text_22 = models.TextField(
        null=True, blank=True, verbose_name=gettext_lazy("user text 22")
    )

    user_text_23 = models.TextField(
        null=True, blank=True, verbose_name=gettext_lazy("user text 23")
    )

    user_text_24 = models.TextField(
        null=True, blank=True, verbose_name=gettext_lazy("user text 24")
    )

    user_text_25 = models.TextField(
        null=True, blank=True, verbose_name=gettext_lazy("user text 25")
    )

    user_text_26 = models.TextField(
        null=True, blank=True, verbose_name=gettext_lazy("user text 26")
    )

    user_text_27 = models.TextField(
        null=True, blank=True, verbose_name=gettext_lazy("user text 27")
    )

    user_text_28 = models.TextField(
        null=True, blank=True, verbose_name=gettext_lazy("user text 28")
    )

    user_text_29 = models.TextField(
        null=True, blank=True, verbose_name=gettext_lazy("user text 29")
    )

    user_text_30 = models.TextField(
        null=True, blank=True, verbose_name=gettext_lazy("user text 30")
    )
=======
    text = models.TextField(null=True, blank=True, verbose_name=gettext_lazy('text'), db_index=True)

    user_text_1 = models.TextField(null=True, blank=True, db_index=True, verbose_name=gettext_lazy('user text 1'))

    user_text_2 = models.TextField(null=True, blank=True, db_index=True, verbose_name=gettext_lazy('user text 2'))

    user_text_3 = models.TextField(null=True, blank=True, db_index=True, verbose_name=gettext_lazy('user text 3'))

    user_text_4 = models.TextField(null=True, blank=True, db_index=True, verbose_name=gettext_lazy('user text 4'))

    user_text_5 = models.TextField(null=True, blank=True, db_index=True, verbose_name=gettext_lazy('user text 5'))

    user_text_6 = models.TextField(null=True, blank=True, db_index=True, verbose_name=gettext_lazy('user text 6'))

    user_text_7 = models.TextField(null=True, blank=True, db_index=True, verbose_name=gettext_lazy('user text 7'))

    user_text_8 = models.TextField(null=True, blank=True, db_index=True, verbose_name=gettext_lazy('user text 8'))

    user_text_9 = models.TextField(null=True, blank=True, db_index=True, verbose_name=gettext_lazy('user text 9'))

    user_text_10 = models.TextField(null=True, blank=True, db_index=True, verbose_name=gettext_lazy('user text 10'))

    user_text_11 = models.TextField(null=True, blank=True, db_index=True, verbose_name=gettext_lazy('user text 11'))

    user_text_12 = models.TextField(null=True, blank=True, db_index=True, verbose_name=gettext_lazy('user text 12'))

    user_text_13 = models.TextField(null=True, blank=True, db_index=True, verbose_name=gettext_lazy('user text 13'))

    user_text_14 = models.TextField(null=True, blank=True, db_index=True, verbose_name=gettext_lazy('user text 14'))

    user_text_15 = models.TextField(null=True, blank=True, db_index=True, verbose_name=gettext_lazy('user text 15'))

    user_text_16 = models.TextField(null=True, blank=True, db_index=True, verbose_name=gettext_lazy('user text 16'))

    user_text_17 = models.TextField(null=True, blank=True, db_index=True, verbose_name=gettext_lazy('user text 17'))

    user_text_18 = models.TextField(null=True, blank=True, db_index=True, verbose_name=gettext_lazy('user text 18'))

    user_text_19 = models.TextField(null=True, blank=True, db_index=True, verbose_name=gettext_lazy('user text 19'))

    user_text_20 = models.TextField(null=True, blank=True, db_index=True, verbose_name=gettext_lazy('user text 20'))

    user_text_21 = models.TextField(null=True, blank=True, db_index=True, verbose_name=gettext_lazy('user text 21'))

    user_text_22 = models.TextField(null=True, blank=True, db_index=True, verbose_name=gettext_lazy('user text 22'))

    user_text_23 = models.TextField(null=True, blank=True, db_index=True, verbose_name=gettext_lazy('user text 23'))

    user_text_24 = models.TextField(null=True, blank=True, db_index=True, verbose_name=gettext_lazy('user text 24'))

    user_text_25 = models.TextField(null=True, blank=True, db_index=True, verbose_name=gettext_lazy('user text 25'))

    user_text_26 = models.TextField(null=True, blank=True, db_index=True, verbose_name=gettext_lazy('user text 26'))

    user_text_27 = models.TextField(null=True, blank=True, db_index=True, verbose_name=gettext_lazy('user text 27'))

    user_text_28 = models.TextField(null=True, blank=True, db_index=True, verbose_name=gettext_lazy('user text 28'))

    user_text_29 = models.TextField(null=True, blank=True, db_index=True, verbose_name=gettext_lazy('user text 29'))

    user_text_30 = models.TextField(null=True, blank=True, db_index=True, verbose_name=gettext_lazy('user text 30'))
>>>>>>> 866e11bb

    user_number_1 = models.IntegerField(
        null=True, verbose_name=gettext_lazy("user number 1")
    )

    user_number_2 = models.IntegerField(
        null=True, verbose_name=gettext_lazy("user number 2")
    )

    user_number_3 = models.IntegerField(
        null=True, verbose_name=gettext_lazy("user number 3")
    )

    user_number_4 = models.IntegerField(
        null=True, verbose_name=gettext_lazy("user number 4")
    )

    user_number_5 = models.IntegerField(
        null=True, verbose_name=gettext_lazy("user number 5")
    )

    user_number_6 = models.IntegerField(
        null=True, verbose_name=gettext_lazy("user number 6")
    )

    user_number_7 = models.IntegerField(
        null=True, verbose_name=gettext_lazy("user number 7")
    )

    user_number_8 = models.IntegerField(
        null=True, verbose_name=gettext_lazy("user number 8")
    )

    user_number_9 = models.IntegerField(
        null=True, verbose_name=gettext_lazy("user number 9")
    )

    user_number_10 = models.IntegerField(
        null=True, verbose_name=gettext_lazy("user number 10")
    )

    user_number_11 = models.IntegerField(
        null=True, verbose_name=gettext_lazy("user number 11")
    )

    user_number_12 = models.IntegerField(
        null=True, verbose_name=gettext_lazy("user number 12")
    )

    user_number_13 = models.IntegerField(
        null=True, verbose_name=gettext_lazy("user number 13")
    )

    user_number_14 = models.IntegerField(
        null=True, verbose_name=gettext_lazy("user number 14")
    )

    user_number_15 = models.IntegerField(
        null=True, verbose_name=gettext_lazy("user number 15")
    )

    user_number_16 = models.IntegerField(
        null=True, verbose_name=gettext_lazy("user number 16")
    )

    user_number_17 = models.IntegerField(
        null=True, verbose_name=gettext_lazy("user number 17")
    )

    user_number_18 = models.IntegerField(
        null=True, verbose_name=gettext_lazy("user number 18")
    )

    user_number_19 = models.IntegerField(
        null=True, verbose_name=gettext_lazy("user number 19")
    )

    user_number_20 = models.IntegerField(
        null=True, verbose_name=gettext_lazy("user number 20")
    )

    user_date_1 = models.DateField(
        blank=True, db_index=True, null=True, verbose_name=gettext_lazy("user date 1")
    )

    user_date_2 = models.DateField(
        blank=True, db_index=True, null=True, verbose_name=gettext_lazy("user date 2")
    )

    user_date_3 = models.DateField(
        blank=True, db_index=True, null=True, verbose_name=gettext_lazy("user date 3")
    )

    user_date_4 = models.DateField(
        blank=True, db_index=True, null=True, verbose_name=gettext_lazy("user date 4")
    )

    user_date_5 = models.DateField(
        blank=True, db_index=True, null=True, verbose_name=gettext_lazy("user date 5")
    )

    attributes = GenericRelation(
        GenericAttribute, verbose_name=gettext_lazy("attributes")
    )

    object_permissions = GenericRelation(
        GenericObjectPermission, verbose_name=gettext_lazy("object permissions")
    )

    linked_import_task = models.ForeignKey(
        "celery_tasks.CeleryTask",
        on_delete=models.SET_NULL,
        null=True,
        blank=True,
        verbose_name=gettext_lazy("linked import task"),
    )

    execution_log = models.TextField(
        null=True, blank=True, verbose_name=gettext_lazy("execution log")
    )

    source_data = models.TextField(
        null=True, blank=True, verbose_name=gettext_lazy("source data")
    )

    @property
    def source(self):
        return None if self.source_data is None else json.loads(self.source_data)

    @source.setter
    def source(self, value):
        if value is None:
            self.source_data = None
        else:
            self.source_data = json.dumps(
                value, cls=DjangoJSONEncoder, sort_keys=True, indent=1
            )

    class Meta:
        verbose_name = gettext_lazy("complex transaction")
        verbose_name_plural = gettext_lazy("complex transactions")
        index_together = [["transaction_type", "code"]]
        ordering = ["code"]

        permissions = (
            ("view_complextransaction_show_parameters", "Show Parameters"),
            ("view_complextransaction_hide_parameters", "Hide Parameters"),
        )

    def __str__(self):
        return str(self.code)

    def save(self, *args, **kwargs):
        # _l.info("ComplexTransaction.save status %s" % self.status)
        # _l.info("ComplexTransaction.save text %s" % self.text)
        # _l.info("ComplexTransaction.save date %s" % self.date)

        is_new = self.pk is None

        if self.transaction_unique_code:

            if is_new:

                count = ComplexTransaction.objects.exclude(pk=self.pk).filter(
                    transaction_unique_code=self.transaction_unique_code).count()
            else:
                count = ComplexTransaction.objects.filter(
                    transaction_unique_code=self.transaction_unique_code).count()

            if count > 0:
                raise Exception("Transaction Unique Code must be unique")

        if self.code is None or self.code == 0:
            self.code = FakeSequence.next_value(
                self.transaction_type.master_user, "complex_transaction", d=100
            )
        # _l.info("ComplexTransaction.save code %s" % self.code)

        _l.debug(
            f"ComplexTransaction.save {self.code} {self.date} "
            f"{self.transaction_unique_code}"
        )

        super(ComplexTransaction, self).save(*args, **kwargs)

    def fake_delete(self):
        if self.is_deleted:
            # if transaction was already marked as deleted, then do real delete
            self.delete()
        else:
            self.is_deleted = True

            fields_to_update = ["is_deleted", "modified"]

            for transaction in self.transactions.all():
                transaction.is_deleted = True
                transaction.save()

<<<<<<< HEAD
            if hasattr(self, "transaction_unique_code"):
=======
            if hasattr(self, 'transaction_unique_code'):
>>>>>>> 866e11bb
                self.deleted_transaction_unique_code = self.transaction_unique_code

                self.transaction_unique_code = None

                fields_to_update.extend(
                    ["deleted_transaction_unique_code", "transaction_unique_code"]
                )
            self.save(update_fields=fields_to_update)


class ComplexTransactionInput(models.Model):
    complex_transaction = models.ForeignKey(
        ComplexTransaction,
        on_delete=models.CASCADE,
        related_name="inputs",
        verbose_name=gettext_lazy("complex transaction"),
    )
    transaction_type_input = models.ForeignKey(
        TransactionTypeInput,
        on_delete=models.CASCADE,
        related_name="+",
        verbose_name=gettext_lazy("transaction type input"),
    )

    value_relation = models.TextField(
        default="", blank=True, verbose_name=gettext_lazy("value relation")
    )

    value_string = models.TextField(
        default="", blank=True, verbose_name=gettext_lazy("value string")
    )
    value_float = models.FloatField(
        default=0.0, verbose_name=gettext_lazy("value float")
    )
    value_date = models.DateField(
        default=date.min, verbose_name=gettext_lazy("value date")
    )

    account = models.ForeignKey(
        "accounts.Account",
        null=True,
        blank=True,
        on_delete=models.SET_NULL,
        related_name="+",
        verbose_name=gettext_lazy("account"),
    )
    instrument_type = models.ForeignKey(
        "instruments.InstrumentType",
        null=True,
        blank=True,
        on_delete=models.SET_NULL,
        related_name="+",
        verbose_name=gettext_lazy("instrument type"),
    )
    instrument = models.ForeignKey(
        "instruments.Instrument",
        null=True,
        blank=True,
        on_delete=models.SET_NULL,
        related_name="+",
        verbose_name=gettext_lazy("instrument"),
    )
    currency = models.ForeignKey(
        "currencies.Currency",
        null=True,
        blank=True,
        on_delete=models.SET_NULL,
        related_name="+",
        verbose_name=gettext_lazy("currency"),
    )
    counterparty = models.ForeignKey(
        "counterparties.Counterparty",
        null=True,
        blank=True,
        on_delete=models.SET_NULL,
        related_name="+",
        verbose_name=gettext_lazy("counterparty"),
    )
    responsible = models.ForeignKey(
        "counterparties.Responsible",
        null=True,
        blank=True,
        on_delete=models.SET_NULL,
        related_name="+",
        verbose_name=gettext_lazy("responsible"),
    )
    portfolio = models.ForeignKey(
        "portfolios.Portfolio",
        null=True,
        blank=True,
        on_delete=models.SET_NULL,
        related_name="+",
        verbose_name=gettext_lazy("portfolio"),
    )
    strategy1 = models.ForeignKey(
        "strategies.Strategy1",
        null=True,
        blank=True,
        on_delete=models.SET_NULL,
        related_name="+",
        verbose_name=gettext_lazy("strategy 1"),
    )
    strategy2 = models.ForeignKey(
        "strategies.Strategy2",
        null=True,
        blank=True,
        on_delete=models.SET_NULL,
        related_name="+",
        verbose_name=gettext_lazy("strategy 2"),
    )
    strategy3 = models.ForeignKey(
        "strategies.Strategy3",
        null=True,
        blank=True,
        on_delete=models.SET_NULL,
        related_name="+",
        verbose_name=gettext_lazy("strategy 3"),
    )
    daily_pricing_model = models.ForeignKey(
        "instruments.DailyPricingModel",
        null=True,
        blank=True,
        on_delete=models.SET_NULL,
        related_name="+",
        verbose_name=gettext_lazy("daily pricing model"),
    )
    payment_size_detail = models.ForeignKey(
        "instruments.PaymentSizeDetail",
        null=True,
        blank=True,
        on_delete=models.SET_NULL,
        related_name="+",
        verbose_name=gettext_lazy("payment size detail"),
    )

    pricing_policy = models.ForeignKey(
        "instruments.PricingPolicy",
        null=True,
        blank=True,
        on_delete=models.SET_NULL,
        related_name="+",
        verbose_name=gettext_lazy("pricing policy"),
    )

    periodicity = models.ForeignKey(
        "instruments.Periodicity",
        null=True,
        blank=True,
        on_delete=models.PROTECT,
        related_name="+",
        verbose_name=gettext_lazy("periodicity"),
    )

    accrual_calculation_model = models.ForeignKey(
        "instruments.AccrualCalculationModel",
        null=True,
        blank=True,
        on_delete=models.PROTECT,
        related_name="+",
        verbose_name=gettext_lazy("accrual calculation model"),
    )

    event_class = models.ForeignKey(
        EventClass,
        null=True,
        blank=True,
        on_delete=models.PROTECT,
        related_name="+",
        verbose_name=gettext_lazy("event class"),
    )

    notification_class = models.ForeignKey(
        NotificationClass,
        null=True,
        blank=True,
        on_delete=models.PROTECT,
        related_name="+",
        verbose_name=gettext_lazy("notification class"),
    )

    class Meta:
        verbose_name = gettext_lazy("complex transaction input")
        verbose_name_plural = gettext_lazy("complex transaction inputs")
        unique_together = [
            [
                "complex_transaction",
                "transaction_type_input",
            ]
        ]


class Transaction(models.Model):
<<<<<<< HEAD
    master_user = models.ForeignKey(
        MasterUser,
        related_name="transactions",
        verbose_name=gettext_lazy("master user"),
        on_delete=models.CASCADE,
    )
    complex_transaction = models.ForeignKey(
        ComplexTransaction,
        on_delete=models.CASCADE,
        related_name="transactions",
        verbose_name=gettext_lazy("complex transaction"),
    )
    complex_transaction_order = models.PositiveSmallIntegerField(
        default=0.0, verbose_name=gettext_lazy("complex transaction order")
    )
    transaction_code = models.IntegerField(
        default=0, verbose_name=gettext_lazy("transaction code")
    )
    transaction_class = models.ForeignKey(
        TransactionClass,
        on_delete=models.PROTECT,
        verbose_name=gettext_lazy("transaction class"),
    )
=======
    master_user = models.ForeignKey(MasterUser, related_name='transactions', verbose_name=gettext_lazy('master user'),
                                    on_delete=models.CASCADE)
    complex_transaction = models.ForeignKey(ComplexTransaction, on_delete=models.CASCADE,
                                            related_name='transactions',
                                            verbose_name=gettext_lazy('complex transaction'))
    complex_transaction_order = models.PositiveSmallIntegerField(default=0.0, verbose_name=gettext_lazy(
        'complex transaction order'))
    transaction_code = models.IntegerField(default=0, verbose_name=gettext_lazy('transaction code'), db_index=True)
    transaction_class = models.ForeignKey(TransactionClass, on_delete=models.PROTECT, db_index=True,
                                          verbose_name=gettext_lazy("transaction class"))
>>>>>>> 866e11bb

    # is_locked = models.BooleanField(default=False, db_index=True, verbose_name=gettext_lazy('is locked'))
    is_canceled = models.BooleanField(
        default=False, db_index=True, verbose_name=gettext_lazy("is canceled")
    )
    is_deleted = models.BooleanField(
        default=False, db_index=True, verbose_name=gettext_lazy("is deleted")
    )

    error_code = models.PositiveSmallIntegerField(
        null=True, blank=True, verbose_name=gettext_lazy("error code")
    )

    # Position related
    instrument = models.ForeignKey(
        Instrument,
        related_name="transactions",
        on_delete=models.PROTECT,
        null=True,
        blank=True,
        verbose_name=gettext_lazy("instrument"),
    )
    transaction_currency = models.ForeignKey(
        Currency,
        related_name="transactions",
        on_delete=models.PROTECT,
        null=True,
        blank=True,
        verbose_name=gettext_lazy("transaction currency"),
    )
    position_size_with_sign = models.FloatField(
        default=0.0, verbose_name=gettext_lazy("position size with sign")
    )

    # Cash related
    settlement_currency = models.ForeignKey(
        Currency,
        related_name="transactions_settlement_currency",
        on_delete=models.PROTECT,
        verbose_name=gettext_lazy("settlement currency"),
    )
    cash_consideration = models.FloatField(
        default=0.0, verbose_name=gettext_lazy("cash consideration")
    )

    # P&L related
    principal_with_sign = models.FloatField(
        default=0.0, verbose_name=gettext_lazy("principal with sign")
    )
    carry_with_sign = models.FloatField(
        default=0.0, verbose_name=gettext_lazy("carry with sign")
    )
    overheads_with_sign = models.FloatField(
        default=0.0, verbose_name=gettext_lazy("overheads with sign")
    )

    # accounting dates
    transaction_date = models.DateField(
        editable=False,
        default=date_now,
        db_index=True,
        verbose_name=gettext_lazy("transaction date"),
    )
    accounting_date = models.DateField(
        default=date_now, db_index=True, verbose_name=gettext_lazy("accounting date")
    )
    cash_date = models.DateField(
        default=date_now, db_index=True, verbose_name=gettext_lazy("cash date")
    )

    # portfolio
<<<<<<< HEAD
    portfolio = models.ForeignKey(
        Portfolio, on_delete=models.PROTECT, verbose_name=gettext_lazy("portfolio")
    )
=======
    portfolio = models.ForeignKey(Portfolio, on_delete=models.PROTECT, verbose_name=gettext_lazy("portfolio"),
                                  db_index=True)
>>>>>>> 866e11bb

    # accounts
    account_position = models.ForeignKey(
        Account,
        related_name="transactions_account_position",
        on_delete=models.PROTECT,
        null=True,
        blank=True,
        verbose_name=gettext_lazy("account position"),
    )
    account_cash = models.ForeignKey(
        Account,
        related_name="transactions_account_cash",
        on_delete=models.PROTECT,
        null=True,
        blank=True,
        verbose_name=gettext_lazy("account cash"),
    )
    account_interim = models.ForeignKey(
        Account,
        related_name="transactions_account_interim",
        on_delete=models.PROTECT,
        null=True,
        blank=True,
        verbose_name=gettext_lazy("account interim"),
    )

    # strategies
    strategy1_position = models.ForeignKey(
        Strategy1,
        related_name="transactions_strategy1_position",
        null=True,
        blank=True,
        on_delete=models.PROTECT,
        verbose_name=gettext_lazy("strategy 1 cash"),
    )
    strategy1_cash = models.ForeignKey(
        Strategy1,
        related_name="transactions_strategy1_cash",
        null=True,
        blank=True,
        on_delete=models.PROTECT,
        verbose_name=gettext_lazy("strategy 1 position"),
    )
    strategy2_position = models.ForeignKey(
        Strategy2,
        related_name="transactions_strategy2_position",
        null=True,
        blank=True,
        on_delete=models.PROTECT,
        verbose_name=gettext_lazy("strategy 2 cash"),
    )
    strategy2_cash = models.ForeignKey(
        Strategy2,
        related_name="transactions_strategy2_cash",
        null=True,
        blank=True,
        on_delete=models.PROTECT,
        verbose_name=gettext_lazy("strategy 2 position"),
    )
    strategy3_position = models.ForeignKey(
        Strategy3,
        related_name="transactions_strategy3_position",
        null=True,
        blank=True,
        on_delete=models.PROTECT,
        verbose_name=gettext_lazy("strategy 3 cash"),
    )
    strategy3_cash = models.ForeignKey(
        Strategy3,
        related_name="transactions_strategy3_cash",
        null=True,
        blank=True,
        on_delete=models.PROTECT,
        verbose_name=gettext_lazy("strategy 3 position"),
    )

    # responsible & counterparty

    responsible = models.ForeignKey(
        Responsible,
        related_name="transactions",
        on_delete=models.PROTECT,
        null=True,
        blank=True,
        verbose_name=gettext_lazy("responsible"),
        help_text=gettext_lazy("Trader or transaction executor"),
    )
    counterparty = models.ForeignKey(
        Counterparty,
        related_name="transactions",
        on_delete=models.PROTECT,
        null=True,
        blank=True,
        verbose_name=gettext_lazy("counterparty"),
    )

    # linked instrument

    linked_instrument = models.ForeignKey(
        Instrument,
        related_name="transactions_linked",
        on_delete=models.PROTECT,
        null=True,
        blank=True,
        verbose_name=gettext_lazy("linked instrument"),
    )

    # allocations

    allocation_balance = models.ForeignKey(
        Instrument,
        related_name="transactions_allocation_balance",
        on_delete=models.PROTECT,
        null=True,
        blank=True,
        verbose_name=gettext_lazy("allocation balance"),
    )

    allocation_pl = models.ForeignKey(
        Instrument,
        related_name="transactions_allocation_pl",
        on_delete=models.PROTECT,
        null=True,
        blank=True,
        verbose_name=gettext_lazy("allocation P&L"),
    )

    reference_fx_rate = models.FloatField(
        default=0.0,
        verbose_name=gettext_lazy("reference fx-rate"),
        help_text=gettext_lazy(
            "FX rate to convert from Settlement ccy to Instrument "
            "Ccy on Accounting Date (trade date)"
        ),
    )

    # other
    is_locked = models.BooleanField(
        default=False,
        verbose_name=gettext_lazy("is locked"),
        help_text=gettext_lazy("If checked - transaction cannot be changed"),
    )
    # is_canceled = models.BooleanField(default=False, verbose_name=gettext_lazy("is canceled"),
    #                                   help_text=gettext_lazy('If checked - transaction is cancelled'))

    factor = models.FloatField(
        default=0.0,
        verbose_name=gettext_lazy("factor"),
        help_text=gettext_lazy("Multiplier (for calculations on the form)"),
    )
    trade_price = models.FloatField(
        default=0.0,
        verbose_name=gettext_lazy("trade price"),
        help_text=gettext_lazy("Price (for calculations on the form)"),
    )

    ytm_at_cost = models.FloatField(
        default=0.0,
        verbose_name=gettext_lazy("YTM at cost"),
        help_text=gettext_lazy("YTM at cost"),
    )

    position_amount = models.FloatField(
        default=0.0,
        verbose_name=gettext_lazy("position amount"),
        help_text=gettext_lazy(
            "Absolute value of Position with Sign (for calculations on the form)"
        ),
    )
    principal_amount = models.FloatField(
        default=0.0,
        verbose_name=gettext_lazy("principal amount"),
        help_text=gettext_lazy(
            "Absolute value of Principal with Sign (for calculations on the form)"
        ),
    )
    carry_amount = models.FloatField(
        default=0.0,
        verbose_name=gettext_lazy("carry amount"),
        help_text=gettext_lazy(
            "Absolute value of Carry with Sign (for calculations on the form)"
        ),
    )
    overheads = models.FloatField(
        default=0.0,
        verbose_name=gettext_lazy("overheads"),
        help_text=gettext_lazy(
            "Absolute value of overheads (for calculations on the form)"
        ),
    )

<<<<<<< HEAD
    notes = models.TextField(null=True, blank=True, verbose_name=gettext_lazy("notes"))
=======
    notes = models.TextField(null=True, blank=True, verbose_name=gettext_lazy('notes'), db_index=True)

    user_text_1 = models.TextField(null=True, blank=True, verbose_name=gettext_lazy('user_text_1'), db_index=True)
    user_text_2 = models.TextField(null=True, blank=True, verbose_name=gettext_lazy('user_text_2'), db_index=True)
    user_text_3 = models.TextField(null=True, blank=True, verbose_name=gettext_lazy('user_text_3'), db_index=True)

    user_number_1 = models.FloatField(default=0.0, null=True, verbose_name=gettext_lazy('user_number_1'))
    user_number_2 = models.FloatField(default=0.0, null=True, verbose_name=gettext_lazy('user_number_2'))
    user_number_3 = models.FloatField(default=0.0, null=True, verbose_name=gettext_lazy('user_number_3'))

    user_date_1 = models.DateField(blank=True, db_index=True, null=True, verbose_name=gettext_lazy("user date 1"))
    user_date_2 = models.DateField(blank=True, db_index=True, null=True, verbose_name=gettext_lazy("user date 2"))
    user_date_3 = models.DateField(blank=True, db_index=True, null=True, verbose_name=gettext_lazy("user date 3"))
>>>>>>> 866e11bb

    attributes = GenericRelation(
        GenericAttribute, verbose_name=gettext_lazy("attributes")
    )

    object_permissions = GenericRelation(
        GenericObjectPermission, verbose_name=gettext_lazy("object permissions")
    )

    class Meta:
<<<<<<< HEAD
        verbose_name = gettext_lazy("transaction")
        verbose_name_plural = gettext_lazy("transactions")
        index_together = [["master_user", "transaction_code"]]
        ordering = ["transaction_date", "transaction_code"]
=======
        verbose_name = gettext_lazy('transaction')
        verbose_name_plural = gettext_lazy('transactions')
        index_together = [
            ['master_user', 'transaction_code'],
            ['accounting_date', 'cash_date'],
            ['master_user', 'transaction_class', 'accounting_date']
        ]
        ordering = ['transaction_date', 'transaction_code']
>>>>>>> 866e11bb

        permissions = (("partial_view_transaction", "Partial View"),)

    def __str__(self):
        return str(self.transaction_code)

    @property
    def is_buy(self):
        return self.transaction_class_id == TransactionClass.BUY

    @property
    def is_sell(self):
        return self.transaction_class_id == TransactionClass.SELL

    @property
    def is_fx_trade(self):
        return self.transaction_class_id == TransactionClass.FX_TRADE

    @property
    def is_instrument_pl(self):
        return self.transaction_class_id == TransactionClass.INSTRUMENT_PL

    @property
    def is_transaction_pl(self):
        return self.transaction_class_id == TransactionClass.TRANSACTION_PL

    @property
    def is_transfer(self):
        return self.transaction_class_id == TransactionClass.TRANSFER

    @property
    def is_fx_transfer(self):
        return self.transaction_class_id == TransactionClass.FX_TRANSFER

    @property
    def is_cash_inflow(self):
        return self.transaction_class_id == TransactionClass.CASH_INFLOW

    @property
    def is_cash_outflow(self):
        return self.transaction_class_id == TransactionClass.CASH_OUTFLOW

    def get_instr_ytm_data_d0_v0(self, dt):
        return dt, -(
            self.trade_price
            * self.instrument.price_multiplier
            * self.instrument.get_factor(dt)
        )

    def get_instr_ytm_data(self, dt):
        if hasattr(self, "_instr_ytm_data"):
            return self._instr_ytm_data

        instr = self.instrument

        if instr.maturity_date is None or instr.maturity_date == date.max:
            # _l.debug('get_instr_ytm_data: [], maturity_date rule')
            return []
        if (
            instr.maturity_price is None
            or isnan(instr.maturity_price)
            or isclose(instr.maturity_price, 0.0)
        ):
            # _l.debug('get_instr_ytm_data: [], maturity_price rule')
            return []

        try:
            d0, v0 = self.get_instr_ytm_data_d0_v0(dt)
        except ArithmeticError:
            return None

        data = [(d0, v0)]

        for cpn_date, cpn_val in instr.get_future_coupons(
            begin_date=d0, with_maturity=False
        ):
            try:
                factor = instr.get_factor(cpn_date)
                k = (
                    instr.accrued_multiplier
                    * factor
                    * (self.instr_accrued_ccy_cur_fx / self.instr_pricing_ccy_cur_fx)
                )
            except ArithmeticError:
                k = 0
            data.append((cpn_date, cpn_val * k))

        prev_factor = None
        for factor in instr.factor_schedules.all():
            if (
                factor.effective_date < d0
                or factor.effective_date > instr.maturity_date
            ):
                prev_factor = factor
                continue

            prev_factor_value = prev_factor.factor_value if prev_factor else 1.0
            factor_value = factor.factor_value

            k = (prev_factor_value - factor_value) * instr.price_multiplier
            data.append((factor.effective_date, instr.maturity_price * k))

            prev_factor = factor

        factor = instr.get_factor(instr.maturity_date)
        k = instr.price_multiplier * factor
        data.append((instr.maturity_date, instr.maturity_price * k))

        # sort by date
        data.sort()
        self._instr_ytm_data = data

        return data

    def get_instr_ytm_x0(self, dt):
        try:
            accrual_size = self.instrument.get_accrual_size(dt)
            return (
                (accrual_size * self.instrument.accrued_multiplier)
                * (self.instr_accrued_ccy_cur_fx / self.instr_pricing_ccy_cur_fx)
                / (self.trade_price * self.instrument.price_multiplier)
            )
        except ArithmeticError:
            return 0

    def calculate_ytm(self):
        process_st = time.perf_counter()

        ecosystem_default = EcosystemDefault.objects.get(
            master_user=self.instrument.master_user
        )

        try:
            if (
                self.instrument.accrued_currency_id
                == self.instrument.pricing_currency_id
            ):
                self.instr_accrued_ccy_cur_fx = 1
                self.instr_pricing_ccy_cur_fx = 1
            else:
                if ecosystem_default.currency_id == self.instrument.accrued_currency_id:
                    self.instr_accrued_ccy_cur_fx = 1
                else:
                    self.instr_accrued_ccy_cur_fx = CurrencyHistory.objects.get(
                        date=self.accounting_date,
                        currency=self.instrument.accrued_currency,
                    ).fx_rate

                if ecosystem_default.currency_id == self.instrument.pricing_currency_id:
                    self.instr_pricing_ccy_cur_fx = 1
                else:
                    self.instr_pricing_ccy_cur_fx = CurrencyHistory.objects.get(
                        date=self.accounting_date,
                        currency=self.instrument.pricing_currency,
                    ).fx_rate

            dt = self.accounting_date

            # _l.debug('Transaction.calculate_ytm: instr_pricing_ccy_cur_fx %s' % self.instr_pricing_ccy_cur_fx)
            # _l.debug('Transaction.calculate_ytm: instr_accrued_ccy_cur_fx %s' % self.instr_accrued_ccy_cur_fx)
            # _l.debug('Transaction.calculate_ytm: self.instrument.maturity_date %s' % self.instrument.maturity_date)
            # _l.debug('Transaction.calculate_ytm: dt %s' % dt)
            # _l.debug('Transaction.calculate_ytm: date.max %s' % date.max)

            if (
                self.instrument.maturity_date is None
                or self.instrument.maturity_date == date.max
                or str(self.instrument.maturity_date) == "2999-01-01"
                or str(self.instrument.maturity_date) == "2099-01-01"
            ):
                # _l.debug('Transaction.calculate_ytm: instrument has maturity_date')

                try:
                    accrual_size = self.instrument.get_accrual_size(dt)

                    # _l.debug('Transaction.calculate_ytm: accrual_size %s' % accrual_size)
                    # _l.debug(
                    #     'Transaction.calculate_ytm: self.instrument.accrued_multiplier %s' % self.instrument.accrued_multiplier)
                    # _l.debug('Transaction.calculate_ytm: self.trade_price %s' % self.trade_price)
                    # _l.debug(
                    #     'Transaction.calculate_ytm: self.instrument.price_multiplier %s' % self.instrument.price_multiplier)

                    # TODO  * (self.instr_accrued_ccy_cur_fx / self.instr_pricing_ccy_cur_fx) happens in sql report
                    ytm = (accrual_size * self.instrument.accrued_multiplier) / (
                        self.trade_price * self.instrument.price_multiplier
                    )

                    # _l.debug('Transaction.calculate_ytm: ytm %s' % ytm)

                except ArithmeticError:
                    ytm = 0

                _l.debug(
                    "Transaction.calculate_ytm done: %s",
                    "{:3.3f}".format(time.perf_counter() - process_st),
                )

                return ytm

            # _l.debug('Transaction.calculate_ytm: self.instrument.maturity_date is None')

            x0 = self.get_instr_ytm_x0(dt)

            # _l.debug('Transaction.calculate_ytm: x0 %s' % x0)

            data = self.get_instr_ytm_data(dt)

            # _l.debug('Transaction.calculate_ytm: data %s' % data)

            if data:
                ytm = f_xirr(data, x0=x0)

            else:
                ytm = 0.0

            _l.debug(
                "Transaction.calculate_ytm done: %s",
                "{:3.3f}".format(time.perf_counter() - process_st),
            )

            return ytm

        except Exception as e:
            _l.error(f"calculate_ytm error {e} traceback {traceback.format_exc()}")

            _l.debug(
                "Transaction.calculate_ytm done: %s",
                "{:3.3f}".format(time.perf_counter() - process_st),
            )

    def save(self, *args, **kwargs):
        _l.debug(f"Transaction.save: {self}")

        calc_cash = kwargs.pop("calc_cash", False)

        if not self.accounting_date:
            self.accounting_date = date_now()

        if not self.cash_date:
            self.cash_date = date_now()

        self.transaction_date = min(self.accounting_date, self.cash_date)
        if self.transaction_code is None or self.transaction_code == 0:
            if self.complex_transaction is None:
                self.transaction_code = FakeSequence.next_value(
                    self.master_user, "transaction"
                )
            else:
                self.transaction_code = (
                    self.complex_transaction.code + self.complex_transaction_order
                )

        try:
            self.ytm_at_cost = self.calculate_ytm()
        except Exception as error:
            _l.error(
                f"Transaction.save: Cant calculate transaction ytm_at_cost {error}"
            )

        if self.ytm_at_cost is None:
            self.ytm_at_cost = 0

        _l.debug(f"Transaction.save: ytm is {self.ytm_at_cost}")

        super(Transaction, self).save(*args, **kwargs)

        # Deprecated 2023-03-10
        # if calc_cash:
        #     self.calc_cash_by_formulas()

    def is_can_calc_cash_by_formulas(self):
        return (
            self.transaction_class_id in [TransactionClass.BUY, TransactionClass.SELL]
            and self.instrument.instrument_type.instrument_class_id
            == InstrumentClass.CONTRACT_FOR_DIFFERENCE
        )

    def calc_cash_by_formulas(self, save=True):
        pass
        # if self.is_can_calc_cash_by_formulas():
        #     calc_cash_for_contract_for_difference(
        #         transaction=self,
        #         instrument=self.instrument,
        #         portfolio=self.portfolio,
        #         account=self.account_position,
        #         member=None,
        #         is_calculate_for_newer=True,
        #         is_calculate_for_all=False,
        #         save=save
        #     )


class ExternalCashFlow(models.Model):
    master_user = models.ForeignKey(
        MasterUser,
        related_name="external_cash_flows",
        verbose_name=gettext_lazy("master user"),
        on_delete=models.CASCADE,
    )
    date = models.DateField(
        default=date_now, db_index=True, verbose_name=gettext_lazy("date")
    )
    portfolio = models.ForeignKey(
        Portfolio,
        related_name="external_cash_flows",
        on_delete=models.PROTECT,
        verbose_name=gettext_lazy("portfolio"),
    )
    account = models.ForeignKey(
        Account,
        related_name="external_cash_flows",
        on_delete=models.PROTECT,
        verbose_name=gettext_lazy("account"),
    )
    currency = models.ForeignKey(
        Currency,
        related_name="external_cash_flows",
        on_delete=models.PROTECT,
        verbose_name=gettext_lazy("currency"),
    )
    amount = models.FloatField(default=0.0, verbose_name=gettext_lazy("amount"))

    class Meta:
        verbose_name = gettext_lazy("external cash flow")
        verbose_name_plural = gettext_lazy("external cash flows")
        ordering = ["date"]

    def __str__(self):
        return (
            f"{self.date}: {self.portfolio} - {self.account} - "
            f"{list(self.strategies.all())} - {self.currency} = {self.amount}"
        )


class ExternalCashFlowStrategy(models.Model):
    external_cash_flow = models.ForeignKey(
        ExternalCashFlow,
        related_name="strategies",
        verbose_name=gettext_lazy("external cash flow"),
        on_delete=models.CASCADE,
    )
    order = models.IntegerField(default=0, verbose_name=gettext_lazy("order"))
    strategy1 = models.ForeignKey(
        Strategy1,
        on_delete=models.PROTECT,
        null=True,
        blank=True,
        related_name="external_cash_flow_strategies1",
        verbose_name=gettext_lazy("strategy1"),
    )
    strategy2 = models.ForeignKey(
        Strategy2,
        on_delete=models.PROTECT,
        null=True,
        blank=True,
        related_name="external_cash_flow_strategies2",
        verbose_name=gettext_lazy("strategy2"),
    )
    strategy3 = models.ForeignKey(
        Strategy3,
        on_delete=models.PROTECT,
        null=True,
        blank=True,
        related_name="external_cash_flow_strategies3",
        verbose_name=gettext_lazy("strategy3"),
    )

    class Meta:
        verbose_name = gettext_lazy("external cash flow strategy")
        verbose_name_plural = gettext_lazy("external cash flow strtegies")
        ordering = ["order"]

    def __str__(self):
        return f"{self.strategy}"<|MERGE_RESOLUTION|>--- conflicted
+++ resolved
@@ -13,7 +13,6 @@
 
 from poms.accounts.models import Account
 from poms.common.formula_accruals import f_xirr
-<<<<<<< HEAD
 from poms.common.models import (
     EXPRESSION_FIELD_LENGTH,
     AbstractClassModel,
@@ -22,15 +21,8 @@
     NamedModel,
 )
 from poms.common.utils import date_now, isclose
+from poms.configuration.models import ConfigurationModel
 from poms.counterparties.models import Counterparty, Responsible
-=======
-from poms.common.models import NamedModel, AbstractClassModel, FakeDeletableModel, EXPRESSION_FIELD_LENGTH, \
-    DataTimeStampedModel
-from poms.common.utils import date_now
-from poms.common.utils import isclose
-from poms.configuration.models import ConfigurationModel
-from poms.counterparties.models import Responsible, Counterparty
->>>>>>> 866e11bb
 from poms.currencies.models import Currency, CurrencyHistory
 from poms.instruments.models import (
     EventSchedule,
@@ -423,15 +415,10 @@
     TREAT_AS_ERROR = 4
 
     BOOK_WITH_UNIQUE_CODE_CHOICES = (
-<<<<<<< HEAD
-        (BOOK_WITHOUT_UNIQUE_CODE, gettext_lazy("Book without unique code")),
-        (SKIP_BOOK_WITH_UNIQUE_CODE, gettext_lazy("Skip")),
-=======
         (SKIP, gettext_lazy('Skip')),
         (BOOK_WITHOUT_UNIQUE_CODE, gettext_lazy('Book without Unique Code')),
         (OVERWRITE, gettext_lazy('Overwrite')),
         (TREAT_AS_ERROR, gettext_lazy('Treat As Error')),  # Wtf?
->>>>>>> 866e11bb
     )
 
     master_user = models.ForeignKey(
@@ -2418,17 +2405,12 @@
         on_delete=models.CASCADE,
     )
 
-<<<<<<< HEAD
     transaction_type = models.ForeignKey(
         TransactionType,
         on_delete=models.PROTECT,
-        verbose_name=gettext_lazy("transaction type"),
-    )
-=======
-    transaction_type = models.ForeignKey(TransactionType, on_delete=models.PROTECT,
-                                         db_index=True,
-                                         verbose_name=gettext_lazy('transaction type'))
->>>>>>> 866e11bb
+        db_index=True,
+                                         verbose_name=gettext_lazy("transaction type"),
+    )
 
     is_deleted = models.BooleanField(
         default=False, db_index=True, verbose_name=gettext_lazy("is deleted")
@@ -2466,22 +2448,15 @@
         verbose_name=gettext_lazy("visibility_status"),
     )
 
-<<<<<<< HEAD
-    code = models.IntegerField(default=0, verbose_name=gettext_lazy("code"))
+    code = models.IntegerField(default=0, verbose_name=gettext_lazy("code"), db_index=True)
 
     transaction_unique_code = models.CharField(
         max_length=255,
         null=True,
         blank=True,
-        verbose_name=gettext_lazy("transaction unique code"),
-    )
-=======
-    code = models.IntegerField(default=0, verbose_name=gettext_lazy('code'), db_index=True)
-
-    transaction_unique_code = models.CharField(max_length=255, null=True, blank=True,
-                                               db_index=True,
-                                               verbose_name=gettext_lazy('transaction unique code'))
->>>>>>> 866e11bb
+        db_index=True,
+                                               verbose_name=gettext_lazy("transaction unique code"),
+    )
 
     deleted_transaction_unique_code = models.CharField(
         max_length=255,
@@ -2490,191 +2465,127 @@
         verbose_name=gettext_lazy("deleted transaction unique code"),
     )
 
-<<<<<<< HEAD
-    text = models.TextField(null=True, blank=True, verbose_name=gettext_lazy("text"))
+    text = models.TextField(null=True, blank=True, verbose_name=gettext_lazy("text"), db_index=True)
 
     user_text_1 = models.TextField(
-        null=True, blank=True, verbose_name=gettext_lazy("user text 1")
+        null=True, blank=True, db_index=True, verbose_name=gettext_lazy("user text 1")
     )
 
     user_text_2 = models.TextField(
-        null=True, blank=True, verbose_name=gettext_lazy("user text 2")
+        null=True, blank=True, db_index=True, verbose_name=gettext_lazy("user text 2")
     )
 
     user_text_3 = models.TextField(
-        null=True, blank=True, verbose_name=gettext_lazy("user text 3")
+        null=True, blank=True, db_index=True, verbose_name=gettext_lazy("user text 3")
     )
 
     user_text_4 = models.TextField(
-        null=True, blank=True, verbose_name=gettext_lazy("user text 4")
+        null=True, blank=True, db_index=True, verbose_name=gettext_lazy("user text 4")
     )
 
     user_text_5 = models.TextField(
-        null=True, blank=True, verbose_name=gettext_lazy("user text 5")
+        null=True, blank=True, db_index=True, verbose_name=gettext_lazy("user text 5")
     )
 
     user_text_6 = models.TextField(
-        null=True, blank=True, verbose_name=gettext_lazy("user text 6")
+        null=True, blank=True, db_index=True, verbose_name=gettext_lazy("user text 6")
     )
 
     user_text_7 = models.TextField(
-        null=True, blank=True, verbose_name=gettext_lazy("user text 7")
+        null=True, blank=True, db_index=True, verbose_name=gettext_lazy("user text 7")
     )
 
     user_text_8 = models.TextField(
-        null=True, blank=True, verbose_name=gettext_lazy("user text 8")
+        null=True, blank=True, db_index=True, verbose_name=gettext_lazy("user text 8")
     )
 
     user_text_9 = models.TextField(
-        null=True, blank=True, verbose_name=gettext_lazy("user text 9")
+        null=True, blank=True, db_index=True, verbose_name=gettext_lazy("user text 9")
     )
 
     user_text_10 = models.TextField(
-        null=True, blank=True, verbose_name=gettext_lazy("user text 10")
+        null=True, blank=True, db_index=True, verbose_name=gettext_lazy("user text 10")
     )
 
     user_text_11 = models.TextField(
-        null=True, blank=True, verbose_name=gettext_lazy("user text 11")
+        null=True, blank=True, db_index=True, verbose_name=gettext_lazy("user text 11")
     )
 
     user_text_12 = models.TextField(
-        null=True, blank=True, verbose_name=gettext_lazy("user text 12")
+        null=True, blank=True, db_index=True, verbose_name=gettext_lazy("user text 12")
     )
 
     user_text_13 = models.TextField(
-        null=True, blank=True, verbose_name=gettext_lazy("user text 13")
+        null=True, blank=True, db_index=True, verbose_name=gettext_lazy("user text 13")
     )
 
     user_text_14 = models.TextField(
-        null=True, blank=True, verbose_name=gettext_lazy("user text 14")
+        null=True, blank=True, db_index=True, verbose_name=gettext_lazy("user text 14")
     )
 
     user_text_15 = models.TextField(
-        null=True, blank=True, verbose_name=gettext_lazy("user text 15")
+        null=True, blank=True, db_index=True, verbose_name=gettext_lazy("user text 15")
     )
 
     user_text_16 = models.TextField(
-        null=True, blank=True, verbose_name=gettext_lazy("user text 16")
+        null=True, blank=True, db_index=True, verbose_name=gettext_lazy("user text 16")
     )
 
     user_text_17 = models.TextField(
-        null=True, blank=True, verbose_name=gettext_lazy("user text 17")
+        null=True, blank=True, db_index=True, verbose_name=gettext_lazy("user text 17")
     )
 
     user_text_18 = models.TextField(
-        null=True, blank=True, verbose_name=gettext_lazy("user text 18")
+        null=True, blank=True, db_index=True, verbose_name=gettext_lazy("user text 18")
     )
 
     user_text_19 = models.TextField(
-        null=True, blank=True, verbose_name=gettext_lazy("user text 19")
+        null=True, blank=True, db_index=True, verbose_name=gettext_lazy("user text 19")
     )
 
     user_text_20 = models.TextField(
-        null=True, blank=True, verbose_name=gettext_lazy("user text 20")
+        null=True, blank=True, db_index=True, verbose_name=gettext_lazy("user text 20")
     )
 
     user_text_21 = models.TextField(
-        null=True, blank=True, verbose_name=gettext_lazy("user text 21")
+        null=True, blank=True, db_index=True, verbose_name=gettext_lazy("user text 21")
     )
 
     user_text_22 = models.TextField(
-        null=True, blank=True, verbose_name=gettext_lazy("user text 22")
+        null=True, blank=True, db_index=True, verbose_name=gettext_lazy("user text 22")
     )
 
     user_text_23 = models.TextField(
-        null=True, blank=True, verbose_name=gettext_lazy("user text 23")
+        null=True, blank=True, db_index=True, verbose_name=gettext_lazy("user text 23")
     )
 
     user_text_24 = models.TextField(
-        null=True, blank=True, verbose_name=gettext_lazy("user text 24")
+        null=True, blank=True, db_index=True, verbose_name=gettext_lazy("user text 24")
     )
 
     user_text_25 = models.TextField(
-        null=True, blank=True, verbose_name=gettext_lazy("user text 25")
+        null=True, blank=True, db_index=True, verbose_name=gettext_lazy("user text 25")
     )
 
     user_text_26 = models.TextField(
-        null=True, blank=True, verbose_name=gettext_lazy("user text 26")
+        null=True, blank=True, db_index=True, verbose_name=gettext_lazy("user text 26")
     )
 
     user_text_27 = models.TextField(
-        null=True, blank=True, verbose_name=gettext_lazy("user text 27")
+        null=True, blank=True, db_index=True, verbose_name=gettext_lazy("user text 27")
     )
 
     user_text_28 = models.TextField(
-        null=True, blank=True, verbose_name=gettext_lazy("user text 28")
+        null=True, blank=True, db_index=True, verbose_name=gettext_lazy("user text 28")
     )
 
     user_text_29 = models.TextField(
-        null=True, blank=True, verbose_name=gettext_lazy("user text 29")
+        null=True, blank=True, db_index=True, verbose_name=gettext_lazy("user text 29")
     )
 
     user_text_30 = models.TextField(
-        null=True, blank=True, verbose_name=gettext_lazy("user text 30")
-    )
-=======
-    text = models.TextField(null=True, blank=True, verbose_name=gettext_lazy('text'), db_index=True)
-
-    user_text_1 = models.TextField(null=True, blank=True, db_index=True, verbose_name=gettext_lazy('user text 1'))
-
-    user_text_2 = models.TextField(null=True, blank=True, db_index=True, verbose_name=gettext_lazy('user text 2'))
-
-    user_text_3 = models.TextField(null=True, blank=True, db_index=True, verbose_name=gettext_lazy('user text 3'))
-
-    user_text_4 = models.TextField(null=True, blank=True, db_index=True, verbose_name=gettext_lazy('user text 4'))
-
-    user_text_5 = models.TextField(null=True, blank=True, db_index=True, verbose_name=gettext_lazy('user text 5'))
-
-    user_text_6 = models.TextField(null=True, blank=True, db_index=True, verbose_name=gettext_lazy('user text 6'))
-
-    user_text_7 = models.TextField(null=True, blank=True, db_index=True, verbose_name=gettext_lazy('user text 7'))
-
-    user_text_8 = models.TextField(null=True, blank=True, db_index=True, verbose_name=gettext_lazy('user text 8'))
-
-    user_text_9 = models.TextField(null=True, blank=True, db_index=True, verbose_name=gettext_lazy('user text 9'))
-
-    user_text_10 = models.TextField(null=True, blank=True, db_index=True, verbose_name=gettext_lazy('user text 10'))
-
-    user_text_11 = models.TextField(null=True, blank=True, db_index=True, verbose_name=gettext_lazy('user text 11'))
-
-    user_text_12 = models.TextField(null=True, blank=True, db_index=True, verbose_name=gettext_lazy('user text 12'))
-
-    user_text_13 = models.TextField(null=True, blank=True, db_index=True, verbose_name=gettext_lazy('user text 13'))
-
-    user_text_14 = models.TextField(null=True, blank=True, db_index=True, verbose_name=gettext_lazy('user text 14'))
-
-    user_text_15 = models.TextField(null=True, blank=True, db_index=True, verbose_name=gettext_lazy('user text 15'))
-
-    user_text_16 = models.TextField(null=True, blank=True, db_index=True, verbose_name=gettext_lazy('user text 16'))
-
-    user_text_17 = models.TextField(null=True, blank=True, db_index=True, verbose_name=gettext_lazy('user text 17'))
-
-    user_text_18 = models.TextField(null=True, blank=True, db_index=True, verbose_name=gettext_lazy('user text 18'))
-
-    user_text_19 = models.TextField(null=True, blank=True, db_index=True, verbose_name=gettext_lazy('user text 19'))
-
-    user_text_20 = models.TextField(null=True, blank=True, db_index=True, verbose_name=gettext_lazy('user text 20'))
-
-    user_text_21 = models.TextField(null=True, blank=True, db_index=True, verbose_name=gettext_lazy('user text 21'))
-
-    user_text_22 = models.TextField(null=True, blank=True, db_index=True, verbose_name=gettext_lazy('user text 22'))
-
-    user_text_23 = models.TextField(null=True, blank=True, db_index=True, verbose_name=gettext_lazy('user text 23'))
-
-    user_text_24 = models.TextField(null=True, blank=True, db_index=True, verbose_name=gettext_lazy('user text 24'))
-
-    user_text_25 = models.TextField(null=True, blank=True, db_index=True, verbose_name=gettext_lazy('user text 25'))
-
-    user_text_26 = models.TextField(null=True, blank=True, db_index=True, verbose_name=gettext_lazy('user text 26'))
-
-    user_text_27 = models.TextField(null=True, blank=True, db_index=True, verbose_name=gettext_lazy('user text 27'))
-
-    user_text_28 = models.TextField(null=True, blank=True, db_index=True, verbose_name=gettext_lazy('user text 28'))
-
-    user_text_29 = models.TextField(null=True, blank=True, db_index=True, verbose_name=gettext_lazy('user text 29'))
-
-    user_text_30 = models.TextField(null=True, blank=True, db_index=True, verbose_name=gettext_lazy('user text 30'))
->>>>>>> 866e11bb
+        null=True, blank=True, db_index=True, verbose_name=gettext_lazy("user text 30")
+    )
 
     user_number_1 = models.IntegerField(
         null=True, verbose_name=gettext_lazy("user number 1")
@@ -2873,11 +2784,7 @@
                 transaction.is_deleted = True
                 transaction.save()
 
-<<<<<<< HEAD
             if hasattr(self, "transaction_unique_code"):
-=======
-            if hasattr(self, 'transaction_unique_code'):
->>>>>>> 866e11bb
                 self.deleted_transaction_unique_code = self.transaction_unique_code
 
                 self.transaction_unique_code = None
@@ -3070,7 +2977,6 @@
 
 
 class Transaction(models.Model):
-<<<<<<< HEAD
     master_user = models.ForeignKey(
         MasterUser,
         related_name="transactions",
@@ -3094,18 +3000,6 @@
         on_delete=models.PROTECT,
         verbose_name=gettext_lazy("transaction class"),
     )
-=======
-    master_user = models.ForeignKey(MasterUser, related_name='transactions', verbose_name=gettext_lazy('master user'),
-                                    on_delete=models.CASCADE)
-    complex_transaction = models.ForeignKey(ComplexTransaction, on_delete=models.CASCADE,
-                                            related_name='transactions',
-                                            verbose_name=gettext_lazy('complex transaction'))
-    complex_transaction_order = models.PositiveSmallIntegerField(default=0.0, verbose_name=gettext_lazy(
-        'complex transaction order'))
-    transaction_code = models.IntegerField(default=0, verbose_name=gettext_lazy('transaction code'), db_index=True)
-    transaction_class = models.ForeignKey(TransactionClass, on_delete=models.PROTECT, db_index=True,
-                                          verbose_name=gettext_lazy("transaction class"))
->>>>>>> 866e11bb
 
     # is_locked = models.BooleanField(default=False, db_index=True, verbose_name=gettext_lazy('is locked'))
     is_canceled = models.BooleanField(
@@ -3177,14 +3071,10 @@
     )
 
     # portfolio
-<<<<<<< HEAD
     portfolio = models.ForeignKey(
         Portfolio, on_delete=models.PROTECT, verbose_name=gettext_lazy("portfolio")
-    )
-=======
-    portfolio = models.ForeignKey(Portfolio, on_delete=models.PROTECT, verbose_name=gettext_lazy("portfolio"),
+    ,
                                   db_index=True)
->>>>>>> 866e11bb
 
     # accounts
     account_position = models.ForeignKey(
@@ -3377,10 +3267,7 @@
         ),
     )
 
-<<<<<<< HEAD
-    notes = models.TextField(null=True, blank=True, verbose_name=gettext_lazy("notes"))
-=======
-    notes = models.TextField(null=True, blank=True, verbose_name=gettext_lazy('notes'), db_index=True)
+    notes = models.TextField(null=True, blank=True, verbose_name=gettext_lazy("notes"), db_index=True)
 
     user_text_1 = models.TextField(null=True, blank=True, verbose_name=gettext_lazy('user_text_1'), db_index=True)
     user_text_2 = models.TextField(null=True, blank=True, verbose_name=gettext_lazy('user_text_2'), db_index=True)
@@ -3393,7 +3280,6 @@
     user_date_1 = models.DateField(blank=True, db_index=True, null=True, verbose_name=gettext_lazy("user date 1"))
     user_date_2 = models.DateField(blank=True, db_index=True, null=True, verbose_name=gettext_lazy("user date 2"))
     user_date_3 = models.DateField(blank=True, db_index=True, null=True, verbose_name=gettext_lazy("user date 3"))
->>>>>>> 866e11bb
 
     attributes = GenericRelation(
         GenericAttribute, verbose_name=gettext_lazy("attributes")
@@ -3404,21 +3290,13 @@
     )
 
     class Meta:
-<<<<<<< HEAD
         verbose_name = gettext_lazy("transaction")
         verbose_name_plural = gettext_lazy("transactions")
-        index_together = [["master_user", "transaction_code"]]
-        ordering = ["transaction_date", "transaction_code"]
-=======
-        verbose_name = gettext_lazy('transaction')
-        verbose_name_plural = gettext_lazy('transactions')
-        index_together = [
-            ['master_user', 'transaction_code'],
+        index_together = [["master_user", "transaction_code"],
             ['accounting_date', 'cash_date'],
             ['master_user', 'transaction_class', 'accounting_date']
         ]
-        ordering = ['transaction_date', 'transaction_code']
->>>>>>> 866e11bb
+        ordering = ["transaction_date", "transaction_code"]
 
         permissions = (("partial_view_transaction", "Partial View"),)
 
