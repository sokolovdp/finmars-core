--- conflicted
+++ resolved
@@ -265,10 +265,7 @@
         'group__public_name',
     ]
 
-<<<<<<< HEAD
-=======
-
->>>>>>> 9a2b1067
+
 # DEPRECATED
 class TransactionTypeLightViewSet(AbstractWithObjectPermissionViewSet):
     queryset = TransactionType.objects.select_related('group').prefetch_related(
@@ -298,10 +295,7 @@
         'group__public_name',
     ]
 
-<<<<<<< HEAD
-=======
-
->>>>>>> 9a2b1067
+
 # DEPRECATED
 class TransactionTypeLightWithInputsViewSet(AbstractWithObjectPermissionViewSet):
     queryset = TransactionType.objects.select_related('group').prefetch_related(
@@ -395,12 +389,8 @@
 
         return result
 
-<<<<<<< HEAD
-    @action(detail=False, methods=['get'], url_path='light-with-inputs', serializer_class=TransactionTypeLightSerializerWithInputs)
-=======
     @action(detail=False, methods=['get'], url_path='light-with-inputs',
             serializer_class=TransactionTypeLightSerializerWithInputs)
->>>>>>> 9a2b1067
     def list_light_with_inputs(self, request, *args, **kwargs):
 
         queryset = self.filter_queryset(self.get_queryset())
@@ -411,8 +401,6 @@
 
         return result
 
-<<<<<<< HEAD
-=======
     @action(detail=False, methods=['get'], url_path='attributes')
     def list_attributes(self, request, *args, **kwargs):
         items = [
@@ -803,7 +791,6 @@
         return Response(result)
 
 
->>>>>>> 9a2b1067
     def get_context_for_book(self, request):
 
         master_user = request.user.master_user
@@ -1005,28 +992,17 @@
                                                   complex_transaction_status=complex_transaction_status,
                                                   uniqueness_reaction=uniqueness_reaction, member=request.user.member)
 
-<<<<<<< HEAD
-            try:
-=======
                 try:
->>>>>>> 9a2b1067
 
                     serializer = self.get_serializer(instance=instance, data=request.data)
                     serializer.is_valid(raise_exception=True)
                     serializer.save()
 
-<<<<<<< HEAD
-                return Response(serializer.data)
-            finally:
-                if instance.has_errors:
-                    transaction.set_rollback(True)
-=======
                     return Response(serializer.data)
                 finally:
 
                     if instance.has_errors:
                         transaction.set_rollback(True)
->>>>>>> 9a2b1067
 
     @action(detail=True, methods=['get', 'put'], url_path='book-pending',
             serializer_class=TransactionTypeProcessSerializer)
@@ -1038,16 +1014,6 @@
 
             transaction_type = TransactionType.objects.get(pk=pk)
 
-<<<<<<< HEAD
-        if request.method == 'GET':
-            serializer = self.get_serializer(instance=instance)
-            return Response(serializer.data)
-        else:
-            try:
-                serializer = self.get_serializer(instance=instance, data=request.data)
-                serializer.is_valid(raise_exception=True)
-                serializer.save()
-=======
             instance = TransactionTypeProcess(process_mode='book', transaction_type=transaction_type,
                                               context=self.get_serializer_context(),
                                               complex_transaction_status=complex_transaction_status,
@@ -1055,7 +1021,6 @@
 
             if request.method == 'GET':
                 serializer = self.get_serializer(instance=instance)
->>>>>>> 9a2b1067
                 return Response(serializer.data)
             else:
                 try:
@@ -1986,8 +1951,6 @@
 
         return result
 
-<<<<<<< HEAD
-=======
     @action(detail=False, methods=['get'], url_path='attributes')
     def list_attributes(self, request, *args, **kwargs):
 
@@ -2369,7 +2332,6 @@
 
         return Response(result)
 
->>>>>>> 9a2b1067
     # def perform_update(self, serializer):
     #     if serializer.is_locked:
     #         raise PermissionDenied()
@@ -2410,11 +2372,7 @@
                                                   context=self.get_serializer_context(),
                                                   uniqueness_reaction=uniqueness_reaction, member=request.user.member)
 
-<<<<<<< HEAD
-            try:
-=======
                 _l.info("==== INIT REBOOK ====")
->>>>>>> 9a2b1067
 
                 try:
 
@@ -2422,15 +2380,11 @@
                         if not request.data['complex_transaction']['status']:
                             request.data['complex_transaction']['status'] = ComplexTransaction.PRODUCTION
 
-<<<<<<< HEAD
-                return Response(serializer.data)
-=======
                     serializer = self.get_serializer(instance=instance, data=request.data)
                     serializer.is_valid(raise_exception=True)
                     serializer.save()
 
                     return Response(serializer.data)
->>>>>>> 9a2b1067
 
                 finally:
 
@@ -2480,19 +2434,7 @@
 
             complex_transaction = self.get_object()
 
-<<<<<<< HEAD
-        instance = TransactionTypeProcess(transaction_type=complex_transaction.transaction_type,
-                                          process_mode='rebook',
-                                          complex_transaction=complex_transaction,
-                                          context=self.get_serializer_context(), member=request.user.member)
-        if request.method == 'GET':
-            serializer = self.get_serializer(instance=instance)
-            return Response(serializer.data)
-        else:
-            try:
-=======
             complex_transaction.status_id = ComplexTransaction.PENDING
->>>>>>> 9a2b1067
 
             instance = TransactionTypeProcess(transaction_type=complex_transaction.transaction_type,
                                               process_mode='rebook',
@@ -2504,12 +2446,6 @@
             else:
                 try:
 
-<<<<<<< HEAD
-                return Response(serializer.data)
-            finally:
-                if instance.has_errors:
-                    transaction.set_rollback(True)
-=======
                     serializer = self.get_serializer(instance=instance, data=request.data)
                     serializer.is_valid(raise_exception=True)
                     serializer.save()
@@ -2518,7 +2454,6 @@
                 finally:
                     if instance.has_errors:
                         transaction.set_rollback(True)
->>>>>>> 9a2b1067
 
     @action(detail=True, methods=['put'], url_path='update-properties',
             serializer_class=ComplexTransactionSimpleSerializer)
@@ -2535,10 +2470,6 @@
         serializer.is_valid(raise_exception=True)
         serializer.save()
 
-<<<<<<< HEAD
-
-=======
->>>>>>> 9a2b1067
         return Response(serializer.data)
 
     @action(detail=False, methods=['put', 'patch'], url_path='bulk-update-properties',
@@ -2671,10 +2602,7 @@
         ComplexTransactionStatusFilter,
     ]
 
-<<<<<<< HEAD
-=======
-
->>>>>>> 9a2b1067
+
 # DEPRECATED
 class ComplexTransactionLightViewSet(AbstractWithObjectPermissionViewSet):
     queryset = qs = ComplexTransaction.objects.select_related(
