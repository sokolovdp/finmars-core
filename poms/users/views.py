from __future__ import unicode_literals

from django.contrib.auth import login, logout
from django.contrib.auth.models import User, Group
from rest_framework.authtoken.models import Token
from rest_framework.authtoken.serializers import AuthTokenSerializer
from rest_framework.filters import BaseFilterBackend
from rest_framework.mixins import UpdateModelMixin, DestroyModelMixin
from rest_framework.parsers import JSONParser, MultiPartParser, FormParser
from rest_framework.permissions import IsAuthenticated, BasePermission, SAFE_METHODS
from rest_framework.response import Response
from rest_framework.viewsets import ViewSet, ModelViewSet, ReadOnlyModelViewSet

from poms.api.mixins import DbTransactionMixin
<<<<<<< HEAD
from poms.audit.mixins import HistoricalMixin
from poms.users.fields import get_master_user
=======
from poms.users.fields import get_master_user, GroupOwnerByMasterUserFilter
>>>>>>> 551dffcc
from poms.users.filters import OwnerByMasterUserFilter
from poms.users.models import MasterUser, Member
from poms.users.serializers import GroupSerializer, UserSerializer, MasterUserSerializer, MemberSerializer


class ObtainAuthTokenViewSet(DbTransactionMixin, ViewSet):
    parser_classes = (FormParser, MultiPartParser, JSONParser,)
    serializer_class = AuthTokenSerializer

    def create(self, request, *args, **kwargs):
        serializer = self.serializer_class(data=request.data)
        serializer.is_valid(raise_exception=True)
        user = serializer.validated_data['user']
        Token.objects.filter(user=user).delete()
        token, created = Token.objects.get_or_create(user=user)
        return Response({'token': token.key})


class LoginViewSet(DbTransactionMixin, ViewSet):
    permission_classes = ()
    parser_classes = (FormParser, MultiPartParser, JSONParser,)
    serializer_class = AuthTokenSerializer

    def create(self, request, *args, **kwargs):
        serializer = self.serializer_class(data=request.data)
        serializer.is_valid(raise_exception=True)
        user = serializer.validated_data['user']
        login(request, user)
        return Response({'success': True})


class LogoutViewSet(DbTransactionMixin, ViewSet):
    def create(self, request, *args, **kwargs):
        logout(request)
        return Response({'success': True})


# class IsAdminUser(BasePermission):
#     def has_object_permission(self, request, view, obj):
#         return request.user and hasattr(request.user, 'profile') and request.user.profile.is_admin


# class GuardByUserFilter(BaseFilterBackend):
#     def filter_queryset(self, request, queryset, view):
#         user = request.user
#         return queryset.filter(user)
#
#
# class GuardByMasterUserFilter(BaseFilterBackend):
#     def filter_queryset(self, request, queryset, view):
#         user = request.user
#         return queryset.filter(master_user__in=user.member_of.all())
#
#


class UserPermission(BasePermission):
    def has_object_permission(self, request, view, obj):
        if request.method.upper() in SAFE_METHODS:
            return True
        user = request.user
        return user.id == obj.id


class UserFilter(BaseFilterBackend):
    def filter_queryset(self, request, queryset, view):
        master_user = get_master_user(request)
        return queryset.filter(member_of=master_user)


<<<<<<< HEAD
class UserViewSet(DbTransactionMixin, HistoricalMixin, ModelViewSet):
=======
class UserViewSet(DbTransactionMixin, UpdateModelMixin, DestroyModelMixin, ReadOnlyModelViewSet):
>>>>>>> 551dffcc
    queryset = User.objects
    serializer_class = UserSerializer
    permission_classes = [IsAuthenticated, UserPermission]
    filter_backends = [UserFilter]

    def retrieve(self, request, *args, **kwargs):
        # super(UserViewSet, self).retrieve(request, *args, **kwargs)
        lookup_url_kwarg = self.lookup_url_kwarg or self.lookup_field
        if self.kwargs[lookup_url_kwarg] == 'me':
            instance = request.user
        else:
            instance = self.get_object()
        serializer = self.get_serializer(instance)
        return Response(serializer.data)


class MasterUserFilter(BaseFilterBackend):
    def filter_queryset(self, request, queryset, view):
        user = request.user
        return queryset.filter(members=user)


class MasterUserViewSet(DbTransactionMixin, HistoricalMixin, ModelViewSet):
    queryset = MasterUser.objects.filter()
    serializer_class = MasterUserSerializer
    permission_classes = [IsAuthenticated]
    filter_backends = [MasterUserFilter]


class MemberViewSet(DbTransactionMixin, HistoricalMixin, ModelViewSet):
    queryset = Member.objects.filter()
    serializer_class = MemberSerializer
    permission_classes = [IsAuthenticated]
    filter_backends = [OwnerByMasterUserFilter]


<<<<<<< HEAD
class GroupViewSet(DbTransactionMixin, HistoricalMixin, ModelViewSet):
    queryset = GroupProfile.objects.prefetch_related('group__permissions', 'group__permissions__content_type'). \
        select_related('group')
=======
# class GroupViewSet(DbTransactionMixin, ModelViewSet):
#     queryset = GroupProfile.objects.prefetch_related('group__permissions', 'group__permissions__content_type'). \
#         select_related('group')
#     serializer_class = GroupSerializer
#     permission_classes = [IsAuthenticated]
#     filter_backends = [OwnerByMasterUserFilter]

class GroupViewSet(DbTransactionMixin, ModelViewSet):
    queryset = Group.objects.prefetch_related('profile', 'profile__master_user', 'permissions',
                                              'permissions__content_type')
>>>>>>> 551dffcc
    serializer_class = GroupSerializer
    permission_classes = [IsAuthenticated]
    filter_backends = [GroupOwnerByMasterUserFilter]<|MERGE_RESOLUTION|>--- conflicted
+++ resolved
@@ -12,12 +12,9 @@
 from rest_framework.viewsets import ViewSet, ModelViewSet, ReadOnlyModelViewSet
 
 from poms.api.mixins import DbTransactionMixin
-<<<<<<< HEAD
+from poms.users.fields import get_master_user, GroupOwnerByMasterUserFilter
 from poms.audit.mixins import HistoricalMixin
 from poms.users.fields import get_master_user
-=======
-from poms.users.fields import get_master_user, GroupOwnerByMasterUserFilter
->>>>>>> 551dffcc
 from poms.users.filters import OwnerByMasterUserFilter
 from poms.users.models import MasterUser, Member
 from poms.users.serializers import GroupSerializer, UserSerializer, MasterUserSerializer, MemberSerializer
@@ -88,11 +85,7 @@
         return queryset.filter(member_of=master_user)
 
 
-<<<<<<< HEAD
-class UserViewSet(DbTransactionMixin, HistoricalMixin, ModelViewSet):
-=======
-class UserViewSet(DbTransactionMixin, UpdateModelMixin, DestroyModelMixin, ReadOnlyModelViewSet):
->>>>>>> 551dffcc
+class UserViewSet(DbTransactionMixin, HistoricalMixin, UpdateModelMixin, DestroyModelMixin, ReadOnlyModelViewSet):
     queryset = User.objects
     serializer_class = UserSerializer
     permission_classes = [IsAuthenticated, UserPermission]
@@ -129,11 +122,6 @@
     filter_backends = [OwnerByMasterUserFilter]
 
 
-<<<<<<< HEAD
-class GroupViewSet(DbTransactionMixin, HistoricalMixin, ModelViewSet):
-    queryset = GroupProfile.objects.prefetch_related('group__permissions', 'group__permissions__content_type'). \
-        select_related('group')
-=======
 # class GroupViewSet(DbTransactionMixin, ModelViewSet):
 #     queryset = GroupProfile.objects.prefetch_related('group__permissions', 'group__permissions__content_type'). \
 #         select_related('group')
@@ -141,10 +129,9 @@
 #     permission_classes = [IsAuthenticated]
 #     filter_backends = [OwnerByMasterUserFilter]
 
-class GroupViewSet(DbTransactionMixin, ModelViewSet):
+class GroupViewSet(DbTransactionMixin, HistoricalMixin, ModelViewSet):
     queryset = Group.objects.prefetch_related('profile', 'profile__master_user', 'permissions',
                                               'permissions__content_type')
->>>>>>> 551dffcc
     serializer_class = GroupSerializer
     permission_classes = [IsAuthenticated]
     filter_backends = [GroupOwnerByMasterUserFilter]