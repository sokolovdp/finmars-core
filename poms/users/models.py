from __future__ import unicode_literals

import pytz
from django.conf import settings
from django.contrib.auth.models import User, Permission
from django.db import models
from django.db.models.signals import post_save
from django.dispatch import receiver
from django.utils.encoding import python_2_unicode_compatible
from django.utils.translation import ugettext_lazy

from poms.common.models import NamedModel, FakeDeletableModel

AVAILABLE_APPS = ['accounts', 'counterparties', 'currencies', 'instruments', 'portfolios', 'strategies', 'transactions',
                  'reports', 'users']

LANGUAGE_MAX_LENGTH = 5
TIMEZONE_MAX_LENGTH = 20
TIMEZONE_CHOICES = sorted(list((k, k) for k in pytz.all_timezones))
TIMEZONE_COMMON_CHOICES = sorted(list((k, k) for k in pytz.common_timezones))


class MasterUserManager(models.Manager):
    def create_master_user(self, user=None, **kwargs):
        # from poms.currencies.models import currencies_data, Currency
        # from poms.accounts.models import AccountType, Account
        # from poms.counterparties.models import Counterparty, CounterpartyGroup, Responsible, ResponsibleGroup
        # from poms.portfolios.models import Portfolio
        # from poms.instruments.models import InstrumentClass, InstrumentType, EventScheduleConfig, Instrument
        # from poms.integrations.models import PricingAutomatedSchedule, CurrencyMapping, ProviderClass
        # from poms.strategies.models import Strategy1Group, Strategy1Subgroup, Strategy1, Strategy2Group, \
        #     Strategy2Subgroup, Strategy2, Strategy3Group, Strategy3Subgroup, Strategy3
        # from poms.chats.models import ThreadGroup
        # from poms.obj_perms.utils import assign_perms3, get_change_perms

        obj = MasterUser(**kwargs)
        obj.save()

        obj.fill_defaults()

        # EventScheduleConfig.objects.create(master_user=obj)
        # PricingAutomatedSchedule.objects.create(master_user=obj, is_enabled=False)
        #
        # ccys = {}
        # ccy = Currency.objects.create(master_user=obj, name='-')
        # ccy_usd = None
        # for dc in currencies_data.items():
        #     dc_user_code = dc['user_code']
        #     dc_name = dc.get('name', dc_user_code)
        #     dc_reference_for_pricing = dc.get('reference_for_pricing', None)
        #
        #     if dc_user_code == '-':
        #         pass
        #     else:
        #         c = Currency.objects.create(
        #             master_user=obj,
        #             user_code=dc_user_code,
        #             short_name=dc_name,
        #             name=dc_name,
        #             reference_for_pricing=dc_reference_for_pricing
        #         )
        #         if dc_user_code == 'USD':
        #             ccy_usd = c
        #         ccys[c.user_code] = c
        #
        # account_type = AccountType.objects.create(master_user=obj, name='-')
        # account = Account.objects.create(master_user=obj, type=account_type, name='-')
        #
        # counterparty_group = CounterpartyGroup.objects.create(master_user=obj, name='-')
        # counterparty = Counterparty.objects.create(master_user=obj, group=counterparty_group, name='-')
        # responsible_group = ResponsibleGroup.objects.create(master_user=obj, name='-')
        # responsible = Responsible.objects.create(master_user=obj, group=responsible_group, name='-')
        #
        # portfolio = Portfolio.objects.create(master_user=obj, name='-')
        #
        # instrument_general_class = InstrumentClass.objects.get(pk=InstrumentClass.GENERAL)
        # instrument_type = InstrumentType.objects.create(master_user=obj, instrument_class=instrument_general_class,
        #                                                 name='-')
        # instrument = Instrument.objects.create(master_user=obj, instrument_type=instrument_type, pricing_currency=ccy,
        #                                        accrued_currency=ccy, name='-')
        #
        # strategy1_group = Strategy1Group.objects.create(master_user=obj, name='-')
        # strategy1_subgroup = Strategy1Subgroup.objects.create(master_user=obj, group=strategy1_group, name='-')
        # strategy1 = Strategy1.objects.create(master_user=obj, subgroup=strategy1_subgroup, name='-')
        #
        # strategy2_group = Strategy2Group.objects.create(master_user=obj, name='-')
        # strategy2_subgroup = Strategy2Subgroup.objects.create(master_user=obj, group=strategy2_group, name='-')
        # strategy2 = Strategy2.objects.create(master_user=obj, subgroup=strategy2_subgroup, name='-')
        #
        # strategy3_group = Strategy3Group.objects.create(master_user=obj, name='-')
        # strategy3_subgroup = Strategy3Subgroup.objects.create(master_user=obj, group=strategy3_group, name='-')
        # strategy3 = Strategy3.objects.create(master_user=obj, subgroup=strategy3_subgroup, name='-')
        #
        # thread_group = ThreadGroup.objects.create(master_user=obj, name='-')
        #
        # if user:
        #     Member.objects.create(user=user, master_user=obj, is_owner=True, is_admin=True)
        # group = Group.objects.create(master_user=obj, name='%s' % ugettext_lazy('Default'))
        #
        # bloomberg = ProviderClass.objects.get(pk=ProviderClass.BLOOMBERG)
        # for c in ccys.values():
        #     CurrencyMapping.objects.create(
        #         master_user=obj,
        #         provider=bloomberg,
        #         value=c.reference_for_pricing,
        #         currency=c
        #     )
        #
        # obj.system_currency = ccy_usd
        # obj.currency = ccy
        # obj.account_type = account_type
        # obj.account = account
        # obj.counterparty_group = counterparty_group
        # obj.counterparty = counterparty
        # obj.responsible_group = responsible_group
        # obj.responsible = responsible
        # obj.portfolio = portfolio
        # obj.instrument_type = instrument_type
        # obj.instrument = instrument
        # obj.strategy1_group = strategy1_group
        # obj.strategy1_subgroup = strategy1_subgroup
        # obj.strategy1 = strategy1
        # obj.strategy2_group = strategy2_group
        # obj.strategy2_subgroup = strategy2_subgroup
        # obj.strategy2 = strategy2
        # obj.strategy3_group = strategy3_group
        # obj.strategy3_subgroup = strategy3_subgroup
        # obj.strategy3 = strategy3
        # obj.thread_group = thread_group
        # obj.mismatch_portfolio = portfolio
        # obj.mismatch_account = account
        # obj.save()
        #
        # for c in [account_type, account, counterparty_group, counterparty, responsible_group, responsible, portfolio,
        #           instrument_type, instrument, strategy1_group, strategy1_subgroup, strategy1, strategy2_group,
        #           strategy2_subgroup, strategy2, strategy3_group, strategy3_subgroup, strategy3, thread_group]:
        #     for p in get_change_perms(c):
        #         assign_perms3(c, perms=[{'group': group, 'permission': p}])

        return obj


@python_2_unicode_compatible
class MasterUser(models.Model):
    name = models.CharField(max_length=255, null=True, blank=True,
                            verbose_name=ugettext_lazy('name'))
    language = models.CharField(max_length=LANGUAGE_MAX_LENGTH, default=settings.LANGUAGE_CODE,
                                verbose_name=ugettext_lazy('language'))
    timezone = models.CharField(max_length=TIMEZONE_MAX_LENGTH, default=settings.TIME_ZONE,
                                verbose_name=ugettext_lazy('timezone'))
    system_currency = models.ForeignKey('currencies.Currency', null=True, blank=True, on_delete=models.PROTECT,
                                        related_name='+',
                                        verbose_name=ugettext_lazy('system currency'))

    account_type = models.ForeignKey('accounts.AccountType', null=True, blank=True, on_delete=models.PROTECT,
                                     verbose_name=ugettext_lazy('account type'))
    account = models.ForeignKey('accounts.Account', null=True, blank=True, on_delete=models.PROTECT,
                                verbose_name=ugettext_lazy('account'))

    currency = models.ForeignKey('currencies.Currency', null=True, blank=True, on_delete=models.PROTECT,
                                 verbose_name=ugettext_lazy('currency'))
    counterparty_group = models.ForeignKey('counterparties.CounterpartyGroup', null=True, blank=True,
                                           on_delete=models.PROTECT, verbose_name=ugettext_lazy('counterparty group'))
    counterparty = models.ForeignKey('counterparties.Counterparty', null=True, blank=True, on_delete=models.PROTECT,
                                     verbose_name=ugettext_lazy('counterparty'))
    responsible_group = models.ForeignKey('counterparties.ResponsibleGroup', null=True, blank=True,
                                          on_delete=models.PROTECT, verbose_name=ugettext_lazy('responsible group'))
    responsible = models.ForeignKey('counterparties.Responsible', null=True, blank=True, on_delete=models.PROTECT,
                                    verbose_name=ugettext_lazy('responsible'))

    instrument_type = models.ForeignKey('instruments.InstrumentType', null=True, blank=True, on_delete=models.PROTECT,
                                        verbose_name=ugettext_lazy('instrument type'))
    instrument = models.ForeignKey('instruments.Instrument', null=True, blank=True, on_delete=models.PROTECT,
                                   verbose_name=ugettext_lazy('instrument'))

    portfolio = models.ForeignKey('portfolios.Portfolio', null=True, blank=True, on_delete=models.PROTECT,
                                  verbose_name=ugettext_lazy('portfolio'))

    strategy1_group = models.ForeignKey('strategies.Strategy1Group', null=True, blank=True, on_delete=models.PROTECT,
                                        related_name='master_user_strategy1_group',
                                        verbose_name=ugettext_lazy('strategy1 group'))
    strategy1_subgroup = models.ForeignKey('strategies.Strategy1Subgroup', null=True, blank=True,
                                           on_delete=models.PROTECT, related_name='master_user_strategy1_subgroup',
                                           verbose_name=ugettext_lazy('strategy1 subgroup'))
    strategy1 = models.ForeignKey('strategies.Strategy1', null=True, blank=True, on_delete=models.PROTECT,
                                  related_name='master_user_strategy1', verbose_name=ugettext_lazy('strategy1'))

    strategy2_group = models.ForeignKey('strategies.Strategy2Group', null=True, blank=True, on_delete=models.PROTECT,
                                        related_name='master_user_strategy2_group',
                                        verbose_name=ugettext_lazy('strategy2 group'))
    strategy2_subgroup = models.ForeignKey('strategies.Strategy2Subgroup', null=True, blank=True,
                                           on_delete=models.PROTECT, related_name='master_user_strategy2_subgroup',
                                           verbose_name=ugettext_lazy('strategy2 subgroup'))
    strategy2 = models.ForeignKey('strategies.Strategy2', null=True, blank=True, on_delete=models.PROTECT,
                                  related_name='master_user_strategy2', verbose_name=ugettext_lazy('strategy2'))

    strategy3_group = models.ForeignKey('strategies.Strategy3Group', null=True, blank=True, on_delete=models.PROTECT,
                                        related_name='master_user_strategy3_group',
                                        verbose_name=ugettext_lazy('strategy3 group'))
    strategy3_subgroup = models.ForeignKey('strategies.Strategy3Subgroup', null=True, blank=True,
                                           on_delete=models.PROTECT, related_name='master_user_strategy3_subgroup',
                                           verbose_name=ugettext_lazy('strategy3 subgroup'))
    strategy3 = models.ForeignKey('strategies.Strategy3', null=True, blank=True, on_delete=models.PROTECT,
                                  related_name='master_user_strategy3', verbose_name=ugettext_lazy('strategy3'))

    thread_group = models.ForeignKey('chats.ThreadGroup', null=True, blank=True, on_delete=models.PROTECT,
                                     related_name='master_user_thread_group',
                                     verbose_name=ugettext_lazy('thread group'))

    mismatch_portfolio = models.ForeignKey('portfolios.Portfolio', null=True, blank=True, on_delete=models.PROTECT,
                                           related_name='master_user_mismatch_portfolio',
                                           verbose_name=ugettext_lazy('mismatch portfolio'))
    mismatch_account = models.ForeignKey('accounts.Account', null=True, blank=True, on_delete=models.PROTECT,
                                         related_name='master_user_mismatch_account',
                                         verbose_name=ugettext_lazy('mismatch account'))

    # TODO: what is notification_business_days
    notification_business_days = models.IntegerField(default=0)

    objects = MasterUserManager()

    class Meta:
        verbose_name = ugettext_lazy('master user')
        verbose_name_plural = ugettext_lazy('master users')
        ordering = ['name']

    def __str__(self):
        return self.name

    def fill_defaults(self, user=None):
        from poms.currencies.models import currencies_data, Currency
        from poms.accounts.models import AccountType, Account
        from poms.counterparties.models import Counterparty, CounterpartyGroup, Responsible, ResponsibleGroup
        from poms.portfolios.models import Portfolio
        from poms.instruments.models import InstrumentClass, InstrumentType, EventScheduleConfig, Instrument
        from poms.integrations.models import PricingAutomatedSchedule, CurrencyMapping, ProviderClass
        from poms.strategies.models import Strategy1Group, Strategy1Subgroup, Strategy1, Strategy2Group, \
            Strategy2Subgroup, Strategy2, Strategy3Group, Strategy3Subgroup, Strategy3
        from poms.chats.models import ThreadGroup
        from poms.transactions.models import NotificationClass
<<<<<<< HEAD
        from poms.obj_perms.utils import assign_perms3, get_change_perms
=======
        from poms.obj_perms.utils import get_change_perms, assign_perms3
>>>>>>> b311960d

        if not EventScheduleConfig.objects.filter(master_user=self).exists():
            EventScheduleConfig.create_default(master_user=self)

        if not PricingAutomatedSchedule.objects.filter(master_user=self).exists():
            PricingAutomatedSchedule.objects.create(master_user=self, is_enabled=False)

        ccys = {}
        ccy = Currency.objects.create(master_user=self, name='-')
        ccy_usd = None
        for dc in currencies_data.values():
            dc_user_code = dc['user_code']
            dc_name = dc.get('name', dc_user_code)
            dc_reference_for_pricing = dc.get('reference_for_pricing', None)

            if dc_user_code == '-':
                pass
            else:
                c = Currency.objects.create(master_user=self, user_code=dc_user_code, short_name=dc_name, name=dc_name,
                                            reference_for_pricing=dc_reference_for_pricing)
                if dc_user_code == 'USD':
                    ccy_usd = c
                ccys[c.user_code] = c

        account_type = AccountType.objects.create(master_user=self, name='-')
        account = Account.objects.create(master_user=self, type=account_type, name='-')

        counterparty_group = CounterpartyGroup.objects.create(master_user=self, name='-')
        counterparty = Counterparty.objects.create(master_user=self, group=counterparty_group, name='-')
        responsible_group = ResponsibleGroup.objects.create(master_user=self, name='-')
        responsible = Responsible.objects.create(master_user=self, group=responsible_group, name='-')

        portfolio = Portfolio.objects.create(master_user=self, name='-')

        instrument_general_class = InstrumentClass.objects.get(pk=InstrumentClass.GENERAL)
        instrument_type = InstrumentType.objects.create(master_user=self, instrument_class=instrument_general_class,
                                                        name='-')
        instrument = Instrument.objects.create(master_user=self, instrument_type=instrument_type, pricing_currency=ccy,
                                               accrued_currency=ccy, name='-')

        strategy1_group = Strategy1Group.objects.create(master_user=self, name='-')
        strategy1_subgroup = Strategy1Subgroup.objects.create(master_user=self, group=strategy1_group, name='-')
        strategy1 = Strategy1.objects.create(master_user=self, subgroup=strategy1_subgroup, name='-')

        strategy2_group = Strategy2Group.objects.create(master_user=self, name='-')
        strategy2_subgroup = Strategy2Subgroup.objects.create(master_user=self, group=strategy2_group, name='-')
        strategy2 = Strategy2.objects.create(master_user=self, subgroup=strategy2_subgroup, name='-')

        strategy3_group = Strategy3Group.objects.create(master_user=self, name='-')
        strategy3_subgroup = Strategy3Subgroup.objects.create(master_user=self, group=strategy3_group, name='-')
        strategy3 = Strategy3.objects.create(master_user=self, subgroup=strategy3_subgroup, name='-')

        thread_group = ThreadGroup.objects.create(master_user=self, name='-')

        if user:
            Member.objects.create(user=user, master_user=self, is_owner=True, is_admin=True)
        group = Group.objects.create(master_user=self, name='%s' % ugettext_lazy('Default'))

        bloomberg = ProviderClass.objects.get(pk=ProviderClass.BLOOMBERG)
        for dc in currencies_data.values():
            dc_user_code = dc['user_code']
            dc_bloomberg = dc['bloomberg']

            if dc_user_code != '-' and dc_user_code in ccys:
                c = ccys[dc_user_code]
                CurrencyMapping.objects.create(master_user=self, provider=bloomberg, value=dc_bloomberg, currency=c)

        self.system_currency = ccy_usd
        self.currency = ccy
        self.account_type = account_type
        self.account = account
        self.counterparty_group = counterparty_group
        self.counterparty = counterparty
        self.responsible_group = responsible_group
        self.responsible = responsible
        self.portfolio = portfolio
        self.instrument_type = instrument_type
        self.instrument = instrument
        self.strategy1_group = strategy1_group
        self.strategy1_subgroup = strategy1_subgroup
        self.strategy1 = strategy1
        self.strategy2_group = strategy2_group
        self.strategy2_subgroup = strategy2_subgroup
        self.strategy2 = strategy2
        self.strategy3_group = strategy3_group
        self.strategy3_subgroup = strategy3_subgroup
        self.strategy3 = strategy3
        self.thread_group = thread_group
        self.mismatch_portfolio = portfolio
        self.mismatch_account = account
        self.save()

        for c in [account_type, account, counterparty_group, counterparty, responsible_group, responsible, portfolio,
                  instrument_type, instrument, strategy1_group, strategy1_subgroup, strategy1, strategy2_group,
                  strategy2_subgroup, strategy2, strategy3_group, strategy3_subgroup, strategy3, thread_group]:
            for p in get_change_perms(c):
                assign_perms3(c, perms=[{'group': group, 'permission': p}])

        for fsn in ['complex_transaction', 'transaction']:
            FakeSequence.objects.get_or_create(master_user=self, name=fsn)

    def patch_currencies(self, overwrite_name=False, overwrite_reference_for_pricing=False):
        from poms.currencies.models import currencies_data, Currency

        ccys_existed = {c.user_code: c for c in Currency.objects.filter(master_user=self, is_deleted=False)}

        ccys = {}
        for dc in currencies_data.values():
            dc_user_code = dc['user_code']
            dc_name = dc.get('name', dc_user_code)
            dc_reference_for_pricing = dc.get('reference_for_pricing', None)

            if dc_user_code in ccys_existed:
                c1 = ccys_existed[dc_user_code]
                is_change = False

                if overwrite_name or not c1.name:
                    c1.name = dc_name
                    is_change = True

                if overwrite_name or not c1.short_name:
                    c1.short_name = dc_name
                    is_change = True

                if overwrite_name or not c1.public_name:
                    c1.public_name = dc_name
                    is_change = True

                if overwrite_reference_for_pricing or not c1.reference_for_pricing:
                    c1.reference_for_pricing = dc_reference_for_pricing
                    is_change = True

                if is_change:
                    c1.save()
            else:
                c = Currency.objects.create(master_user=self, user_code=dc_user_code, name=dc_name, short_name=dc_name,
                                            public_name=dc_name, reference_for_pricing=dc_reference_for_pricing)
                ccys[c.user_code] = c

    def patch_bloomberg_currency_mappings(self, overwrite_mapping=False):
        from poms.integrations.models import ProviderClass, CurrencyMapping
        from poms.currencies.models import currencies_data, Currency
        bloomberg = ProviderClass.objects.get(pk=ProviderClass.BLOOMBERG)

        ccys = {c.user_code: c for c in Currency.objects.filter(master_user=self)}

        mapping_existed = {m.currency_id: m
                           for m in CurrencyMapping.objects.filter(master_user=self, provider=bloomberg)}

        for dc in currencies_data.values():
            dc_user_code = dc['user_code']
            dc_bloomberg = dc['bloomberg']

            if dc_user_code != '-' and dc_user_code in ccys:
                c = ccys[dc_user_code]
                if c.id in mapping_existed:
                    if overwrite_mapping:
                        mapping = mapping_existed[c.id]
                        mapping.value = dc_bloomberg
                        mapping.save()
                else:
                    CurrencyMapping.objects.create(master_user=self, provider=bloomberg, value=dc_bloomberg, currency=c)


@python_2_unicode_compatible
class Member(FakeDeletableModel):
    master_user = models.ForeignKey(MasterUser, related_name='members', verbose_name=ugettext_lazy('master user'))
    user = models.ForeignKey(settings.AUTH_USER_MODEL, on_delete=models.SET_NULL, null=True, blank=True,
                             related_name='members', verbose_name=ugettext_lazy('user'))

    username = models.CharField(max_length=255, blank=True, default='', editable=False,
                                verbose_name=ugettext_lazy('username'))
    first_name = models.CharField(max_length=30, blank=True, default='', editable=False,
                                  verbose_name=ugettext_lazy('first name'))
    last_name = models.CharField(max_length=30, blank=True, default='', editable=False,
                                 verbose_name=ugettext_lazy('last name'))
    email = models.EmailField(blank=True, default='', editable=False, verbose_name=ugettext_lazy('email'))

    join_date = models.DateTimeField(auto_now_add=True, verbose_name=ugettext_lazy('join date'))
    is_owner = models.BooleanField(default=False, verbose_name=ugettext_lazy('is owner'))
    is_admin = models.BooleanField(default=False, verbose_name=ugettext_lazy('is admin'))

    groups = models.ManyToManyField('Group', blank=True, related_name='members', verbose_name=ugettext_lazy('groups'))

    # permissions = models.ManyToManyField(Permission, blank=True)

    class Meta(FakeDeletableModel.Meta):
        verbose_name = ugettext_lazy('member')
        verbose_name_plural = ugettext_lazy('members')
        unique_together = [
            ['master_user', 'user']
        ]
        ordering = ['username']

    def __str__(self):
        return self.username

    def fake_delete(self):
        self.user = None
        self.is_deleted = True
        self.save(update_fields=['user', 'is_deleted'])

    @property
    def is_superuser(self):
        return self.is_owner or self.is_admin

    @property
    def display_name(self):
        if self.first_name or self.last_name:
            return ' '.join([self.first_name, self.last_name])
        else:
            return self.username


@python_2_unicode_compatible
class UserProfile(models.Model):
    user = models.OneToOneField(settings.AUTH_USER_MODEL, related_name='profile',
                                verbose_name=ugettext_lazy('user'))
    language = models.CharField(max_length=LANGUAGE_MAX_LENGTH, default=settings.LANGUAGE_CODE,
                                verbose_name=ugettext_lazy('language'))
    timezone = models.CharField(max_length=TIMEZONE_MAX_LENGTH, default=settings.TIME_ZONE,
                                verbose_name=ugettext_lazy('timezone'))

    class Meta:
        verbose_name = ugettext_lazy('profile')
        verbose_name_plural = ugettext_lazy('profiles')

    def __str__(self):
        return self.user.username


@python_2_unicode_compatible
class Group(models.Model):
    master_user = models.ForeignKey(MasterUser, related_name='groups', verbose_name=ugettext_lazy('master user'), )
    name = models.CharField(max_length=80, verbose_name=ugettext_lazy('name'))

    # permissions = models.ManyToManyField(Permission, verbose_name=ugettext_lazy('permissions'), blank=True,
    #                                      related_name='poms_groups')

    class Meta:
        verbose_name = ugettext_lazy('group')
        verbose_name_plural = ugettext_lazy('groups')
        unique_together = [
            ['master_user', 'name']
        ]
        ordering = ['name']
        # permissions = [
        #     ('view_group', 'Can view group')
        # ]

    def __str__(self):
        return self.name


@python_2_unicode_compatible
class FakeSequence(models.Model):
    master_user = models.ForeignKey(MasterUser, related_name='fake_sequences',
                                    verbose_name=ugettext_lazy('master user'), )
    name = models.CharField(max_length=80, verbose_name=ugettext_lazy('name'))
    value = models.PositiveIntegerField(default=0, verbose_name=ugettext_lazy('value'))

    class Meta:
        verbose_name = ugettext_lazy('fake sequence')
        verbose_name_plural = ugettext_lazy('fake sequences')
        unique_together = [
            ['master_user', 'name']
        ]
        ordering = ['name']
        # permissions = [
        #     ('view_group', 'Can view group')
        # ]

    def __str__(self):
        return "%s: %s" % (self.name, self.value)

    # @staticmethod
    # def inc1(master_user, name):
    #     for i in range(20):
    #         seq = SimpleSequence.objects.get_or_create(master_user=master_user, name=name)
    #         newval = seq.value + 1
    #         updated = SimpleSequence.objects.filter(id=seq.id, value=seq.value).update(value=newval)
    #         if updated == 1:
    #             return newval
    #     return RuntimeError('simple sequence optimistic lock error')

    @classmethod
    def next_value(cls, master_user, name, count=0):
        # seq = SimpleSequence.objects.select_for_update().get_or_create(master_user=master_user, name=name)
        # seq = SimpleSequence.objects.select_for_update().get(master_user=master_user, name=name)
        seq, _ = cls.objects.get_or_create(master_user=master_user, name=name)
        newval = seq.value + 1
        seq.value = newval + count
        seq.save(update_fields=['value'])
        return newval


@receiver(post_save, dispatch_uid='create_profile', sender=settings.AUTH_USER_MODEL)
def create_profile(sender, instance=None, created=None, **kwargs):
    if created:
        UserProfile.objects.create(
            user=instance,
            language=settings.LANGUAGE_CODE,
            timezone=settings.TIME_ZONE,
        )


@receiver(post_save, dispatch_uid='update_member_when_member_created', sender=Member)
def update_member_when_member_created(sender, instance=None, created=None, **kwargs):
    if created:
        instance.username = instance.user.username
        instance.first_name = instance.user.first_name
        instance.last_name = instance.user.last_name
        instance.email = instance.user.email
        instance.save(update_fields=['username', 'first_name', 'last_name', 'email'])


@receiver(post_save, dispatch_uid='update_member_when_user_updated', sender=settings.AUTH_USER_MODEL)
def update_member_when_user_updated(sender, instance=None, created=None, **kwargs):
    if not created:
        instance.members.all().update(
            username=instance.username,
            first_name=instance.first_name,
            last_name=instance.last_name,
            email=instance.email
        )<|MERGE_RESOLUTION|>--- conflicted
+++ resolved
@@ -238,11 +238,7 @@
             Strategy2Subgroup, Strategy2, Strategy3Group, Strategy3Subgroup, Strategy3
         from poms.chats.models import ThreadGroup
         from poms.transactions.models import NotificationClass
-<<<<<<< HEAD
-        from poms.obj_perms.utils import assign_perms3, get_change_perms
-=======
         from poms.obj_perms.utils import get_change_perms, assign_perms3
->>>>>>> b311960d
 
         if not EventScheduleConfig.objects.filter(master_user=self).exists():
             EventScheduleConfig.create_default(master_user=self)
