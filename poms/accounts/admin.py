--- conflicted
+++ resolved
@@ -18,12 +18,8 @@
 
 class AccountClassifierAdmin(VersionAdmin, MPTTModelAdmin):
     model = AccountClassifier
-<<<<<<< HEAD
-    list_display = ['name', 'parent', 'master_user']
-=======
     list_display = ['id', 'name', 'parent', 'master_user']
     list_select_related = ['master_user']
->>>>>>> 9dacccb2
     mptt_level_indent = 20
     mptt_indent_field = "name"
 
