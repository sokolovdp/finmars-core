import calendar
import datetime
import hashlib
import json
import logging
import random
import re
import traceback
import uuid

from django.conf import settings
from django.contrib.contenttypes.models import ContentType
from django.forms.models import model_to_dict
from django.utils import numberformat

import pandas as pd
from dateutil import relativedelta
from pandas.tseries.offsets import BDay, BMonthEnd, BQuarterEnd, BYearEnd

from poms.common.utils import date_now, get_list_of_dates_between_two_dates, isclose
from poms.expressions_engine.exceptions import ExpressionEvalError, InvalidExpression

_l = logging.getLogger("poms.formula")


def _check_float(val):
    return val if val is not None else 0.0


def _str(a):
    return str(a)


def _upper(a):
    return str(a).upper()


def _lower(a):
    return str(a).lower()


def _contains(a, b):
    return str(b) in str(a)


def _replace(text, oldvalue, newvalue):
    return text.replace(oldvalue, newvalue)


def _int(a):
    return int(a)


def _float(a):
    return float(a)


def _bool(a):
    return bool(a)


def _round(a, ndigits=None):
    if ndigits is not None:
        ndigits = int(ndigits)
    return round(float(a), ndigits)


def _trunc(a):
    return int(a)


def _abs(a):
    return abs(a)


def _min(a, b):
    return min(a, b)


def _max(a, b):
    return max(a, b)


def _isclose(a, b, rel_tol=1e-09, abs_tol=0.0):
    return isclose(float(a), float(b), rel_tol=float(rel_tol), abs_tol=float(abs_tol))


def _iff(test, a, b):
    return a if test else b


def _len(a):
    return len(a)


def _range(*args):
    return range(*args)


def _now():
    return date_now()


def _date(year, month=1, day=1):
    return datetime.date(year=int(year), month=int(month), day=int(day))


def _date_min():
    return datetime.date.min


def _date_max():
    return datetime.date.max


def _isleap(date_or_year):
    if isinstance(date_or_year, datetime.date):
        return calendar.isleap(date_or_year.year)
    else:
        return calendar.isleap(int(date_or_year))


def _days(days):
    return datetime.timedelta(days=int(days))


def _weeks(weeks):
    return datetime.timedelta(weeks=int(weeks))


def _months(months):
    return relativedelta.relativedelta(months=int(months))


def _timedelta(
    years=0,
    months=0,
    days=0,
    leapdays=0,
    weeks=0,
    year=None,
    month=None,
    day=None,
    weekday=None,
    yearday=None,
    nlyearday=None,
):
    return relativedelta.relativedelta(
        years=int(years),
        months=int(months),
        days=int(days),
        leapdays=int(leapdays),
        weeks=int(weeks),
        year=int(year) if year is not None else None,
        month=int(month) if month is not None else None,
        day=int(day) if day is not None else None,
        weekday=int(weekday) if weekday is not None else None,
        yearday=int(yearday) if yearday is not None else None,
        nlyearday=int(nlyearday) if nlyearday is not None else None,
    )


def _add_days(date, days):
    if not isinstance(date, datetime.date):
        date = _parse_date(str(date))
    # _check_date(date)
    if not isinstance(days, datetime.timedelta):
        days = datetime.timedelta(days=int(days))
    return date + days


def _add_weeks(date, weeks):
    if not isinstance(date, datetime.date):
        date = _parse_date(str(date))
    # _check_date(date)
    if not isinstance(weeks, datetime.timedelta):
        weeks = datetime.timedelta(weeks=int(weeks))
    return date + weeks


def _add_workdays(date, workdays, only_workdays=True):
    # _check_date(date)
    if not isinstance(date, datetime.date):
        date = _parse_date(str(date))
    workdays = int(workdays)
    weeks = int(workdays / 5)
    days_remainder = workdays % 5
    date = date + datetime.timedelta(weeks=weeks, days=days_remainder)
    if only_workdays:
        if date.weekday() == 5:
            return date + datetime.timedelta(days=2)
        if date.weekday() == 6:
            return date + datetime.timedelta(days=1)
    return date


def _format_date(date, format=None):
    if not isinstance(date, datetime.date):
        date = _parse_date(str(date))
    # _check_date(date)
    if not format:
        format = "%Y-%m-%d"
    else:
        format = str(format)
    return date.strftime(format)


def _get_list_of_dates_between_two_dates(date_from, date_to):
    return get_list_of_dates_between_two_dates(date_from, date_to)


def _send_system_message(
    evaluator,
    title=None,
    description=None,
    type="info",
    section="other",
    action_status="not_required",
    performed_by="Expression Engine",
):
    try:
        from poms.system_messages.handlers import send_system_message
        from poms.system_messages.models import SystemMessage

        context = evaluator.context
        from poms.users.utils import get_master_user_from_context

        master_user = get_master_user_from_context(context)

        send_system_message(
            master_user=master_user,
            performed_by=performed_by,
            type=type,
            section=section,
            action_status=action_status,
            title=title,
            description=description,
        )

    except Exception as e:
        _l.error("Could not sent system message %s" % e)


_send_system_message.evaluator = True


def _calculate_performance_report(
    evaluator,
    name,
    date_from,
    date_to,
    report_currency,
    calculation_type,
    segmentation_type,
    registers,
):
    try:
        from poms.system_messages.handlers import send_system_message

        context = evaluator.context
        from poms.users.utils import (
            get_master_user_from_context,
            get_member_from_context,
        )

        master_user = get_master_user_from_context(context)
        member = get_member_from_context(context)

        from poms.instruments.models import Instrument
        from poms.reports.common import PerformanceReport
        from poms.reports.performance_report import PerformanceReportBuilder
        from poms.reports.serializers import PerformanceReportSerializer

        currency = _safe_get_currency(evaluator, report_currency)

        _l.info("_calculate_performance_report master_user %s" % master_user)
        _l.info("_calculate_performance_report member %s" % member)
        _l.info("_calculate_performance_report date_from  %s" % date_from)
        _l.info("_calculate_performance_report date_to %s" % date_to)
        _l.info("_calculate_performance_report currency %s" % currency)

        d_from = datetime.datetime.strptime(date_from, "%Y-%m-%d").date()
        d_to = datetime.datetime.strptime(date_to, "%Y-%m-%d").date()

        registers_instances = []

        for register in registers:
            registers_instances.append(
                Instrument.objects.get(master_user=master_user, user_code=register)
            )

        instance = PerformanceReport(
            report_instance_name=name,
            master_user=master_user,
            member=member,
            report_currency=currency,
            begin_date=d_from,
            end_date=d_to,
            calculation_type=calculation_type,
            segmentation_type=segmentation_type,
            registers=registers_instances,
            save_report=True,
        )

        builder = PerformanceReportBuilder(instance=instance)
        instance = builder.build_report()

        serializer = PerformanceReportSerializer(instance=instance, context=context)

        serializer.to_representation(instance)

    except Exception as e:
        _l.error("_calculate_performance_report.Exception %s" % e)
        _l.error("_calculate_performance_report.Trace %s" % traceback.format_exc())


_calculate_performance_report.evaluator = True


def _calculate_balance_report(
    evaluator,
    name,
    report_date,
    report_currency,
    pricing_policy=None,
    cost_method="AVCO",
    portfolios=[],
):
    try:
        from poms.system_messages.handlers import send_system_message

        context = evaluator.context
        from poms.users.utils import (
            get_master_user_from_context,
            get_member_from_context,
        )

        master_user = get_master_user_from_context(context)
        member = get_member_from_context(context)

        from poms.instruments.models import Instrument
        from poms.reports.common import Report
        from poms.reports.serializers import BalanceReportSerializer
        from poms.reports.sql_builders.balance import BalanceReportBuilderSql
        from poms.users.models import EcosystemDefault

        ecosystem_default = EcosystemDefault.objects.get(master_user=master_user)

        currency = _safe_get_currency(evaluator, report_currency)
        if pricing_policy:
            pricing_policy = _safe_get_pricing_policy(evaluator, pricing_policy)
        else:
            pricing_policy = ecosystem_default.pricing_policy

        from poms.instruments.models import CostMethod

        cost_method = CostMethod.objects.get(user_code=cost_method)

        _l.info("_calculate_balance_report master_user %s" % master_user)
        _l.info("_calculate_balance_report member %s" % member)
        _l.info("_calculate_balance_report report_date  %s" % report_date)
        _l.info("_calculate_balance_report currency %s" % currency)

        report_date_d = datetime.datetime.strptime(report_date, "%Y-%m-%d").date()

        from poms.portfolios.models import Portfolio

        portfolios_instances = []

        if portfolios:
            for portfolio in portfolios:
                portfolios_instances.append(
                    Portfolio.objects.get(master_user=master_user, user_code=portfolio)
                )

        instance = Report(
            report_instance_name=name,
            master_user=master_user,
            member=member,
            report_currency=currency,
            report_date=report_date_d,
            cost_method=cost_method,
            portfolios=portfolios_instances,
            pricing_policy=pricing_policy,
            custom_fields=[],
            save_report=True,
        )

        builder = BalanceReportBuilderSql(instance=instance)
        instance = builder.build_balance()

        serializer = BalanceReportSerializer(instance=instance, context=context)

        serializer.to_representation(instance)

    except Exception as e:
        _l.error("_calculate_balance_report.Exception %s" % e)
        _l.error("_calculate_balance_report.Trace %s" % traceback.format_exc())


_calculate_balance_report.evaluator = True


def _calculate_pl_report(
    evaluator,
    name,
    pl_first_date,
    report_date,
    report_currency,
    pricing_policy=None,
    cost_method="AVCO",
    portfolios=[],
):
    try:
        from poms.system_messages.handlers import send_system_message

        context = evaluator.context
        from poms.users.utils import (
            get_master_user_from_context,
            get_member_from_context,
        )

        master_user = get_master_user_from_context(context)
        member = get_member_from_context(context)

        from poms.instruments.models import Instrument
        from poms.reports.common import Report
        from poms.reports.sql_builders.balance import PLReportBuilderSql
        from poms.users.models import EcosystemDefault

        ecosystem_default = EcosystemDefault.objects.get(master_user=master_user)

        currency = _safe_get_currency(evaluator, report_currency)
        if pricing_policy:
            pricing_policy = _safe_get_pricing_policy(evaluator, pricing_policy)
        else:
            pricing_policy = ecosystem_default.pricing_policy

        from poms.instruments.models import CostMethod

        cost_method = CostMethod.objects.get(user_code=cost_method)

        _l.info("_calculate_pl_report master_user %s" % master_user)
        _l.info("_calculate_pl_report member %s" % member)
        _l.info("_calculate_pl_report report_date  %s" % report_date)
        _l.info("_calculate_pl_report pl_first_date  %s" % pl_first_date)
        _l.info("_calculate_pl_report currency %s" % currency)

        report_date_d = datetime.datetime.strptime(report_date, "%Y-%m-%d").date()
        pl_first_date_d = datetime.datetime.strptime(pl_first_date, "%Y-%m-%d").date()

        from poms.portfolios.models import Portfolio

        portfolios_instances = []

        if portfolios:
            for portfolio in portfolios:
                portfolios_instances.append(
                    Portfolio.objects.get(master_user=master_user, user_code=portfolio)
                )

        instance = Report(
            report_instance_name=name,
            master_user=master_user,
            member=member,
            report_currency=currency,
            report_date=report_date_d,
            pl_first_date=pl_first_date_d,
            cost_method=cost_method,
            pricing_policy=pricing_policy,
            portfolios=portfolios_instances,
            custom_fields=[],
            save_report=True,
        )

        builder = PLReportBuilderSql(instance=instance)
        instance = builder.build_balance()

        from poms.reports.serializers import PLReportSerializer

        serializer = PLReportSerializer(instance=instance, context=context)

        serializer.to_representation(instance)

    except Exception as e:
        _l.error("_calculate_pl_report.Exception %s" % e)
        _l.error("_calculate_pl_report.Trace %s" % traceback.format_exc())


_calculate_pl_report.evaluator = True


def _get_current_member(evaluator):
    context = evaluator.context
    from poms.users.utils import get_member_from_context

    member = get_member_from_context(context)

    return member


_get_current_member.evaluator = True


def _transaction_import__find_row(evaluator, **kwargs):
    context = evaluator.context

    result = {}

    if "row_number" in kwargs:
        result = {"row_number": kwargs["row_number"]}

    return result


_transaction_import__find_row.evaluator = True


def _md5(text):
    return hashlib.md5(text.encode("utf-8")).hexdigest()


def _to_json(obj):
    return json.dumps(obj, default=str, indent=4)


def _parse_date(date_string, format=None):
    if not date_string:
        return None
    if isinstance(date_string, datetime.date):
        return date_string
    date_string = str(date_string)

    result = None

    if type(format) is list:
        for f in format:
            # print("Trying format %s" % f)
            try:
                result = datetime.datetime.strptime(date_string, f).date()
                break
            except Exception as e:
                print("_parse_date date_string %s " % date_string)
                print("_parse_date format %s " % f)
                print("_parse_date error %s " % e)
    else:
        if not format:
            format = "%Y-%m-%d"
        else:
            format = str(format)

        result = datetime.datetime.strptime(date_string, format).date()

    return result


def _universal_parse_date(date_string, **kwargs):
    # from dateutil.parser import parse
    # dt = parse('Mon Feb 15 2010')
    # print(dt)
    # # datetime.datetime(2010, 2, 15, 0, 0)
    # print(dt.strftime('%d/%m/%Y'))
    # # 15/02/2010

    from dateutil.parser import parse

    dt = parse(date_string, **kwargs)

    return dt.strftime("%Y-%m-%d")


def _get_quarter(date):
    date = _parse_date(date)

    quarter = pd.Timestamp(date).quarter

    return quarter


def _get_year(date):
    date = _parse_date(date)
    return date.year


def _get_month(date):
    date = _parse_date(date)
    return date.month


def _universal_parse_country(value):
    result = None

    from poms.instruments.models import Country

    try:
        country = Country.objects.filter(name=value)[0]
        result = country
        return result
    except Exception as e:
        pass

    try:
        country = Country.objects.filter(alpha_3=value)[0]
        result = country
        return result
    except Exception as e:
        pass

    try:
        country = Country.objects.filter(alpha_2=value)[0]
        result = country
        return result
    except Exception as e:
        pass

    return result


def _unix_to_date(unix, format=None):
    if not unix:
        return None
    if isinstance(unix, datetime.date):
        return unix
    unix = int(unix)
    if not format:
        format = "%Y-%m-%d"
    else:
        format = str(format)
    return datetime.datetime.utcfromtimestamp(unix).strftime(format)


def _last_business_day(date):
    date = _parse_date(date)

    offset = BDay()

    return offset.rollback(date).date()


def _get_date_last_week_end_business(date):
    date = _parse_date(date)

    # 6 - is a last day of the week, 7 - days in a week
    subtract_days = (date.weekday() - 6) % 7
    subtract_delta = datetime.timedelta(days=subtract_days)

    date = date - subtract_delta  # last day of the previous week

    offset = BDay()

    return offset.rollback(date).date()


def _get_date_last_month_end_business(date):
    date = _parse_date(date)

    offset = BMonthEnd()

    return offset.rollback(date).date()


def _get_date_last_quarter_end_business(date):
    date = _parse_date(date)

    offset = BQuarterEnd()

    return offset.rollback(date).date()


def _get_date_last_year_end_business(date):
    date = _parse_date(date)

    offset = BYearEnd()

    return offset.rollback(date).date()


def _format_date2(date, format=None, locale=None):
    if not isinstance(date, datetime.date):
        date = _parse_date2(str(date))
    if not format:
        format = "yyyy-MM-dd"
    else:
        format = str(format)

    from babel import Locale
    from babel.dates import LC_TIME, format_date

    l = Locale.parse(locale or LC_TIME)
    return format_date(date, format=format, locale=l)


def _parse_date2(date_string, format=None, locale=None):
    # babel haven't supported parse by dynamic pattern
    if not date_string:
        return None
    if isinstance(date_string, datetime.date):
        return date_string
    date_string = str(date_string)
    if not format:
        format = "yyyy-MM-dd"
    else:
        format = str(format)

    from babel import Locale
    from babel.dates import LC_TIME, parse_pattern

    l = Locale.parse(locale or LC_TIME)
    p = parse_pattern(format)
    return p.apply(date_string, l)


def _format_number(
    number,
    decimal_sep=".",
    decimal_pos=None,
    grouping=3,
    thousand_sep="",
    use_grouping=False,
):
    number = float(number)
    decimal_sep = str(decimal_sep)
    if decimal_pos is not None:
        decimal_pos = int(decimal_pos)
    grouping = int(grouping)
    thousand_sep = str(thousand_sep)
    return numberformat.format(
        number,
        decimal_sep,
        decimal_pos=decimal_pos,
        grouping=grouping,
        thousand_sep=thousand_sep,
        force_grouping=use_grouping,
    )


def _parse_number(a):
    if isinstance(a, (float, int)):
        return a
    return float(a)


def _join(data, separator):
    return separator.join(data)


def _strip(data):
    return data.strip()


def _reverse(items):
    if isinstance(items, str):
        return items[::-1]

    items.reverse()

    return items


def _split(text, delimeter):
    return text.split(delimeter)


def _parse_bool(a):
    if isinstance(a, (bool)):
        return a
    return bool(a)


def _simple_price(date, date1, value1, date2, value2):
    if isinstance(date, str):
        date = _parse_date(date)
    if isinstance(date1, str):
        date1 = _parse_date(date1)
    if isinstance(date2, str):
        date2 = _parse_date(date2)
    if not isinstance(date, datetime.date):
        date = _parse_date(str(date))
    if not isinstance(date1, datetime.date):
        date1 = _parse_date(str(date1))
    if not isinstance(date2, datetime.date):
        date2 = _parse_date(str(date2))
    # _check_date(date)
    # _check_date(date1)
    # _check_date(date2)
    value1 = float(value1)
    value2 = float(value2)
    # _check_number(value1)
    # _check_number(value2)

    # if isclose(value1, value2):
    #     return value1
    # if date1 == date2:
    #     if isclose(value1, value2):
    #         return value1
    #     raise ValueError()
    # if date < date1:
    #     return 0.0
    # if date == date1:
    #     return value1
    # if date > date2:
    #     return 0.0
    # if date == date2:
    #     return value2
    if date1 <= date <= date2:
        d = 1.0 * (date - date1).days / (date2 - date1).days
        return value1 + d * (value2 - value1)
    return 0.0


def _get_ttype_default_input(evaluator, input):
    from poms.accounts.models import Account
    from poms.counterparties.models import Counterparty, Responsible
    from poms.currencies.models import Currency
    from poms.instruments.models import (
        AccrualCalculationModel,
        DailyPricingModel,
        Instrument,
        InstrumentType,
        PaymentSizeDetail,
        Periodicity,
        PricingPolicy,
    )
    from poms.integrations.models import PriceDownloadScheme
    from poms.portfolios.models import Portfolio
    from poms.strategies.models import Strategy1, Strategy2, Strategy3
    from poms.transactions.models import (
        EventClass,
        NotificationClass,
        TransactionTypeInput,
    )

    context = evaluator.context

    try:
        transaction_type = context["transaction_type"]
    except ValueError:
        raise ExpressionEvalError("Missing context: Transacion Type")

    inputs = list(transaction_type.inputs.all())

    input_obj = None

    for tt_input in inputs:
        if input == tt_input.name:
            input_obj = tt_input

    print("input_obj %s" % input_obj)

    if input_obj is None:
        raise ExpressionEvalError("Input is not found")

    print("input_obj.value_type %s" % input_obj.value_type)
    print("input_obj.value %s" % input_obj.value)

    if input_obj.value_type == TransactionTypeInput.RELATION:

        def _get_val_by_model_cls(obj, model_class):
            if issubclass(model_class, Account):
                return obj.account
            elif issubclass(model_class, Currency):
                return obj.currency
            elif issubclass(model_class, Instrument):
                return obj.instrument
            elif issubclass(model_class, InstrumentType):
                return obj.instrument_type
            elif issubclass(model_class, Counterparty):
                return obj.counterparty
            elif issubclass(model_class, Responsible):
                return obj.responsible
            elif issubclass(model_class, Strategy1):
                return obj.strategy1
            elif issubclass(model_class, Strategy2):
                return obj.strategy2
            elif issubclass(model_class, Strategy3):
                return obj.strategy3
            elif issubclass(model_class, DailyPricingModel):
                return obj.daily_pricing_model
            elif issubclass(model_class, PaymentSizeDetail):
                return obj.payment_size_detail
            elif issubclass(model_class, Portfolio):
                return obj.portfolio
            elif issubclass(model_class, PriceDownloadScheme):
                return obj.price_download_scheme
            elif issubclass(model_class, PricingPolicy):
                return obj.pricing_policy
            elif issubclass(model_class, Periodicity):
                return obj.periodicity
            elif issubclass(model_class, AccrualCalculationModel):
                return obj.accrual_calculation_model
            elif issubclass(model_class, EventClass):
                return obj.event_class
            elif issubclass(model_class, NotificationClass):
                return obj.notification_class
            return None

        model_class = input_obj.content_type.model_class()

        print("model_class %s" % model_class)

        result = _get_val_by_model_cls(input_obj, model_class).__dict__

        # print('result relation.name %s' % result.name)
        print("result relation[name] %s" % result["name"])

    else:
        result = input_obj.value

    return result


_get_ttype_default_input.evaluator = True


def _set_complex_transaction_input(evaluator, input, value):
    try:
        from poms.transactions.models import TransactionTypeInput

        context = evaluator.context

        try:
            complex_transaction = context["complex_transaction"]
        except ValueError:
            raise ExpressionEvalError("Missing context: Complex Transaction")

        inputs = list(complex_transaction.inputs.all())

        input_obj = None

        for ct_input in inputs:
            if input == ct_input.transaction_type_input.name:
                input_obj = ct_input

        print("input_obj %s" % input_obj)

        if input_obj is None:
            raise ExpressionEvalError("Input is not found")

        print(
            "input_obj.transaction_type_input.value_type  %s"
            % input_obj.transaction_type_input.value_type
        )
        print("value %s" % value)

        if value:
            if (
                input_obj.transaction_type_input.value_type
                == TransactionTypeInput.RELATION
            ):
                input_obj.value_relation = value
            elif (
                input_obj.transaction_type_input.value_type
                == TransactionTypeInput.STRING
            ):
                input_obj.value_string = value
            elif (
                input_obj.transaction_type_input.value_type
                == TransactionTypeInput.NUMBER
            ):
                input_obj.value_float = value
            elif (
                input_obj.transaction_type_input.value_type == TransactionTypeInput.DATE
            ):
                input_obj.value_date = value
            elif (
                input_obj.transaction_type_input.value_type
                == TransactionTypeInput.SELECTOR
            ):
                input_obj.value_string = value

            input_obj.save()

        return True
    except Exception as e:
        _l.info("_set_complex_transaction_input exception %s " % e)
        return False


_set_complex_transaction_input.evaluator = True


def _set_complex_transaction_form_data(evaluator, key, value):
    try:
        from poms.transactions.models import TransactionTypeInput

        context = evaluator.context

        try:
            values = context["values"]
        except ValueError:
            raise ExpressionEvalError("Missing context: Complex Transaction")

        values[key] = value

        return True
    except Exception as e:
        _l.info("_set_complex_transaction_form_data exception %s " % e)
        return False


_set_complex_transaction_form_data.evaluator = True


def _set_complex_transaction_user_field(evaluator, field, value):
    try:
        from poms.transactions.models import TransactionTypeInput

        context = evaluator.context

        try:
            complex_transaction = context["complex_transaction"]
        except ValueError:
            raise ExpressionEvalError("Missing context: Complex Transaction")

        setattr(complex_transaction, field, value)

        return True
    except Exception as e:
        _l.info("_set_complex_transaction_user_field exception %s " % e)
        return False


_set_complex_transaction_user_field.evaluator = True


def _get_complex_transaction(evaluator, identifier):
    context = evaluator.context
    from poms.transactions.models import ComplexTransaction

    try:
        result = ComplexTransaction.objects.get(transaction_unique_code=identifier)
    except Exception as e:
        result = ComplexTransaction.objects.get(code=identifier)

    return result


_get_complex_transaction.evaluator = True


def _get_relation_by_user_code(evaluator, content_type, user_code):
    try:
        from poms.accounts.models import Account
        from poms.counterparties.models import Counterparty, Responsible
        from poms.currencies.models import Currency
        from poms.instruments.models import (
            AccrualCalculationModel,
            DailyPricingModel,
            Instrument,
            InstrumentType,
            PaymentSizeDetail,
            Periodicity,
            PricingPolicy,
        )
        from poms.integrations.models import PriceDownloadScheme
        from poms.portfolios.models import Portfolio
        from poms.strategies.models import Strategy1, Strategy2, Strategy3
        from poms.transactions.models import (
            EventClass,
            NotificationClass,
            TransactionTypeInput,
        )

        context = evaluator.context
        from poms.users.utils import get_master_user_from_context

        master_user = get_master_user_from_context(context)

        def _get_val_by_model_cls(model_class, user_code):
            if issubclass(model_class, Account):
                return Account.objects.get(master_user=master_user, user_code=user_code)
            elif issubclass(model_class, Currency):
                return Currency.objects.get(
                    master_user=master_user, user_code=user_code
                )
            elif issubclass(model_class, Instrument):
                return Instrument.objects.get(
                    master_user=master_user, user_code=user_code
                )
            elif issubclass(model_class, InstrumentType):
                return InstrumentType.objects.get(
                    master_user=master_user, user_code=user_code
                )
            elif issubclass(model_class, Counterparty):
                return Counterparty.objects.get(
                    master_user=master_user, user_code=user_code
                )
            elif issubclass(model_class, Responsible):
                return Responsible.objects.get(
                    master_user=master_user, user_code=user_code
                )
            elif issubclass(model_class, Strategy1):
                return Strategy1.objects.get(
                    master_user=master_user, user_code=user_code
                )
            elif issubclass(model_class, Strategy2):
                return Strategy2.objects.get(
                    master_user=master_user, user_code=user_code
                )
            elif issubclass(model_class, Strategy3):
                return Strategy3.objects.get(
                    master_user=master_user, user_code=user_code
                )
            elif issubclass(model_class, DailyPricingModel):
                return DailyPricingModel.objects.get(user_code=user_code)
            elif issubclass(model_class, PaymentSizeDetail):
                return PaymentSizeDetail.objects.get(user_code=user_code)
            elif issubclass(model_class, Portfolio):
                return Portfolio.objects.get(
                    master_user=master_user, user_code=user_code
                )
            elif issubclass(model_class, PricingPolicy):
                return PricingPolicy.objects.get(
                    master_user=master_user, user_code=user_code
                )
            elif issubclass(model_class, Periodicity):
                return Periodicity.objects.get(user_code=user_code)
            elif issubclass(model_class, AccrualCalculationModel):
                return AccrualCalculationModel.objects.get(user_code=user_code)
            elif issubclass(model_class, EventClass):
                return EventClass.objects.get(user_code=user_code)
            elif issubclass(model_class, NotificationClass):
                return NotificationClass.objects.get(user_code=user_code)
            return None

        app_label, model = content_type.split(".")
        model_class = ContentType.objects.get_by_natural_key(
            app_label, model
        ).model_class()

        _l.info("model_class %s" % model_class)

        result = model_to_dict(_get_val_by_model_cls(model_class, user_code))

        return result
    except Exception as e:
        return None


_get_relation_by_user_code.evaluator = True


def _get_instruments(evaluator, **kwargs):
    try:
        from poms.accounts.models import Account
        from poms.counterparties.models import Counterparty, Responsible
        from poms.currencies.models import Currency
        from poms.instruments.models import (
            AccrualCalculationModel,
            DailyPricingModel,
            Instrument,
            InstrumentType,
            PaymentSizeDetail,
            Periodicity,
            PricingPolicy,
        )
        from poms.integrations.models import PriceDownloadScheme
        from poms.portfolios.models import Portfolio
        from poms.strategies.models import Strategy1, Strategy2, Strategy3
        from poms.transactions.models import (
            EventClass,
            NotificationClass,
            TransactionTypeInput,
        )

        context = evaluator.context
        from poms.users.utils import get_master_user_from_context

        master_user = get_master_user_from_context(context)

        items = Instrument.objects.filter(
            master_user=master_user, is_deleted=False, **kwargs
        )
        result = []

        for item in items:
            result.append(model_to_dict(item))

        return result
    except Exception as e:
        _l.error("_get_instruments.exception %s" % e)
        return None


_get_instruments.evaluator = True


def _get_currencies(evaluator, **kwargs):
    try:
        from poms.currencies.models import Currency

        context = evaluator.context
        from poms.users.utils import get_master_user_from_context

        master_user = get_master_user_from_context(context)

        items = Currency.objects.filter(
            master_user=master_user, is_deleted=False, **kwargs
        )

        result = []

        for item in items:
            result.append(model_to_dict(item))

        return result
    except Exception as e:
        _l.error("_get_currencies.exception %s" % e)
        return None


_get_currencies.evaluator = True


def _get_mapping_key_by_value(evaluator, user_code, value, **kwargs):
    try:
        context = evaluator.context
        from poms.users.utils import get_master_user_from_context

        master_user = get_master_user_from_context(context)

        from poms.integrations.models import MappingTable

        mapping_table = MappingTable.objects.get(
            master_user=master_user, user_code=user_code
        )

        result = None

        for item in mapping_table.items.all():
            if item.value == value:
                result = item.key
                break

        return result
    except Exception as e:
        _l.error("_get_mapping_key_by_value.exception %s" % e)
        return None


_get_mapping_key_by_value.evaluator = True


def _get_mapping_value_by_key(evaluator, user_code, key, **kwargs):
    try:
        context = evaluator.context
        from poms.users.utils import get_master_user_from_context

        master_user = get_master_user_from_context(context)

        from poms.integrations.models import MappingTable

        mapping_table = MappingTable.objects.get(
            master_user=master_user, user_code=user_code
        )

        result = None

        for item in mapping_table.items.all():
            if item.key == key:
                result = item.value
                break

        return result
    except Exception as e:
        _l.error("_get_mapping_value_by_key.exception %s" % e)
        return None


_get_mapping_value_by_key.evaluator = True


def _get_mapping_keys(evaluator, user_code, **kwargs):
    try:
        context = evaluator.context
        from poms.users.utils import get_master_user_from_context

        master_user = get_master_user_from_context(context)

        from poms.integrations.models import MappingTable

        mapping_table = MappingTable.objects.get(
            master_user=master_user, user_code=user_code
        )

        result = []

        for item in mapping_table.items.all():
            result.append(item.key)

        return result
    except Exception as e:
        _l.error("_get_mapping_keys.exception %s" % e)
        return None


_get_mapping_keys.evaluator = True


def _get_mapping_key_values(evaluator, user_code, key, **kwargs):
    try:
        context = evaluator.context
        from poms.users.utils import get_master_user_from_context

        master_user = get_master_user_from_context(context)

        from poms.integrations.models import MappingTable

        mapping_table = MappingTable.objects.get(
            master_user=master_user, user_code=user_code
        )

        result = []

        for item in mapping_table.items.all():
            if item.key == key:
                result.append(item.value)

        return result
    except Exception as e:
        _l.error("_get_mapping_key_values.exception %s" % e)
        return None


_get_mapping_key_values.evaluator = True


def _convert_to_number(
    evaluator,
    text_number,
    thousand_separator="",
    decimal_separator=".",
    has_braces=False,
):
    result = text_number.replace(thousand_separator, "")

    result = result.replace(decimal_separator, ".")

    if has_braces:
        result = result.replace("(", "")
        result = result.replace(")", "")
        result = "-" + result

    return _parse_number(result)


_convert_to_number.evaluator = True


def _if_null(evaluator, input, default):
    if input:
        return input

    return default


_if_null.evaluator = True


def _substr(evaluator, text, start_index, end_index):
    return text[start_index:end_index]


_substr.evaluator = True


def _reg_search(evaluator, text, expression):
    return re.search(expression, text).group()


_reg_search.evaluator = True


def _reg_replace(evaluator, text, expession, replace_text):
    return re.sub(expession, replace_text, text)


_reg_replace.evaluator = True


def _generate_user_code(evaluator, prefix="", suffix="", counter=0):
    from poms.users.utils import get_master_user_from_context

    context = evaluator.context

    master_user = get_master_user_from_context(context)

    if not master_user.user_code_counters:
        master_user.user_code_counters = [0, 0, 0, 0, 0, 0, 0, 0, 0, 0, 0]

    if counter < 0:
        raise InvalidExpression("Counter is lower than 0")

    if counter > 10:
        raise InvalidExpression("Counter is greater than 10")

    master_user.user_code_counters[counter] = (
        master_user.user_code_counters[counter] + 1
    )
    master_user.save()

    result = prefix + str(master_user.user_code_counters[counter]).zfill(17) + suffix

    if len(result) > 25:
        raise InvalidExpression("User code is too big")

    return result


_generate_user_code.evaluator = True


def _get_fx_rate(evaluator, date, currency, pricing_policy, default_value=0):
    from poms.currencies.models import CurrencyHistory
    from poms.users.utils import get_master_user_from_context

    context = evaluator.context
    master_user = get_master_user_from_context(context)

    date = _parse_date(date)
    currency = _safe_get_currency(evaluator, currency)
    pricing_policy = _safe_get_pricing_policy(evaluator, pricing_policy)

    # TODO need master user check, security hole

    try:
        result = CurrencyHistory.objects.get(
            date=date, currency=currency, pricing_policy=pricing_policy
        )
    except (CurrencyHistory.DoesNotExist, KeyError):
        result = None

    if result:
        return result.fx_rate

    return default_value


_get_fx_rate.evaluator = True


def _add_fx_rate(evaluator, date, currency, pricing_policy, fx_rate=0, overwrite=True):
    from poms.currencies.models import CurrencyHistory
    from poms.users.utils import get_master_user_from_context

    context = evaluator.context
    master_user = get_master_user_from_context(context)

    date = _parse_date(date)
    pricing_policy = _safe_get_pricing_policy(evaluator, pricing_policy)
    currency = _safe_get_currency(evaluator, currency)

    # TODO need master user check, security hole

    try:
        result = CurrencyHistory.objects.get(
            date=date, currency=currency, pricing_policy=pricing_policy
        )

        if overwrite:
            result.fx_rate = fx_rate

            result.save()
        else:
            return False

    except CurrencyHistory.DoesNotExist:
        result = CurrencyHistory.objects.create(
            date=date, currency=currency, pricing_policy=pricing_policy, fx_rate=fx_rate
        )

        result.save()

    return True


_add_fx_rate.evaluator = True


def _add_price_history(
    evaluator,
    date,
    instrument,
    pricing_policy,
    principal_price=0,
    accrued_price=None,
    is_temporary_price=False,
    overwrite=True,
):
    """
    Adds a price history entry for an instrument.

    Args:
    - evaluator: The evaluator object.
    - date: The date of the price history entry.
    - instrument: The instrument object.
    - pricing_policy: The pricing policy object.
    - principal_price: The principal price (default: 0).
    - accrued_price: The accrued price (default: 0).
    - is_temporary_price: Indicates if the price is temporary (default: False).
    - overwrite: Indicates if existing price history should be overwritten (default: True).
    """
    from poms.instruments.models import PriceHistory

    # from poms.users.utils import get_master_user_from_context
    # TODO need master user check, security hole
    # context = evaluator.context
    # master_user = get_master_user_from_context(context)

    if not overwrite:
        return False

    date = _parse_date(date)
    instrument = _safe_get_instrument(evaluator, instrument)
    pricing_policy = _safe_get_pricing_policy(evaluator, pricing_policy)
    if accrued_price is None:
        # https://finmars2018.atlassian.net/browse/FN-2233
        accrued_price = instrument.get_accrued_price(date)

    try:
        result = PriceHistory.objects.get(
            date=date, instrument=instrument, pricing_policy=pricing_policy
        )

        if principal_price is not None:
            result.principal_price = principal_price

        if accrued_price is not None:
            result.accrued_price = accrued_price

        result.save()

    except PriceHistory.DoesNotExist:
        result = PriceHistory.objects.create(
            date=date,
            instrument=instrument,
            is_temporary_price=is_temporary_price,
            pricing_policy=pricing_policy,
            principal_price=principal_price,
            accrued_price=accrued_price,
        )

        result.save()

    return True


_add_price_history.evaluator = True


def _get_latest_principal_price(
    evaluator, date_from, date_to, instrument, pricing_policy, default_value=None
):
    try:
        from poms.instruments.models import PriceHistory
        from poms.users.utils import get_master_user_from_context

        context = evaluator.context
        master_user = get_master_user_from_context(context)

        date_from = _parse_date(date_from)
        date_to = _parse_date(date_to)
        instrument = _safe_get_instrument(evaluator, instrument)
        pricing_policy = _safe_get_pricing_policy(evaluator, pricing_policy)

        _l.info("_get_latest_principal_price instrument %s " % instrument)
        _l.info("_get_latest_principal_price  pricing_policy %s " % pricing_policy)

        results = (
            PriceHistory.objects.exclude(principal_price=0)
            .filter(
                date__gte=date_from,
                date__lte=date_to,
                instrument=instrument,
                pricing_policy=pricing_policy,
            )
            .order_by("-date")
        )

        _l.info("_get_latest_principal_price results %s " % results)

        if len(list(results)):
            return results[0].principal_price

        return default_value
    except Exception as e:
        _l.info("_get_latest_principal_price exception %s " % e)
        return default_value


_get_latest_principal_price.evaluator = True


def _get_latest_principal_price_date(
    evaluator, instrument, pricing_policy, default_value=None
):
    try:
        from poms.instruments.models import PriceHistory
        from poms.users.utils import get_master_user_from_context

        context = evaluator.context
        master_user = get_master_user_from_context(context)

        instrument = _safe_get_instrument(evaluator, instrument)
        pricing_policy = _safe_get_pricing_policy(evaluator, pricing_policy)

        # _l.info("_get_latest_principal_price instrument %s " % instrument)
        # _l.info("_get_latest_principal_price  pricing_policy %s " % pricing_policy)

        results = (
            PriceHistory.objects.exclude(principal_price=0)
            .filter(instrument=instrument, pricing_policy=pricing_policy)
            .order_by("-date")
        )

        # _l.info("_get_latest_principal_price_date results %s " % results)

        if len(list(results)):
            return results[0].date

        return default_value
    except Exception as e:
        # _l.error("_get_latest_principal_price_date exception %s " % str(e))
        # _l.error("_get_latest_principal_price_date exception %s " % traceback.format_exc())
        return default_value


_get_latest_principal_price_date.evaluator = True


def _get_latest_fx_rate(
    evaluator, date_from, date_to, currency, pricing_policy, default_value=None
):
    try:
        from poms.currencies.models import CurrencyHistory
        from poms.users.utils import get_master_user_from_context

        context = evaluator.context
        master_user = get_master_user_from_context(context)

        date_from = _parse_date(date_from)
        date_to = _parse_date(date_to)
        currency = _safe_get_currency(evaluator, currency)
        pricing_policy = _safe_get_pricing_policy(evaluator, pricing_policy)

        _l.info("_get_latest_fx_rate instrument %s " % currency)
        _l.info("_get_latest_fx_rate  pricing_policy %s " % pricing_policy)

        results = CurrencyHistory.objects.filter(
            date__gte=date_from,
            date__lte=date_to,
            currency=currency,
            pricing_policy=pricing_policy,
        ).order_by("-date")

        _l.info("_get_latest_fx_rate results %s " % results)

        return results[0].fx_rate if len(list(results)) else default_value

    except Exception as e:
        _l.info("_get_latest_fx_rate exception %s " % e)
        return default_value


_get_latest_fx_rate.evaluator = True


def _get_price_history_principal_price(
    evaluator, date, instrument, pricing_policy, default_value=0
):
    from poms.instruments.models import PriceHistory
    from poms.users.utils import get_master_user_from_context

    context = evaluator.context
    master_user = get_master_user_from_context(context)

    # TODO need master user check, security hole

    date = _parse_date(date)
    instrument = _safe_get_instrument(evaluator, instrument)
    pricing_policy = _safe_get_pricing_policy(evaluator, pricing_policy)

    try:
        result = PriceHistory.objects.get(
            date=date, instrument=instrument, pricing_policy=pricing_policy
        )

        return result.principal_price

    except PriceHistory.DoesNotExist:
        print("Price history is not found")

    return default_value


_get_price_history_principal_price.evaluator = True


def _get_price_history_accrued_price(
    evaluator, date, instrument, pricing_policy, default_value=0, days_to_look_back=0
):
    from poms.instruments.models import PriceHistory, PricingPolicy
    from poms.users.utils import get_master_user_from_context

    try:
        days_to_look_back = int(days_to_look_back)
    except TypeError:
        raise ExpressionEvalError("Invalid Days To Look Back Value")

    context = evaluator.context
    master_user = get_master_user_from_context(context)

    # TODO need master user check, security hole

    date = _parse_date(date)
    instrument = _safe_get_instrument(evaluator, instrument)

    master_user = get_master_user_from_context(context)

    pricing_policy_pk = None

    if isinstance(pricing_policy, dict):
        pricing_policy_pk = int(pricing_policy["id"])

    elif isinstance(pricing_policy, (int, float)):
        pricing_policy_pk = int(pricing_policy)

    elif isinstance(pricing_policy, str):
        pricing_policy_pk = PricingPolicy.objects.get(
            master_user=master_user, user_code=pricing_policy
        ).id

    # print('formula pk %s' % pk)

    if pricing_policy_pk is None:
        raise ExpressionEvalError("Invalid Pricing Policy")

    if days_to_look_back == 0:
        try:
            result = PriceHistory.objects.get(
                date=date, instrument=instrument, pricing_policy_id=pricing_policy_pk
            )

            return result.accrued_price

        except PriceHistory.DoesNotExist:
            return default_value

    else:
        if days_to_look_back < 0:
            date_to = date
            date_from = date - datetime.timedelta(days=abs(days_to_look_back))

        else:
            date_from = date
            date_to = date + datetime.timedelta(days=abs(days_to_look_back))

        print(
            f"_get_price_history_accrued_price date_from {date_from} date_to {date_to}"
        )

        prices = PriceHistory.objects.filter(
            date__gte=date_from,
            date_lte=date_to,
            instrument=instrument,
            pricing_policy_id=pricing_policy_pk,
        ).order_by("-date")

        return prices[0].defaul_value if len(prices) else default_value


_get_price_history_accrued_price.evaluator = True


def _get_price_history(
    evaluator, date, instrument, pricing_policy, default_value=0, days_to_look_back=0
):
    from poms.instruments.models import PriceHistory, PricingPolicy
    from poms.users.utils import get_master_user_from_context

    try:
        days_to_look_back = int(days_to_look_back)
    except TypeError:
        raise ExpressionEvalError("Invalid Days To Look Back Value")

    context = evaluator.context
    master_user = get_master_user_from_context(context)

    # TODO need master user check, security hole

    date = _parse_date(date)
    instrument = _safe_get_instrument(evaluator, instrument)

    master_user = get_master_user_from_context(context)

    pricing_policy_pk = None

    if isinstance(pricing_policy, dict):
        pricing_policy_pk = int(pricing_policy["id"])

    elif isinstance(pricing_policy, (int, float)):
        pricing_policy_pk = int(pricing_policy)

    elif isinstance(pricing_policy, str):
        pricing_policy_pk = PricingPolicy.objects.get(
            master_user=master_user, user_code=pricing_policy
        ).id

    # print('formula pk %s' % pk)

    if pricing_policy_pk is None:
        raise ExpressionEvalError("Invalid Pricing Policy")

    if days_to_look_back == 0:
        try:
            return PriceHistory.objects.get(
                date=date,
                instrument=instrument,
                pricing_policy_id=pricing_policy_pk,
            )

        except PriceHistory.DoesNotExist:
            return None

    else:
        if days_to_look_back < 0:
            date_to = date
            date_from = date - datetime.timedelta(days=abs(days_to_look_back))

        else:
            date_from = date
            date_to = date + datetime.timedelta(days=abs(days_to_look_back))

        print(
            f"_get_price_history_accrued_price date_from {date_from} date_to {date_to}"
        )

        prices = PriceHistory.objects.filter(
            date__gte=date_from,
            date_lte=date_to,
            instrument=instrument,
            pricing_policy_id=pricing_policy_pk,
        ).order_by("-date")

        return prices[0] if len(prices) else None


_get_price_history.evaluator = True


def _get_factor_from_price(
    evaluator, date, instrument, pricing_policy, default_value=0, days_to_look_back=0
):
    from poms.instruments.models import PriceHistory, PricingPolicy
    from poms.users.utils import get_master_user_from_context

    try:
        days_to_look_back = int(days_to_look_back)
    except TypeError:
        raise ExpressionEvalError("Invalid Days To Look Back Value")

    context = evaluator.context
    master_user = get_master_user_from_context(context)

    # TODO need master user check, security hole

    date = _parse_date(date)
    instrument = _safe_get_instrument(evaluator, instrument)

    master_user = get_master_user_from_context(context)

    pricing_policy_pk = None

    if isinstance(pricing_policy, dict):
        pricing_policy_pk = int(pricing_policy["id"])

    elif isinstance(pricing_policy, (int, float)):
        pricing_policy_pk = int(pricing_policy)

    elif isinstance(pricing_policy, str):
        pricing_policy_pk = PricingPolicy.objects.get(
            master_user=master_user, user_code=pricing_policy
        ).id

    # print('formula pk %s' % pk)

    if pricing_policy_pk is None:
        raise ExpressionEvalError("Invalid Pricing Policy")

    if days_to_look_back == 0:
        try:
            result = PriceHistory.objects.get(
                date=date, instrument=instrument, pricing_policy_id=pricing_policy_pk
            )

            return result.factor

        except PriceHistory.DoesNotExist:
            return 1

    else:
        if days_to_look_back < 0:
            date_to = date
            date_from = date - datetime.timedelta(days=abs(days_to_look_back))

        else:
            date_from = date
            date_to = date + datetime.timedelta(days=abs(days_to_look_back))

        print(
            f"_get_price_history_accrued_price date_from {date_from} date_to {date_to}"
        )

        prices = PriceHistory.objects.filter(
            date__gte=date_from,
            date_lte=date_to,
            instrument=instrument,
            pricing_policy_id=pricing_policy_pk,
        ).order_by("-date")

        return prices[0].factor if len(prices) else 1


_get_factor_from_price.evaluator = True


def _get_next_coupon_date(evaluator, date, instrument):
    from poms.users.utils import get_master_user_from_context

    context = evaluator.context
    master_user = get_master_user_from_context(context)

    # TODO need master user check, security hole

    date = _parse_date(date)
    instrument = _safe_get_instrument(evaluator, instrument)

    master_user = get_master_user_from_context(context)

    items = instrument.get_future_coupons(begin_date=date, with_maturity=False)

    if len(items):
        next_date = items[0]

        return next_date[0]

    return None


_get_next_coupon_date.evaluator = True


def _get_factor_schedule(evaluator, date, instrument):
    from poms.instruments.models import InstrumentFactorSchedule
    from poms.users.utils import get_master_user_from_context

    context = evaluator.context
    master_user = get_master_user_from_context(context)

    instrument = _safe_get_instrument(evaluator, instrument)

    # TODO need master user check, security hole

    try:
        result = InstrumentFactorSchedule.objects.get(
            effective_date=date, instrument=instrument
        )
    except (InstrumentFactorSchedule.DoesNotExist, KeyError):
        result = None

    if result is None:
        results = InstrumentFactorSchedule.objects.filter(
            effective_date__lte=date, instrument=instrument
        ).order_by("-effective_date")

        if len(list(results)):
            result = results[0]
        else:
            result = None

    if result is not None and result.factor_value:
        return result.factor_value

    return 1


_get_factor_schedule.evaluator = True


def _get_instrument_attribute(evaluator, instrument, attribute_type_user_code):
    from poms.users.utils import get_master_user_from_context

    context = evaluator.context
    master_user = get_master_user_from_context(context)

    if not isinstance(instrument, dict):
        instrument = _safe_get_instrument(evaluator, instrument)

    attributes = instrument.get("attributes", [])

    result = None
    for attribute in attributes:
        if (
            attribute.get("attribute_type", {}).get("user_code")
            == attribute_type_user_code
        ):
            value_type = attribute.get("attribute_type", {}).get("value_type")

            if value_type == 10:
                result = attribute.get("value_text")
            elif value_type == 20:
                result = attribute.get("value_float")
            elif value_type == 30:
                classifier = attribute.get("classifier", None)

                if classifier is not None:
                    result = classifier.get("name")

            elif value_type == 40:
                result = attribute.get("value_date")

    return result


_get_instrument_attribute.evaluator = True


def _get_currency_attribute(evaluator, currency, attribute_type_user_code):
    from poms.users.utils import get_master_user_from_context

    context = evaluator.context
    master_user = get_master_user_from_context(context)

    currency = _safe_get_currency(evaluator, currency)

    result = None

    for attribute in currency.attributes.all():
        if attribute.attribute_type.user_code == attribute_type_user_code:
            if attribute.attribute_type.value_type == 10:
                result = attribute.value_text

            elif attribute.attribute_type.value_type == 20:
                result = attribute.value_float

            elif attribute.attribute_type.value_type == 30:
                if attribute.classifier:
                    result = attribute.classifier.name

            elif attribute.attribute_type.value_type == 40:
                result = attribute.value_date

    return result


_get_currency_attribute.evaluator = True


def _add_factor_schedule(evaluator, instrument, effective_date, factor_value):
    from poms.instruments.models import InstrumentFactorSchedule
    from poms.users.utils import get_master_user_from_context

    context = evaluator.context
    master_user = get_master_user_from_context(context)

    instrument = _safe_get_instrument(evaluator, instrument)

    result = InstrumentFactorSchedule.objects.create(
        effective_date=effective_date, factor_value=factor_value, instrument=instrument
    )

    return result


_add_factor_schedule.evaluator = True


def _get_instrument_pricing_scheme(evaluator, instrument, pricing_policy):
    from poms.users.utils import get_master_user_from_context

    context = evaluator.context
    master_user = get_master_user_from_context(context)

    instrument = _safe_get_instrument(evaluator, instrument)
    pricing_policy = _safe_get_pricing_policy(evaluator, pricing_policy)

    result = None

    for policy in instrument.pricing_policies.all():
        if policy.pricing_policy.id == pricing_policy.id:
            result = policy

    return result


_get_instrument_pricing_scheme.evaluator = True


def _get_currency_pricing_scheme(evaluator, currency, pricing_policy):
    from poms.users.utils import get_master_user_from_context

    context = evaluator.context
    master_user = get_master_user_from_context(context)

    currency = _safe_get_currency(evaluator, currency)
    pricing_policy = _safe_get_pricing_policy(evaluator, pricing_policy)

    result = None

    for policy in currency.pricing_policies.all():
        if policy.pricing_policy.id == pricing_policy.id:
            result = policy

    return result


_get_currency_pricing_scheme.evaluator = True


def _add_accrual_schedule(evaluator, instrument, data):
    from poms.users.utils import get_master_user_from_context

    context = evaluator.context
    master_user = get_master_user_from_context(context)

    instrument = _safe_get_instrument(evaluator, instrument)

    from poms.instruments.models import AccrualCalculationSchedule

    result = AccrualCalculationSchedule(instrument=instrument)

    if "accrual_start_date" in data:
        result.accrual_start_date = data["accrual_start_date"]

    if "accrual_end_date" in data:
        result.accrual_end_date = data["accrual_end_date"]

    if "first_payment_date" in data:
        result.first_payment_date = data["first_payment_date"]

    if "accrual_calculation_model" in data:
        result.accrual_calculation_model = _safe_get_accrual_calculation_model(
            evaluator, data["accrual_calculation_model"]
        )

    if "periodicity" in data:
        result.periodicity = _safe_get_periodicity(evaluator, data["periodicity"])

    if "periodicity_n" in data:
        result.periodicity_n = data["periodicity_n"]

    if "accrual_size" in data:
        result.accrual_size = float(data["accrual_size"])

    if "notes" in data:
        result.notes = data["notes"]

    result.save()

    return result


_add_accrual_schedule.evaluator = True


def _delete_accrual_schedules(evaluator, instrument):
    from poms.users.utils import get_master_user_from_context

    context = evaluator.context
    master_user = get_master_user_from_context(context)

    instrument = _safe_get_instrument(evaluator, instrument)

    instrument.accrual_calculation_schedules.all().delete()


_delete_accrual_schedules.evaluator = True


def _add_event_schedule(evaluator, instrument, data):
    from poms.instruments.models import EventSchedule
    from poms.users.utils import get_master_user_from_context

    context = evaluator.context
    master_user = get_master_user_from_context(context)

    instrument = _safe_get_instrument(evaluator, instrument)

    result = EventSchedule(instrument=instrument)

    if "name" in data:
        result.name = data["name"]

    if "description" in data:
        result.description = data["description"]

    if "event_class" in data:
        result.event_class = _safe_get_event_class(evaluator, data["event_class"])

    if "notification_class" in data:
        result.notification_class = _safe_get_notification_class(
            evaluator, data["notification_class"]
        )

    if "effective_date" in data:
        result.effective_date = data["effective_date"]

    if "notify_in_n_days" in data:
        result.notify_in_n_days = data["notify_in_n_days"]

    if "periodicity" in data:
        result.periodicity = _safe_get_periodicity(evaluator, data["periodicity"])

    if "periodicity_n" in data:
        result.periodicity_n = data["periodicity_n"]

    if "final_date" in data:
        result.final_date = data["final_date"]

    if "is_auto_generated" in data:
        result.is_auto_generated = data["is_auto_generated"]

    result.save()

    return result


_add_event_schedule.evaluator = True


def _delete_event_schedules(evaluator, instrument):
    from poms.users.utils import get_master_user_from_context

    context = evaluator.context
    master_user = get_master_user_from_context(context)

    instrument = _safe_get_instrument(evaluator, instrument)

    instrument.event_schedules.all().delete()


_delete_event_schedules.evaluator = True


def _safe_get_pricing_policy(evaluator, pricing_policy):
    from poms.instruments.models import PricingPolicy
    from poms.users.utils import get_master_user_from_context, get_member_from_context

    if isinstance(pricing_policy, PricingPolicy):
        return pricing_policy

    context = evaluator.context

    if context is None:
        raise InvalidExpression("Context must be specified")

    pk = None
    user_code = None

    if isinstance(pricing_policy, dict):
        pk = int(pricing_policy["id"])

    elif isinstance(pricing_policy, (int, float)):
        pk = int(pricing_policy)

    elif isinstance(pricing_policy, str):
        user_code = pricing_policy

    if id is None and user_code is None:
        raise ExpressionEvalError("Invalid pricing policy")

    master_user = get_master_user_from_context(context)
    member = get_member_from_context(context)

    if master_user is None:
        raise ExpressionEvalError("master user in context does not find")

    pricing_policy_qs = PricingPolicy.objects.filter(master_user=master_user)

    try:
        if pk is not None:
            pricing_policy = pricing_policy_qs.get(pk=pk)

        elif user_code is not None:
            pricing_policy = pricing_policy_qs.get(user_code=user_code)

    except PricingPolicy.DoesNotExist:
        raise ExpressionEvalError()

    return pricing_policy


def _safe_get_currency(evaluator, currency):
    from poms.currencies.models import Currency
    from poms.users.utils import get_master_user_from_context, get_member_from_context

    if isinstance(currency, Currency):
        return currency

    context = evaluator.context

    if context is None:
        raise InvalidExpression("Context must be specified")

    pk = None
    user_code = None

    if isinstance(currency, dict):
        pk = int(currency["id"])

    elif isinstance(currency, (int, float)):
        pk = int(currency)

    elif isinstance(currency, str):
        user_code = currency

    if id is None and user_code is None:
        raise ExpressionEvalError("Invalid currency")

    master_user = get_master_user_from_context(context)
    member = get_member_from_context(context)

    if master_user is None:
        raise ExpressionEvalError("master user in context does not find")

    currency_qs = Currency.objects.filter(master_user=master_user)

    try:
        if pk is not None:
            currency = currency_qs.get(pk=pk)

        elif user_code is not None:
            currency = currency_qs.get(user_code=user_code)

    except Currency.DoesNotExist:
        raise ExpressionEvalError()

    return currency


def _safe_get_account_type(evaluator, account_type):
    from poms.accounts.models import AccountType
    from poms.users.utils import get_master_user_from_context, get_member_from_context

    if isinstance(account_type, AccountType):
        return account_type

    context = evaluator.context

    if context is None:
        raise InvalidExpression("Context must be specified")

    pk = None
    user_code = None

    if isinstance(account_type, dict):
        pk = int(account_type["id"])

    elif isinstance(account_type, (int, float)):
        pk = int(account_type)

    elif isinstance(account_type, str):
        user_code = account_type

    if id is None and user_code is None:
        raise ExpressionEvalError("Invalid account type")

    master_user = get_master_user_from_context(context)
    member = get_member_from_context(context)

    if master_user is None:
        raise ExpressionEvalError("master user in context does not find")

    account_types_qs = AccountType.objects.filter(master_user=master_user)

    try:
        if pk is not None:
            account_type = account_types_qs.get(pk=pk)

        elif user_code is not None:
            account_type = account_types_qs.get(user_code=user_code)

    except AccountType.DoesNotExist:
        raise ExpressionEvalError()

    return account_type


def _safe_get_periodicity(evaluator, periodicity):
    from poms.instruments.models import Periodicity

    if isinstance(periodicity, Periodicity):
        return periodicity

    context = evaluator.context

    if context is None:
        raise InvalidExpression("Context must be specified")

    pk = None
    user_code = None

    if isinstance(periodicity, dict):
        pk = int(periodicity["id"])

    elif isinstance(periodicity, (int, float)):
        pk = int(periodicity)

    elif isinstance(periodicity, str):
        user_code = periodicity

    if pk is None and user_code is None:
        raise ExpressionEvalError("Invalid periodicity")

    try:
        if pk is not None:
            periodicity = Periodicity.objects.get(pk=pk)

        elif user_code is not None:
            periodicity = Periodicity.objects.get(user_code=user_code)

    except Periodicity.DoesNotExist:
        raise ExpressionEvalError()

    return periodicity


def _safe_get_notification_class(evaluator, notification_class):
    from poms.transactions.models import NotificationClass

    if isinstance(notification_class, NotificationClass):
        return notification_class

    context = evaluator.context

    if context is None:
        raise InvalidExpression("Context must be specified")

    pk = None
    user_code = None

    if isinstance(notification_class, dict):
        pk = int(notification_class["id"])

    elif isinstance(notification_class, (int, float)):
        pk = int(notification_class)

    elif isinstance(notification_class, str):
        user_code = notification_class

    if pk is None and user_code is None:
        raise ExpressionEvalError("Invalid notification_class")

    try:
        if pk is not None:
            notification_class = NotificationClass.objects.get(pk=pk)

        elif user_code is not None:
            notification_class = NotificationClass.objects.get(user_code=user_code)

    except NotificationClass.DoesNotExist:
        raise ExpressionEvalError()

    return notification_class


def _safe_get_event_class(evaluator, event_class):
    from poms.transactions.models import EventClass

    if isinstance(event_class, EventClass):
        return event_class

    context = evaluator.context

    if context is None:
        raise InvalidExpression("Context must be specified")

    pk = None
    user_code = None

    if isinstance(event_class, dict):
        pk = int(event_class["id"])

    elif isinstance(event_class, (int, float)):
        pk = int(event_class)

    elif isinstance(event_class, str):
        user_code = event_class

    if pk is None and user_code is None:
        raise ExpressionEvalError("Invalid event_class")

    try:
        if pk is not None:
            event_class = EventClass.objects.get(pk=pk)

        elif user_code is not None:
            event_class = EventClass.objects.get(user_code=user_code)

    except EventClass.DoesNotExist:
        raise ExpressionEvalError()

    return event_class


def _safe_get_accrual_calculation_model(evaluator, accrual_calculation_model):
    from poms.instruments.models import AccrualCalculationModel

    if isinstance(accrual_calculation_model, AccrualCalculationModel):
        return accrual_calculation_model

    context = evaluator.context

    if context is None:
        raise InvalidExpression("Context must be specified")

    pk = None
    user_code = None

    if isinstance(accrual_calculation_model, dict):
        pk = int(accrual_calculation_model["id"])

    elif isinstance(accrual_calculation_model, (int, float)):
        pk = int(accrual_calculation_model)

    elif isinstance(accrual_calculation_model, str):
        user_code = accrual_calculation_model

    if pk is None and user_code is None:
        raise ExpressionEvalError("Invalid accrual_calculation_model")

    try:
        if pk is not None:
            accrual_calculation_model = AccrualCalculationModel.objects.get(pk=pk)

        elif user_code is not None:
            accrual_calculation_model = AccrualCalculationModel.objects.get(
                user_code=user_code
            )

    except AccrualCalculationModel.DoesNotExist:
        raise ExpressionEvalError()

    return accrual_calculation_model


def _safe_get_instrument(evaluator, instrument):
    from poms.instruments.models import Instrument
    from poms.users.utils import get_master_user_from_context, get_member_from_context

    if isinstance(instrument, Instrument):
        return instrument

    context = evaluator.context

    if context is None:
        raise InvalidExpression("Context must be specified")

    pk = None
    user_code = None

    if isinstance(instrument, dict):
        pk = int(instrument["id"])

    elif isinstance(instrument, (int, float)):
        pk = int(instrument)

    elif isinstance(instrument, str):
        user_code = instrument

    if id is None and user_code is None:
        raise ExpressionEvalError("Invalid instrument")

    if pk is not None:
        instrument = context.get(("_instrument_get_accrued_price", pk, None), None)

    elif user_code is not None:
        instrument = context.get(
            ("_instrument_get_accrued_price", None, user_code), None
        )

    if instrument is None:
        master_user = get_master_user_from_context(context)
        if master_user is None:
            raise ExpressionEvalError("master user in context does not find")

        instrument_qs = Instrument.objects.filter(master_user=master_user)

        try:
            if pk is not None:
                instrument = instrument_qs.get(pk=pk)

            elif user_code is not None:
                instrument = instrument_qs.get(user_code=user_code)

        except Instrument.DoesNotExist as e:
            raise ExpressionEvalError() from e

        context[("_instrument_get_accrued_price", instrument.pk, None)] = instrument
        context[
            ("_instrument_get_accrued_price", None, instrument.user_code)
        ] = instrument

    return instrument


def _safe_get_account(evaluator, account):
    from poms.accounts.models import Account
    from poms.users.utils import get_master_user_from_context, get_member_from_context

    if isinstance(account, Account):
        return account

    context = evaluator.context

    if context is None:
        raise InvalidExpression("Context must be specified")

    pk = None
    user_code = None

    if isinstance(account, dict):
        pk = int(account["id"])

    elif isinstance(account, (int, float)):
        pk = int(account)

    elif isinstance(account, str):
        user_code = account

    if id is None and user_code is None:
        raise ExpressionEvalError("Invalid account")

    master_user = get_master_user_from_context(context)
    if master_user is None:
        raise ExpressionEvalError("master user in context does not find")

    account_qs = Account.objects.filter(master_user=master_user)

    try:
        if pk is not None:
            account = account_qs.get(pk=pk)

        elif user_code is not None:
            account = account_qs.get(user_code=user_code)

    except Account.DoesNotExist as e:
        raise ExpressionEvalError() from e

    return account


def _get_currency(evaluator, currency):
    try:
        currency = _safe_get_currency(evaluator, currency)

        context = evaluator.context

        from poms.currencies.serializers import CurrencySerializer

        return CurrencySerializer(instance=currency, context=context).data
    except Exception as e:
        return None


_get_currency.evaluator = True

def _check_currency(evaluator, currency):
    from poms.currencies.serializers import CurrencySerializer

    try:
        if isinstance(currency, str) and len(currency) > 3:
            return None        
        currency = _safe_get_currency(evaluator, currency)

        context = evaluator.context
        return CurrencySerializer(instance=currency, context=context).data
    except ExpressionEvalError:
        return { 
            "id": None,
            "master_user": None,
            "user_code": currency,
            "name": currency,
            "short_name": currency,
            "notes": None,
            "reference_for_pricing": "",
            "pricing_condition": None,
            "default_fx_rate": None,
            "is_deleted": None,
            "is_enabled": None,
            "pricing_policies": None,
            "country": None
        }


_check_currency.evaluator = True


def _get_account_type(evaluator, account_type):
    try:
        account_type = _safe_get_account_type(evaluator, account_type)

        context = evaluator.context

        from poms.accounts.serializers import AccountTypeSerializer

        return AccountTypeSerializer(instance=account_type, context=context).data
    except Exception as e:
        return None


_get_account_type.evaluator = True


def _set_account_user_attribute(evaluator, account, user_code, value):
    context = evaluator.context

    account = _safe_get_account(evaluator, account)

    try:
        for attribute in account.attributes.all():
            if attribute.attribute_type.user_code == user_code:
                if attribute.attribute_type.value_type == 10:
                    attribute.value_string = value

                elif attribute.attribute_type.value_type == 20:
                    attribute.value_float = value

                elif attribute.attribute_type.value_type == 30:
                    try:
                        from poms.obj_attrs.models import GenericClassifier

                        classifier = GenericClassifier.objects.get(
                            attribute_type=attribute.attribute_type, name=value
                        )

                        attribute.classifier = classifier

                    except Exception as e:
                        _l.error(f"Error setting classifier: {e}")
                        attribute.classifier = None

                elif attribute.attribute_type.value_type == 40:
                    attribute.value_date = value

                attribute.save()

        account.save()
    except Exception as e:
        _l.info("_set_account_user_attribute.e", e)
        _l.info("_set_account_user_attribute.traceback", traceback.print_exc())
        raise InvalidExpression("Invalid Property") from e


_set_account_user_attribute.evaluator = True


def _get_account_user_attribute(evaluator, account, user_code):
    from poms.obj_attrs.models import GenericClassifier

    try:
        account = _safe_get_account(evaluator, account)

        result = None
        for attribute in account.attributes.all():
            if attribute.attribute_type.user_code == user_code:
                if attribute.attribute_type.value_type == 10:
                    result = attribute.value_string

                elif attribute.attribute_type.value_type == 20:
                    result = attribute.value_float

                elif attribute.attribute_type.value_type == 30:
                    try:
                        result = attribute.classifier.name

                    except Exception:
                        result = None

                elif attribute.attribute_type.value_type == 40:
                    result = attribute.value_date

        return result

    except Exception as e:
        _l.error("e %s" % e)
        return None


_get_account_user_attribute.evaluator = True


def _get_instrument(evaluator, instrument):
    try:
        instrument = _safe_get_instrument(evaluator, instrument)

        context = evaluator.context

        from poms.instruments.serializers import InstrumentSerializer

        return instrument

    except Exception as e:
        return None


_get_instrument.evaluator = True


def _set_instrument_field(evaluator, instrument, parameter_name, parameter_value):
    context = evaluator.context

    instrument = _safe_get_instrument(evaluator, instrument)

    try:
        if isinstance(parameter_value, dict):
            parameter_name = parameter_name + "_id"
            parameter_value = parameter_value["id"]

        setattr(instrument, parameter_name, parameter_value)
        instrument.save()
    except AttributeError:
        raise InvalidExpression("Invalid Property")


_set_instrument_field.evaluator = True


def _set_instrument_user_attribute(evaluator, instrument, user_code, value):
    context = evaluator.context

    instrument = _safe_get_instrument(evaluator, instrument)

    try:
        for attribute in instrument.attributes.all():
            if attribute.attribute_type.user_code == user_code:
                if attribute.attribute_type.value_type == 10:
                    attribute.value_string = value

                elif attribute.attribute_type.value_type == 20:
                    attribute.value_float = value

                elif attribute.attribute_type.value_type == 30:
                    try:
                        from poms.obj_attrs.models import GenericClassifier

                        classifier = GenericClassifier.objects.get(
                            attribute_type=attribute.attribute_type, name=value
                        )

                        attribute.classifier = classifier

                    except Exception as e:
                        _l.error("Error setting classifier: %s" % e)
                        attribute.classifier = None

                elif attribute.attribute_type.value_type == 40:
                    attribute.value_date = value

                attribute.save()

        instrument.save()
    except AttributeError:
        raise InvalidExpression("Invalid Property")


_set_instrument_user_attribute.evaluator = True


def _get_instrument_user_attribute(evaluator, instrument, user_code):
    from poms.obj_attrs.models import GenericClassifier

    try:
        instrument = _safe_get_instrument(evaluator, instrument)

        result = None
        for attribute in instrument.attributes.all():
            if attribute.attribute_type.user_code == user_code:
                if attribute.attribute_type.value_type == 10:
                    result = attribute.value_string

                elif attribute.attribute_type.value_type == 20:
                    result = attribute.value_float

                elif attribute.attribute_type.value_type == 30:
                    try:
                        classifier = GenericClassifier.objects.get(
                            attribute_type=attribute.attribute_type,
                            # name=value,  # FIXME undefined value!
                        )
                        result = classifier.name

                    except Exception:
                        result = None

                elif attribute.attribute_type.value_type == 40:
                    result = attribute.value_date

        return result

    except Exception as e:
        return None


_get_instrument_user_attribute.evaluator = True


def _set_currency_field(evaluator, currency, parameter_name, parameter_value):
    context = evaluator.context

    currency = _safe_get_currency(evaluator, currency)

    try:
        setattr(currency, parameter_name, parameter_value)
        currency.save()
    except AttributeError:
        raise InvalidExpression("Invalid Property")


_set_currency_field.evaluator = True


def _get_instrument_field(evaluator, instrument, parameter_name):
    context = evaluator.context

    instrument = _safe_get_instrument(evaluator, instrument)

    result = None

    try:
        result = getattr(instrument, parameter_name, None)
    except AttributeError:
        raise InvalidExpression("Invalid Property")

    return result


_get_instrument_field.evaluator = True


def _get_currency_field(evaluator, currency, parameter_name):
    context = evaluator.context

    currency = _safe_get_currency(evaluator, currency)

    result = None

    try:
        result = getattr(currency, parameter_name, None)
    except AttributeError:
        raise InvalidExpression("Invalid Property")

    return result


_get_currency_field.evaluator = True


def _get_instrument_user_attribute_value(evaluator, instrument, attribute_user_code):
    from django.contrib.contenttypes.models import ContentType

    from poms.instruments.models import Instrument
    from poms.obj_attrs.models import GenericAttribute, GenericAttributeType
    from poms.users.utils import get_master_user_from_context

    # print('formula instrument %s' % instrument)
    # print('formula attribute_user_code %s' % attribute_user_code)

    if isinstance(instrument, Instrument):
        return instrument

    context = evaluator.context

    if context is None:
        raise InvalidExpression("Context must be specified")

    if attribute_user_code is None:
        raise InvalidExpression("User code is not set")

    pk = None

    master_user = get_master_user_from_context(context)

    if isinstance(instrument, dict):
        pk = int(instrument["id"])

    elif isinstance(instrument, (int, float)):
        pk = int(instrument)

    elif isinstance(instrument, str):
        pk = Instrument.objects.get(master_user=master_user, user_code=instrument).id

    # print('formula pk %s' % pk)

    if pk is None:
        raise ExpressionEvalError("Invalid instrument")

    attribute_type = None
    attribute = None

    try:
        attribute_type = GenericAttributeType.objects.get(
            master_user=master_user,
            user_code=attribute_user_code,
            content_type=ContentType.objects.get_for_model(Instrument),
        )
    except GenericAttributeType.DoesNotExist:
        raise ExpressionEvalError("Attribute type is not found")

    # print('formula attribute_type %s ' % attribute_type)

    try:
        attribute = GenericAttribute.objects.get(
            attribute_type=attribute_type,
            object_id=pk,
            content_type=ContentType.objects.get_for_model(Instrument),
        )
    except GenericAttribute.DoesNotExist:
        raise ExpressionEvalError("Attribute is not found")

    # print('formula attribute %s' % attribute)

    if attribute_type.value_type == GenericAttributeType.STRING:
        return attribute.value_string

    if attribute_type.value_type == GenericAttributeType.NUMBER:
        return attribute.value_float

    if attribute_type.value_type == GenericAttributeType.CLASSIFIER:
        if attribute.classifier:
            return attribute.classifier.name
        else:
            raise ExpressionEvalError("Classifier is not exist")

    if attribute_type.value_type == GenericAttributeType.DATE:
        return attribute.value_date


_get_instrument_user_attribute_value.evaluator = True


def _calculate_accrued_price(evaluator, instrument, date):
    if instrument is None or date is None:
        return 0.0
    instrument = _safe_get_instrument(evaluator, instrument)
    date = _parse_date(date)
    val = instrument.get_accrued_price(date)
    return _check_float(val)


_calculate_accrued_price.evaluator = True


def _get_position_size_on_date(
    evaluator, instrument, date, accounts=None, portfolios=None
):
    from poms.transactions.models import Transaction
    from poms.users.utils import get_master_user_from_context

    try:
        result = 0

        context = evaluator.context

        master_user = get_master_user_from_context(context)

        instrument = _safe_get_instrument(evaluator, instrument)
        date = _parse_date(date)

        transactions = Transaction.objects.filter(
            master_user=master_user, accounting_date__lte=date, instrument=instrument
        )

        if accounts:
            transactions = transactions.filter(account_position__in=accounts)

        # _l.info('portfolios %s' % type(portfolios))

        if portfolios:
            transactions = transactions.filter(portfolio__in=portfolios)

        # _l.info('transactions %s ' % transactions)

        for trn in transactions:
            result = result + trn.position_size_with_sign

        return result

    except Exception as e:
        _l.error("_get_position_size_on_date exception occurred %s" % e)
        _l.error(traceback.format_exc())
        return 0


_get_position_size_on_date.evaluator = True


def _get_instrument_report_data(
    evaluator,
    instrument,
    report_date,
    report_currency=None,
    pricing_policy=None,
    cost_method="AVCO",
    accounts=None,
    portfolios=None,
):
    from poms.reports.common import Report
    from poms.reports.serializers import BalanceReportSerializer
    from poms.reports.sql_builders.balance import BalanceReportBuilderSql
    from poms.users.models import EcosystemDefault
    from poms.users.utils import get_master_user_from_context, get_member_from_context

    try:
        result = 0

        context = evaluator.context

        master_user = get_master_user_from_context(context)
        member = get_member_from_context(context)

        instrument = _safe_get_instrument(evaluator, instrument)

        ecosystem_default = EcosystemDefault.objects.get(master_user=master_user)

        currency = _safe_get_currency(evaluator, report_currency)
        if pricing_policy:
            pricing_policy = _safe_get_pricing_policy(evaluator, pricing_policy)
        else:
            pricing_policy = ecosystem_default.pricing_policy

        from poms.instruments.models import CostMethod

        cost_method = CostMethod.objects.get(user_code=cost_method)

        _l.info("_calculate_balance_report master_user %s" % master_user)
        _l.info("_calculate_balance_report member %s" % member)
        _l.info("_calculate_balance_report report_date  %s" % report_date)
        _l.info("_calculate_balance_report currency %s" % currency)

        report_date_d = datetime.datetime.strptime(report_date, "%Y-%m-%d").date()

        from poms.accounts.models import Account
        from poms.portfolios.models import Portfolio

        portfolios_instances = []
        accounts_instances = []

        if portfolios:
            for portfolio in portfolios:
                portfolios_instances.append(
                    Portfolio.objects.get(master_user=master_user, user_code=portfolio)
                )

        if accounts:
            for account in accounts:
                accounts_instances.append(
                    Account.objects.get(master_user=master_user, user_code=account)
                )

        instance = Report(
            master_user=master_user,
            member=member,
            report_currency=currency,
            report_date=report_date_d,
            cost_method=cost_method,
            portfolios=portfolios_instances,
            accounts=accounts_instances,
            pricing_policy=pricing_policy,
            custom_fields=[],
            save_report=True,
        )

        builder = BalanceReportBuilderSql(instance=instance)
        instance = builder.build_balance()

        serializer = BalanceReportSerializer(instance=instance, context=context)

        data = serializer.to_representation(instance)

        for item in data["items"]:
            if item["instrument"] == instrument.id:
                result = item

        return result

    except Exception as e:
        _l.error("_get_instrument_report_data exception occurred %s" % e)
        _l.error(traceback.format_exc())
        return 0


_get_instrument_report_data.evaluator = True


def _get_instrument_accrual_size(evaluator, instrument, date):
    if instrument is None or date is None:
        return 0.0
    instrument = _safe_get_instrument(evaluator, instrument)
    date = _parse_date(date)
    val = instrument.get_accrual_size(date)
    return _check_float(val)


_get_instrument_accrual_size.evaluator = True


def _get_instrument_accrual_factor(evaluator, instrument, date):
    if instrument is None or date is None:
        return 0.0
    instrument = _safe_get_instrument(evaluator, instrument)
    date = _parse_date(date)
    val = instrument.get_accrual_factor(date)
    return _check_float(val)


_get_instrument_accrual_factor.evaluator = True


def _get_instrument_coupon(evaluator, instrument, date):
    try:
        _l.info("_get_instrument_coupon instrument %s" % instrument)
        _l.info("_get_instrument_coupon date %s" % date)

        if instrument is None or date is None:
            return 0.0
        instrument = _safe_get_instrument(evaluator, instrument)
        date = _parse_date(date)
        cpn_val, is_cpn = instrument.get_coupon(date, with_maturity=False)

        _l.info("_get_instrument_coupon cpn_val %s" % cpn_val)

        return _check_float(cpn_val)

    except Exception as e:
        _l.info("_get_instrument_coupon exception occurred %s" % e)
        _l.info(traceback.format_exc())
        return 0.0


_get_instrument_coupon.evaluator = True


def _get_instrument_coupon_factor(evaluator, instrument, date):
    if instrument is None or date is None:
        return 0.0
    instrument = _safe_get_instrument(evaluator, instrument)
    date = _parse_date(date)
    cpn_val, is_cpn = instrument.get_coupon(date, with_maturity=False, factor=True)
    return _check_float(cpn_val)


_get_instrument_coupon_factor.evaluator = True


def _get_instrument_factor(evaluator, instrument, date):
    if instrument is None or date is None:
        return 0.0
    instrument = _safe_get_instrument(evaluator, instrument)
    date = _parse_date(date)
    return instrument.get_factor(date)


_get_instrument_factor.evaluator = True


def _get_rt_value(evaluator, key, table_name, default=None):
    from poms.users.utils import get_master_user_from_context

    context = evaluator.context

    master_user = get_master_user_from_context(context)

    from poms.reference_tables.models import ReferenceTable, ReferenceTableRow

    try:
        table = ReferenceTable.objects.get(master_user=master_user, name=table_name)

        try:
            row = ReferenceTableRow.objects.get(reference_table=table, key=key)

            return row.value

        except ReferenceTableRow.DoesNotExist:
            return default

    except ReferenceTable.DoesNotExist:
        print("_get_rt_value error")

    return default


_get_rt_value.evaluator = True


def _get_default_portfolio(evaluator):
    from poms.users.utils import get_master_user_from_context

    context = evaluator.context

    master_user = get_master_user_from_context(context)

    from poms.users.models import EcosystemDefault

    try:
        item = EcosystemDefault.objects.get(master_user=master_user)

        return item.portfolio

    except Exception as e:
        print("get_default_portfolio error %s" % e)

    return None


_get_default_portfolio.evaluator = True


def _get_default_instrument(evaluator):
    from poms.users.utils import get_master_user_from_context

    context = evaluator.context

    master_user = get_master_user_from_context(context)

    from poms.users.models import EcosystemDefault

    try:
        item = EcosystemDefault.objects.get(master_user=master_user)

        return item.instrument

    except Exception as e:
        print("get_default_instrument error %s" % e)

    return None


_get_default_instrument.evaluator = True


def _get_default_account(evaluator):
    from poms.users.utils import get_master_user_from_context

    context = evaluator.context

    master_user = get_master_user_from_context(context)

    from poms.users.models import EcosystemDefault

    try:
        item = EcosystemDefault.objects.get(master_user=master_user)

        return item.account

    except Exception as e:
        print("get_default_account error %s" % e)

    return None


_get_default_account.evaluator = True


def _get_default_currency(evaluator):
    from poms.users.utils import get_master_user_from_context

    context = evaluator.context

    master_user = get_master_user_from_context(context)

    from poms.users.models import EcosystemDefault

    try:
        item = EcosystemDefault.objects.get(master_user=master_user)

        return item.currency

    except Exception as e:
        print("get_default_currency error %s" % e)

    return None


_get_default_currency.evaluator = True


def _get_default_transaction_type(evaluator):
    from poms.users.utils import get_master_user_from_context

    context = evaluator.context

    master_user = get_master_user_from_context(context)

    from poms.users.models import EcosystemDefault

    try:
        item = EcosystemDefault.objects.get(master_user=master_user)

        return item.transaction_type

    except Exception as e:
        print("get_default_transaction_type error %s" % e)

    return None


_get_default_transaction_type.evaluator = True


def _get_default_instrument_type(evaluator):
    from poms.users.utils import get_master_user_from_context

    context = evaluator.context

    master_user = get_master_user_from_context(context)

    from poms.users.models import EcosystemDefault

    try:
        item = EcosystemDefault.objects.get(master_user=master_user)

        return item.instrument_type

    except Exception as e:
        print("get_default_instrument_type error %s" % e)

    return None


_get_default_instrument_type.evaluator = True


def _get_default_account_type(evaluator):
    from poms.users.utils import get_master_user_from_context

    context = evaluator.context

    master_user = get_master_user_from_context(context)

    from poms.users.models import EcosystemDefault

    try:
        item = EcosystemDefault.objects.get(master_user=master_user)

        return item.account_type

    except Exception as e:
        print("get_default_account_type error %s" % e)

    return None


_get_default_account_type.evaluator = True


def _get_default_pricing_policy(evaluator):
    from poms.users.utils import get_master_user_from_context

    context = evaluator.context

    master_user = get_master_user_from_context(context)

    from poms.users.models import EcosystemDefault

    try:
        item = EcosystemDefault.objects.get(master_user=master_user)

        return item.pricing_policy

    except Exception as e:
        print("get_default_pricing_policy error %s" % e)

    return None


_get_default_pricing_policy.evaluator = True


def _get_default_responsible(evaluator):
    from poms.users.utils import get_master_user_from_context

    context = evaluator.context

    master_user = get_master_user_from_context(context)

    from poms.users.models import EcosystemDefault

    try:
        item = EcosystemDefault.objects.get(master_user=master_user)

        return item.responsible

    except Exception as e:
        print("get_default_responsible error %s" % e)

    return None


_get_default_responsible.evaluator = True


def _get_default_counterparty(evaluator):
    from poms.users.utils import get_master_user_from_context

    context = evaluator.context

    master_user = get_master_user_from_context(context)

    from poms.users.models import EcosystemDefault

    try:
        item = EcosystemDefault.objects.get(master_user=master_user)

        return item.counterparty

    except Exception as e:
        print("get_default_counterparty error %s" % e)

    return None


_get_default_counterparty.evaluator = True


def _get_default_strategy1(evaluator):
    from poms.users.utils import get_master_user_from_context

    context = evaluator.context

    master_user = get_master_user_from_context(context)

    from poms.users.models import EcosystemDefault

    try:
        item = EcosystemDefault.objects.get(master_user=master_user)

        return item.strategy1

    except Exception as e:
        print("get_default_strategy1 error %s" % e)

    return None


_get_default_strategy1.evaluator = True


def _get_default_strategy2(evaluator):
    from poms.users.utils import get_master_user_from_context

    context = evaluator.context

    master_user = get_master_user_from_context(context)

    from poms.users.models import EcosystemDefault

    try:
        item = EcosystemDefault.objects.get(master_user=master_user)

        return item.strategy2

    except Exception as e:
        print("get_default_strategy2 error %s" % e)

    return None


_get_default_strategy2.evaluator = True


def _get_default_strategy3(evaluator):
    from poms.users.utils import get_master_user_from_context

    context = evaluator.context

    master_user = get_master_user_from_context(context)

    from poms.users.models import EcosystemDefault

    try:
        item = EcosystemDefault.objects.get(master_user=master_user)

        return item.strategy3

    except Exception as e:
        print("get_default_strategy3 error %s" % e)

    return None


_get_default_strategy3.evaluator = True


def _create_task(
    evaluator,
    name,
    type="user_task",
    options=None,
    function_name=None,
    notes=None,
    **kwargs,
):
    _l.info("_create_task task_name: %s" % name)

    try:
        from poms.celery_tasks.models import CeleryTask

        context = evaluator.context
        from poms.users.utils import (
            get_master_user_from_context,
            get_member_from_context,
        )

        master_user = get_master_user_from_context(context)
        member = get_member_from_context(context)

        celery_task = CeleryTask.objects.create(
            master_user=master_user,
            member=member,
            verbose_name=name,
            function_name=function_name,
            type=type,
        )

        celery_task.options_object = options
        celery_task.save()

        return celery_task.id

    except Exception as e:
        _l.debug("_create_task.exception %s" % e)


_create_task.evaluator = True


def _update_task(
    evaluator,
    id,
    name,
    type=None,
    status="P",
    options=None,
    notes=None,
    error_message=None,
    result=None,
    **kwargs,
):
    _l.info("_create_task task_name: %s" % name)

    try:
        from poms.celery_tasks.models import CeleryTask

        context = evaluator.context
        from poms.users.utils import (
            get_master_user_from_context,
            get_member_from_context,
        )

        celery_task = CeleryTask.objects.get(id=id)

        celery_task.type = type
        if notes:
            celery_task.notes = notes
        if error_message:
            celery_task.error_message = error_message
        if status:
            celery_task.status = status
        if options:
            celery_task.options_object = options
        if result:
            celery_task.result_object = result
        celery_task.save()

        return celery_task.id

    except Exception as e:
        _l.debug("_create_task.exception %s" % e)


_update_task.evaluator = True


def _run_task(evaluator, task_name, options={}):
    from poms_app import celery_app

    _l.info("_run_task task_name: %s" % task_name)

    try:
        context = evaluator.context
        from poms.users.utils import (
            get_master_user_from_context,
            get_member_from_context,
        )

        master_user = get_master_user_from_context(context)
        member = get_member_from_context(context)

        from poms.celery_tasks.models import CeleryTask

        task = CeleryTask.objects.create(
            master_user=master_user,
            member=member,
            type=task_name,
            options_object=options,
        )

        celery_app.send_task(task_name, kwargs={"task_id": task.id})

    except Exception as e:
        _l.error("_run_task.exception %s" % e)
        _l.error("_run_task.traceback %s" % traceback.format_exc())


_run_task.evaluator = True


def _run_pricing_procedure(evaluator, user_code, **kwargs):
    try:
        from poms.pricing.handlers import PricingProcedureProcess
        from poms.procedures.models import PricingProcedure
        from poms.users.utils import (
            get_master_user_from_context,
            get_member_from_context,
        )

        context = evaluator.context

        master_user = get_master_user_from_context(context)
        member = get_member_from_context(context)

        procedure = PricingProcedure.objects.get(
            master_user=master_user, user_code=user_code
        )

        instance = PricingProcedureProcess(
            procedure=procedure, master_user=master_user, member=member, **kwargs
        )
        instance.process()

    except Exception as e:
        _l.debug("_run_pricing_procedure.exception %s" % e)
        raise Exception(e)


_run_pricing_procedure.evaluator = True


def _run_data_procedure(
    evaluator, user_code, user_context=None, linked_task_kwargs=None, **kwargs
):
    _l.info("_run_data_procedure")

    try:
        from poms.procedures.handlers import DataProcedureProcess
        from poms.procedures.models import RequestDataFileProcedure
        from poms.procedures.tasks import run_data_procedure_from_formula
        from poms.users.utils import (
            get_master_user_from_context,
            get_member_from_context,
        )

        context = evaluator.context

        master_user = get_master_user_from_context(context)
        member = get_member_from_context(context)

        _l.info("_run_data_procedure.context %s" % context)

        procedure_kwargs = {
            "master_user_id": master_user.id,
            "member_id": member.id,
            "user_code": user_code,
            "user_context": user_context,
        }
        procedure_kwargs.update(kwargs)

        link = []

        if linked_task_kwargs:
            link = [
                run_data_procedure_from_formula.apply_async(kwargs=linked_task_kwargs)
            ]

        run_data_procedure_from_formula.apply_async(kwargs=procedure_kwargs, link=link)

        #
        # merged_context = {}
        # merged_context.update(context)
        #
        # if 'names' not in merged_context:
        #     merged_context['names'] = {}
        #
        # if user_context:
        #     merged_context['names'].update(user_context)
        #
        # _l.info('merged_context %s' % merged_context)
        #
        # procedure = RequestDataFileProcedure.objects.get(master_user=master_user, user_code=user_code)
        #
        # kwargs.pop('user_context', None)
        #
        # instance = DataProcedureProcess(procedure=procedure, master_user=master_user, member=member,
        #                                            context=merged_context, **kwargs)
        # instance.process()

    except Exception as e:
        _l.error("_run_data_procedure.exception %s" % e)
        _l.error("_run_data_procedure.exception traceback %s" % traceback.format_exc())
        raise Exception(e)


_run_data_procedure.evaluator = True


def _run_data_procedure_sync(evaluator, user_code, user_context=None, **kwargs):
    _l.info("_run_data_procedure_sync")

    try:
        from poms.procedures.handlers import DataProcedureProcess
        from poms.procedures.models import RequestDataFileProcedure
        from poms.procedures.tasks import run_data_procedure_from_formula
        from poms.users.utils import (
            get_master_user_from_context,
            get_member_from_context,
        )

        context = evaluator.context

        master_user = get_master_user_from_context(context)
        member = get_member_from_context(context)

        merged_context = {}
        merged_context.update(context)

        if "names" not in merged_context:
            merged_context["names"] = {}

        if user_context:
            merged_context["names"].update(user_context)

        _l.info("merged_context %s" % merged_context)

        procedure = RequestDataFileProcedure.objects.get(
            master_user=master_user, user_code=user_code
        )

        kwargs.pop("user_context", None)

        instance = DataProcedureProcess(
            procedure=procedure,
            master_user=master_user,
            member=member,
            context=merged_context,
            **kwargs,
        )
        instance.process()

    except Exception as e:
        _l.error("_run_data_procedure_sync.exception %s" % e)
        _l.error(
            "_run_data_procedure_sync.exception traceback %s" % traceback.format_exc()
        )
        raise Exception(e)


_run_data_procedure_sync.evaluator = True


def _rebook_transaction(evaluator, code, values=None, user_context=None, **kwargs):
    _l.info("_rebook_transaction")

    try:
        from poms.procedures.handlers import DataProcedureProcess
        from poms.procedures.models import RequestDataFileProcedure
        from poms.transactions.handlers import TransactionTypeProcess
        from poms.transactions.models import ComplexTransaction
        from poms.transactions.serializers import TransactionTypeProcessSerializer
        from poms.users.utils import (
            get_master_user_from_context,
            get_member_from_context,
        )

        context = evaluator.context

        master_user = get_master_user_from_context(context)
        member = get_member_from_context(context)

        _l.info("_rebook_transaction.context %s" % context)

        merged_context = {}
        merged_context.update(context)

        if "names" not in merged_context:
            merged_context["names"] = {}

        if user_context:
            merged_context["names"].update(user_context)

        _l.info("_rebook_transaction.merged_context %s" % merged_context)

        try:
            complex_transaction = ComplexTransaction.objects.get(code=code)

            _l.debug(
                "_rebook_transaction.get complex transaction %s" % complex_transaction
            )

            instance = TransactionTypeProcess(
                transaction_type=complex_transaction.transaction_type,
                process_mode="rebook",
                complex_transaction=complex_transaction,
                context=merged_context,
                member=member,
            )

            serializer = TransactionTypeProcessSerializer(
                instance=instance, context=merged_context
            )

            data = serializer.data

            # _l.debug('_rebook_transaction.get data to fill rebook processor %s' % data)

            instance = TransactionTypeProcess(
                transaction_type=complex_transaction.transaction_type,
                process_mode="rebook",
                complex_transaction=complex_transaction,
                complex_transaction_status=ComplexTransaction.PRODUCTION,
                context=merged_context,
                member=member,
            )

            if not values:
                values = {}

            data["values"] = dict(data["values"])

            data["values"].update(values)

            _l.debug("_rebook_transaction.get data to fill with values %s" % values)
            _l.debug(
                "_rebook_transaction.get data to fill with result values %s"
                % data["values"]
            )

            # _l.info('_rebook_transaction.data %s' % data)

            serializer = TransactionTypeProcessSerializer(
                instance=instance, data=data, context=merged_context
            )
            serializer.is_valid(raise_exception=True)
            serializer.save()

        except Exception as e:
            _l.error("_rebook_transaction. could not rebook exception %s" % e)
            _l.error(
                "_rebook_transaction. could not rebook traceback %s"
                % traceback.format_exc()
            )

    except Exception as e:
        _l.error("_rebook_transaction. general exception %s" % e)
        _l.error(
            "_rebook_transaction. general exception traceback %s"
            % traceback.format_exc()
        )


_rebook_transaction.evaluator = True


def _download_instrument_from_finmars_database(
    evaluator, reference, instrument_name=None, instrument_type_user_code=None
):
    _l.info("_download_instrument_from_finmars_database formula")

    try:
        from poms.celery_tasks.models import CeleryTask
        from poms.integrations.tasks import download_instrument_finmars_database_async
        from poms.users.utils import (
            get_master_user_from_context,
            get_member_from_context,
        )

        context = evaluator.context

        master_user = get_master_user_from_context(context)
        member = get_member_from_context(context)

        task = CeleryTask.objects.create(
            master_user=master_user,
            member=member,
            verbose_name="Download Instrument From Finmars Database",
            type="download_instrument_from_finmars_database",
        )

        options = {
            "reference": reference,
        }

        if instrument_name:
            options["instrument_name"] = instrument_name

        if instrument_type_user_code:
            options["instrument_type_user_code"] = instrument_type_user_code

        task.options_object = options
        task.save()

        _l.info(
            "_download_instrument_from_finmars_database. task created init a process"
        )

        download_instrument_finmars_database_async.apply_async(
            kwargs={"task_id": task.id}
        )

    except Exception as e:
        _l.error("_download_instrument_from_finmars_database. general exception %s" % e)
        _l.error(
            "_download_instrument_from_finmars_database. general exception traceback %s"
            % traceback.format_exc()
        )


_download_instrument_from_finmars_database.evaluator = True


def _get_filenames_from_storage(evaluator, pattern=None, path_to_folder=None):
    # pattern \.txt$

    from poms.common.storage import get_storage
    from poms.users.utils import get_master_user_from_context, get_member_from_context

    storage = get_storage()

    context = evaluator.context

    master_user = get_master_user_from_context(context)
    member = get_member_from_context(context)

    # TODO check that file could be placed either in public or member home folder

    if not path_to_folder:
        path_to_folder = settings.BASE_API_URL
    else:
        if path_to_folder[0] == "/":
            path_to_folder = settings.BASE_API_URL + path_to_folder
        else:
            path_to_folder = settings.BASE_API_URL + "/" + path_to_folder

    print("path_to_folder %s" % path_to_folder)

    items = storage.listdir(path_to_folder)

    results = []

    for file in items[1]:
        if pattern:
            if re.search(pattern, file):
                results.append(file)
        else:
            results.append(file)

    return results


_get_filenames_from_storage.evaluator = True


def _delete_file_from_storage(evaluator, path):
    # pattern \.txt$

    from poms.common.storage import get_storage
    from poms.users.utils import get_master_user_from_context, get_member_from_context

    storage = get_storage()

    context = evaluator.context

    master_user = get_master_user_from_context(context)
    member = get_member_from_context(context)

    # TODO check that file could be placed either in public or member home folder

    if not path:
        path = settings.BASE_API_URL
    else:
        if path[0] == "/":
            path = settings.BASE_API_URL + path
        else:
            path = settings.BASE_API_URL + "/" + path

    try:
        storage.delete(path)
        return True
    except Exception as e:
        _l.error("_delete_file_from_storage %s" % e)
        return False


_delete_file_from_storage.evaluator = True


def _put_file_to_storage(evaluator, path, content):
    # pattern \.txt$

    from poms.common.storage import get_storage
    from poms.users.utils import get_master_user_from_context, get_member_from_context

    storage = get_storage()

    context = evaluator.context

    master_user = get_master_user_from_context(context)
    member = get_member_from_context(context)

    # TODO check that file could be placed either in public or member home folder

    if not path:
        path = settings.BASE_API_URL
    else:
        if path[0] == "/":
            path = settings.BASE_API_URL + path
        else:
            path = settings.BASE_API_URL + "/" + path

    if settings.BASE_API_URL + "/import/" not in path:
        try:
            from django.core.files.base import ContentFile

            storage.save(path, ContentFile(content.encode("utf-8")))
            return True
        except Exception as e:
            _l.error("_put_file_to_storage %s" % e)
            return False

    else:
        _l.error("_put_file_to_storage could not put files in import folder")
        return False


_put_file_to_storage.evaluator = True


def _run_data_import(evaluator, filepath, scheme):
    try:
        _l.info("_run_data_import %s" % filepath)

        if filepath[0] == "/":
            filepath = settings.BASE_API_URL + filepath
        else:
            filepath = settings.BASE_API_URL + "/" + filepath

        from poms.celery_tasks.models import CeleryTask
        from poms.csv_import.models import CsvImportScheme
        from poms.csv_import.tasks import simple_import
        from poms.users.utils import (
            get_master_user_from_context,
            get_member_from_context,
        )

        context = evaluator.context

        master_user = get_master_user_from_context(context)
        member = get_member_from_context(context)

        celery_task = CeleryTask.objects.create(
            master_user=master_user,
            member=member,
            type="simple_import",
            verbose_name="Simple Import",
        )
        celery_task.status = CeleryTask.STATUS_DONE

        scheme = CsvImportScheme.objects.get(master_user=master_user, user_code=scheme)

        options_object = {}

        options_object["file_path"] = filepath
        options_object["filename"] = ""
        options_object["scheme_id"] = scheme.id
        options_object["execution_context"] = None

        celery_task.options_object = options_object
        celery_task.save()

        simple_import.apply(
            kwargs={"task_id": celery_task.id}, queue="backend-background-queue"
        )

        return {"task_id": celery_task.id}

    except Exception as e:
        _l.error("_run_data_import. general exception %s" % e)
        _l.error(
            "_run_data_import. general exception traceback %s" % traceback.format_exc()
        )


_run_data_import.evaluator = True


def _run_transaction_import(evaluator, filepath, scheme):
    from poms.celery_tasks.models import CeleryTask
    from poms.integrations.models import ComplexTransactionImportScheme
    from poms.transaction_import.tasks import transaction_import
    from poms.users.utils import get_master_user_from_context, get_member_from_context

    try:
        _l.info(f"_run_transaction_import {filepath}")

        if filepath[0] == "/":
            filepath = settings.BASE_API_URL + filepath
        else:
            filepath = settings.BASE_API_URL + "/" + filepath

        context = evaluator.context
        master_user = get_master_user_from_context(context)
        member = get_member_from_context(context)

        celery_task = CeleryTask.objects.create(
            master_user=master_user,
            member=member,
            type="transaction_import",
            verbose_name="Transaction Import",
        )
        celery_task.status = CeleryTask.STATUS_DONE

        scheme = ComplexTransactionImportScheme.objects.get(
            master_user=master_user, user_code=scheme
        )

        options_object = {
            "file_path": filepath,
            "filename": "",
            "scheme_id": scheme.id,
            "execution_context": None,
        }

        celery_task.options_object = options_object
        celery_task.save()

        transaction_import.apply(
            kwargs={"task_id": celery_task.id}, queue="backend-background-queue"
        )

        return None

    except Exception as e:
        _l.error("_run_transaction_import. general exception %s" % e)
        _l.error(
            "_run_transaction_import. general exception traceback %s"
            % traceback.format_exc()
        )


_run_transaction_import.evaluator = True


def _simple_group(val, ranges, default=None):
    for begin, end, text in ranges:
        begin = float("-inf") if begin is None else float(begin)
        end = float("inf") if end is None else float(end)

        if begin < val <= end:
            return text

    return default


def _date_group(evaluator, val, ranges, default=None):
    val = _parse_date(val)

    # _l.debug('_date_group: val=%s', val)

    def _make_name(begin, end, fmt):
        # if end != datetime.date.max:
        #     end -= datetime.timedelta(days=1)
        if isinstance(fmt, (list, tuple)):
            ifmt = iter(fmt)
            s1 = str(next(ifmt, "") or "")
            begin_fmt = str(next(ifmt, "") or "")
            s3 = str(next(ifmt, "") or "")
            s4 = str(next(ifmt, "") or "")
            end_fmt = str(next(ifmt, "") or "")
            s6 = str(next(ifmt, "") or "")
            sbegin = _format_date(begin, begin_fmt) if begin_fmt else ""
            send = _format_date(end, end_fmt) if end_fmt else ""
            ret = "".join([s1, sbegin, s3, s4, send, s6])
        else:
            ret = str(fmt)
        if evaluator.context.get("date_group_with_dates", False):
            return ret, begin, end
        return ret

    for begin, end, step, fmt in ranges:
        evaluator.check_time()

        begin = _parse_date(begin) if begin else datetime.date(1900, 1, 1)

        end = _parse_date(end) if end else datetime.date(2100, 12, 31)

        if begin <= val <= end:
            if step:
                if not isinstance(
                    step,
                    (
                        datetime.timedelta,
                        relativedelta.relativedelta,
                    ),
                ):
                    step = _timedelta(days=step)
                # _l.debug('start=%s, end=%s, step=%s', start, end, step)

                ld = begin
                while ld < end:
                    evaluator.check_time()
                    lbegin = ld
                    lend = ld + step - datetime.timedelta(days=1)
                    if lend > end:
                        lend = end
                    # _l.debug('  lstart=%s, lend=%s', lbegin, lend)
                    if lbegin <= val <= lend:
                        return _make_name(lbegin, lend, fmt)
                    ld = ld + step
            else:
                return _make_name(begin, end, fmt)

    return default


_date_group.evaluator = True


def _has_var(evaluator, name):
    return evaluator.has_var(name)


_has_var.evaluator = True


def _get_var(evaluator, name, dafault=None):
    return evaluator.get_var(name, dafault)


_get_var.evaluator = True


def _find_name(*args):
    for s in args:
        if s is not None:
            return str(s)
    return ""


def _random():
    return random.random()


def _uuid():
    return str(uuid.uuid4())


def _print_message(evaluator, text):
    context = evaluator.context

    if "log" not in context:
        context["log"] = ""

    context["log"] = context["log"] + text + "\n"

    # _l.info("CONTEXT %s" % context)


_print_message.evaluator = True

def _if_valid_isin(evaluator, isin: str) -> bool:
    isin = isin.upper().replace('-','')
    
    if len(isin) != 12:
        return False
    if not isin.isalnum():
        return False
    
    if not isin[-1].isdigit():
        return False
    
    if not isin[:2].isalpha():
        return False

    converted_digits = [str(ord(char) - 55) if char.isalpha() else char for char in isin[:-1]]
    converted_digits_str = "".join(converted_digits)
    converted_digits_str_multiplied = [
            int(char) * 2 
            if i%2 == 0 else char 
            for i, char in enumerate(converted_digits_str[::-1])
        ][::-1]
    summed_digits = sum(int(digit) for char in converted_digits_str_multiplied for digit in str(char))
    checksum = (10 - (summed_digits % 10)) % 10

    if isin[-1] != str(checksum):
        return False

    return True

_if_valid_isin.evaluator = True

def _print(message, *args, **kwargs):
    _l.debug(message, *args, **kwargs)


def _clean_str_val(
    evaluator,
    value: [str, int, float],
    if_empty_str_is_none: bool = False,
    if_number: bool = False,
    decimal_sep: str = ".",
    default_value: [str, int, float] = None
) -> [str, int, float]:
    """
    Cleans and processes string value based on specified criteria.

    :param value: The input value to be cleaned.
    :type value: [str, int, float]
    :param if_empty_str_is_none: If True, returns default_value for empty strings, defaults to False.
    :type if_empty_str_is_none: bool, optional
    :param if_number: If True, processes the value as a number, removing symbols, defaults to False.
    :type if_number: bool, optional
    :param decimal_sep: The decimal separator used in the number, defaults to ".".
    :type decimal_sep: str, optional
    :param default_value: The value to be returned if the input is None or doesn't meet the criteria, defaults to None.
    :type default_value: [str, int, float], optional
    :return: Cleaned and processed string value based on specified criteria.
    :rtype: [str, int, float]
    """
    if value is None:
        return default_value
    value_str = str(value)
    # remove leading and trailing zeroes
    clean_value = value_str.strip()
    # Remove consecutive spaces
    clean_value = ' '.join(clean_value.split())
    if if_empty_str_is_none:
        if clean_value == "":
            return default_value
    # If it's a number value
    if if_number:
        if clean_value == "":
            return default_value
        # remove all symbols except numbers, minus sign, comma and point
        sign = 1
        if clean_value[0] == "-":
            sign = -1
        clean_value = [
            char for char in clean_value if char.isdigit() or char == decimal_sep]
        clean_value = "".join(clean_value)
        clean_value = clean_value.replace(decimal_sep, ".")
        try:
            clean_value = sign*float(clean_value)
        except ValueError:
            return default_value
    return clean_value


_clean_str_val.evaluator = True


class SimpleEval2Def(object):
    def __init__(self, name, func):
        self.name = name
        self.func = func

    def __str__(self):
        return f"<def {self.name}>"

    def __repr__(self):
        return f"<def {self.name}>"

    def __call__(self, evaluator, *args, **kwargs):
        if getattr(self.func, "evaluator", False):
            return self.func(evaluator, *args, **kwargs)
        else:
            return self.func(*args, **kwargs)


FINMARS_FUNCTIONS = [
    SimpleEval2Def("str", _str),
    SimpleEval2Def("substr", _substr),
    SimpleEval2Def("upper", _upper),
    SimpleEval2Def("lower", _lower),
    SimpleEval2Def("contains", _contains),
    SimpleEval2Def("replace", _replace),
    SimpleEval2Def("reg_search", _reg_search),
    SimpleEval2Def("reg_replace", _reg_replace),
    SimpleEval2Def("int", _int),
    SimpleEval2Def("float", _float),
    SimpleEval2Def("bool", _bool),
    SimpleEval2Def("round", _round),
    SimpleEval2Def("trunc", _trunc),
    SimpleEval2Def("abs", _abs),
    SimpleEval2Def("isclose", _isclose),
    SimpleEval2Def("random", _random),
    SimpleEval2Def("min", _min),
    SimpleEval2Def("max", _max),
    SimpleEval2Def("uuid", _uuid),
    SimpleEval2Def("print_message", _print_message),
    SimpleEval2Def("iff", _iff),
    SimpleEval2Def("len", _len),
    SimpleEval2Def("range", _range),
    SimpleEval2Def("now", _now),
    SimpleEval2Def("date", _date),
    SimpleEval2Def("date_min", _date_min),
    SimpleEval2Def("date_max", _date_max),
    SimpleEval2Def("isleap", _isleap),
    SimpleEval2Def("days", _days),
    SimpleEval2Def("weeks", _weeks),
    SimpleEval2Def("months", _months),
    SimpleEval2Def("timedelta", _timedelta),
    SimpleEval2Def("add_days", _add_days),
    SimpleEval2Def("add_weeks", _add_weeks),
    SimpleEval2Def("add_workdays", _add_workdays),
    SimpleEval2Def("format_date", _format_date),
    SimpleEval2Def(
        "get_list_of_dates_between_two_dates", _get_list_of_dates_between_two_dates
    ),
    SimpleEval2Def("get_quarter", _get_quarter),
    SimpleEval2Def("get_year", _get_year),
    SimpleEval2Def("get_month", _get_month),
    SimpleEval2Def("parse_date", _parse_date),
    SimpleEval2Def("universal_parse_date", _universal_parse_date),
    SimpleEval2Def("universal_parse_country", _universal_parse_country),
    SimpleEval2Def("unix_to_date", _unix_to_date),
    SimpleEval2Def("md5", _md5),
    SimpleEval2Def("to_json", _to_json),
    SimpleEval2Def("last_business_day", _last_business_day),
    SimpleEval2Def("get_date_last_week_end_business", _get_date_last_week_end_business),
    SimpleEval2Def(
        "get_date_last_month_end_business", _get_date_last_month_end_business
    ),
    SimpleEval2Def(
        "get_date_last_quarter_end_business", _get_date_last_quarter_end_business
    ),
    SimpleEval2Def("get_date_last_year_end_business", _get_date_last_year_end_business),
    SimpleEval2Def("format_number", _format_number),
    SimpleEval2Def("parse_number", _parse_number),
    SimpleEval2Def("join", _join),
    SimpleEval2Def("strip", _strip),
    SimpleEval2Def("reverse", _reverse),
    SimpleEval2Def("split", _split),
    SimpleEval2Def("simple_price", _simple_price),
    SimpleEval2Def("get_instrument", _get_instrument),
    SimpleEval2Def("get_currency", _get_currency),
    SimpleEval2Def("check_currency", _check_currency), 
    SimpleEval2Def("get_account_type", _get_account_type),
    SimpleEval2Def("set_account_user_attribute", _set_account_user_attribute),
    SimpleEval2Def("get_account_user_attribute", _get_account_user_attribute),
    SimpleEval2Def("get_currency_field", _get_currency_field),
    SimpleEval2Def("set_currency_field", _set_currency_field),
    SimpleEval2Def("get_instrument_field", _get_instrument_field),
    SimpleEval2Def("set_instrument_field", _set_instrument_field),
    SimpleEval2Def("set_instrument_user_attribute", _set_instrument_user_attribute),
    SimpleEval2Def("get_instrument_user_attribute", _get_instrument_user_attribute),
    SimpleEval2Def("get_instrument_accrual_size", _get_instrument_accrual_size),
    SimpleEval2Def("get_instrument_accrual_factor", _get_instrument_accrual_factor),
    SimpleEval2Def("calculate_accrued_price", _calculate_accrued_price),
    SimpleEval2Def("get_position_size_on_date", _get_position_size_on_date),
    SimpleEval2Def("get_instrument_report_data", _get_instrument_report_data),
    SimpleEval2Def("get_instrument_factor", _get_instrument_factor),
    SimpleEval2Def("get_instrument_coupon_factor", _get_instrument_coupon_factor),
    SimpleEval2Def("get_instrument_coupon", _get_instrument_coupon),
    SimpleEval2Def("get_fx_rate", _get_fx_rate),
    SimpleEval2Def("get_principal_price", _get_price_history_principal_price),
    SimpleEval2Def("get_accrued_price", _get_price_history_accrued_price),
    SimpleEval2Def("get_price", _get_price_history),
    SimpleEval2Def("get_next_coupon_date", _get_next_coupon_date),
    SimpleEval2Def("get_factor_schedule", _get_factor_schedule),
    SimpleEval2Def("get_factor", _get_factor_schedule),
    SimpleEval2Def("get_factor_from_price", _get_factor_from_price),
    SimpleEval2Def("add_factor_schedule", _add_factor_schedule),
    SimpleEval2Def("add_accrual_schedule", _add_accrual_schedule),
    SimpleEval2Def("delete_accrual_schedules", _delete_accrual_schedules),
    SimpleEval2Def("get_instrument_pricing_scheme", _get_instrument_pricing_scheme),
    SimpleEval2Def("get_currency_pricing_scheme", _get_currency_pricing_scheme),
    SimpleEval2Def("get_instrument_attribute", _get_instrument_attribute),
    SimpleEval2Def("get_currency_attribute", _get_currency_attribute),
    SimpleEval2Def("add_fx_rate", _add_fx_rate),
    SimpleEval2Def("add_price_history", _add_price_history),
    SimpleEval2Def("generate_user_code", _generate_user_code),
    SimpleEval2Def("get_latest_principal_price", _get_latest_principal_price),
    SimpleEval2Def("get_latest_principal_price_date", _get_latest_principal_price_date),
    SimpleEval2Def("get_latest_fx_rate", _get_latest_fx_rate),
    SimpleEval2Def(
        "get_instrument_user_attribute_value", _get_instrument_user_attribute_value
    ),
    SimpleEval2Def("get_ttype_default_input", _get_ttype_default_input),
    SimpleEval2Def("set_complex_transaction_input", _set_complex_transaction_input),
    SimpleEval2Def(
        "set_complex_transaction_user_field", _set_complex_transaction_user_field
    ),
    SimpleEval2Def(
        "set_complex_transaction_form_data", _set_complex_transaction_form_data
    ),
    SimpleEval2Def("get_complex_transaction", _get_complex_transaction),
    SimpleEval2Def("get_relation_by_user_code", _get_relation_by_user_code),
    SimpleEval2Def("get_instruments", _get_instruments),
    SimpleEval2Def("get_currencies", _get_currencies),
    SimpleEval2Def("get_mapping_key_by_value", _get_mapping_key_by_value),
    SimpleEval2Def("get_mapping_value_by_key", _get_mapping_value_by_key),
    SimpleEval2Def("get_mapping_keys", _get_mapping_keys),
    SimpleEval2Def("get_mapping_key_values", _get_mapping_key_values),
    SimpleEval2Def("get_rt_value", _get_rt_value),
    SimpleEval2Def("convert_to_number", _convert_to_number),
    SimpleEval2Def("if_null", _if_null),
    SimpleEval2Def("send_system_message", _send_system_message),
    SimpleEval2Def("calculate_performance_report", _calculate_performance_report),
    SimpleEval2Def("calculate_balance_report", _calculate_balance_report),
    SimpleEval2Def("calculate_pl_report", _calculate_pl_report),
    SimpleEval2Def("get_current_member", _get_current_member),
    SimpleEval2Def("find_name", _find_name),
    SimpleEval2Def("simple_group", _simple_group),
    SimpleEval2Def("date_group", _date_group),
    SimpleEval2Def("has_var", _has_var),
    SimpleEval2Def("get_var", _get_var),
    SimpleEval2Def("get_default_portfolio", _get_default_portfolio),
    SimpleEval2Def("get_default_instrument", _get_default_instrument),
    SimpleEval2Def("get_default_account", _get_default_account),
    SimpleEval2Def("get_default_currency", _get_default_currency),
    SimpleEval2Def("get_default_transaction_type", _get_default_transaction_type),
    SimpleEval2Def("get_default_instrument_type", _get_default_instrument_type),
    SimpleEval2Def("get_default_account_type", _get_default_account_type),
    SimpleEval2Def("get_default_pricing_policy", _get_default_pricing_policy),
    SimpleEval2Def("get_default_responsible", _get_default_responsible),
    SimpleEval2Def("get_default_counterparty", _get_default_counterparty),
    SimpleEval2Def("get_default_strategy1", _get_default_strategy1),
    SimpleEval2Def("get_default_strategy2", _get_default_strategy2),
    SimpleEval2Def("get_default_strategy3", _get_default_strategy3),
    SimpleEval2Def("run_task", _run_task),
    SimpleEval2Def("create_task", _create_task),
    SimpleEval2Def("run_pricing_procedure", _run_pricing_procedure),
    SimpleEval2Def("run_data_procedure", _run_data_procedure),
    SimpleEval2Def("run_data_procedure_sync", _run_data_procedure_sync),
    SimpleEval2Def("rebook_transaction", _rebook_transaction),
    SimpleEval2Def(
        "download_instrument_from_finmars_database",
        _download_instrument_from_finmars_database,
    ),
    SimpleEval2Def("get_filenames_from_storage", _get_filenames_from_storage),
    SimpleEval2Def("delete_file_from_storage", _delete_file_from_storage),
    SimpleEval2Def("put_file_to_storage", _put_file_to_storage),
    SimpleEval2Def("run_data_import", _run_data_import),
    SimpleEval2Def("run_transaction_import", _run_transaction_import),
<<<<<<< HEAD
    SimpleEval2Def("if_valid_isin", _if_valid_isin),
=======
    SimpleEval2Def("clean_str_val", _clean_str_val),
>>>>>>> 54860105
]<|MERGE_RESOLUTION|>--- conflicted
+++ resolved
@@ -8,12 +8,12 @@
 import traceback
 import uuid
 
+import pandas as pd
 from django.conf import settings
 from django.contrib.contenttypes.models import ContentType
 from django.forms.models import model_to_dict
 from django.utils import numberformat
 
-import pandas as pd
 from dateutil import relativedelta
 from pandas.tseries.offsets import BDay, BMonthEnd, BQuarterEnd, BYearEnd
 
@@ -2670,13 +2670,13 @@
 
     try:
         if isinstance(currency, str) and len(currency) > 3:
-            return None        
+            return None
         currency = _safe_get_currency(evaluator, currency)
 
         context = evaluator.context
         return CurrencySerializer(instance=currency, context=context).data
     except ExpressionEvalError:
-        return { 
+        return {
             "id": None,
             "master_user": None,
             "user_code": currency,
@@ -4379,23 +4379,23 @@
 
 def _if_valid_isin(evaluator, isin: str) -> bool:
     isin = isin.upper().replace('-','')
-    
+
     if len(isin) != 12:
         return False
     if not isin.isalnum():
         return False
-    
+
     if not isin[-1].isdigit():
         return False
-    
+
     if not isin[:2].isalpha():
         return False
 
     converted_digits = [str(ord(char) - 55) if char.isalpha() else char for char in isin[:-1]]
     converted_digits_str = "".join(converted_digits)
     converted_digits_str_multiplied = [
-            int(char) * 2 
-            if i%2 == 0 else char 
+            int(char) * 2
+            if i%2 == 0 else char
             for i, char in enumerate(converted_digits_str[::-1])
         ][::-1]
     summed_digits = sum(int(digit) for char in converted_digits_str_multiplied for digit in str(char))
@@ -4553,7 +4553,7 @@
     SimpleEval2Def("simple_price", _simple_price),
     SimpleEval2Def("get_instrument", _get_instrument),
     SimpleEval2Def("get_currency", _get_currency),
-    SimpleEval2Def("check_currency", _check_currency), 
+    SimpleEval2Def("check_currency", _check_currency),
     SimpleEval2Def("get_account_type", _get_account_type),
     SimpleEval2Def("set_account_user_attribute", _set_account_user_attribute),
     SimpleEval2Def("get_account_user_attribute", _get_account_user_attribute),
@@ -4652,9 +4652,6 @@
     SimpleEval2Def("put_file_to_storage", _put_file_to_storage),
     SimpleEval2Def("run_data_import", _run_data_import),
     SimpleEval2Def("run_transaction_import", _run_transaction_import),
-<<<<<<< HEAD
+    SimpleEval2Def("clean_str_val", _clean_str_val),
     SimpleEval2Def("if_valid_isin", _if_valid_isin),
-=======
-    SimpleEval2Def("clean_str_val", _clean_str_val),
->>>>>>> 54860105
 ]