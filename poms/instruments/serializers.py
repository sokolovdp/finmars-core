--- conflicted
+++ resolved
@@ -2195,15 +2195,10 @@
     def get_instrument(self, obj):
         obj.instrument["pricing_policies"] = []
 
-<<<<<<< HEAD
         for itype_pp in list(obj.instrument["_instrument_type_pricing_policies"].all()):
             pricing_policy_data = InstrumentTypePricingPolicySerializer(
                 instance=itype_pp
-            ).data
-=======
-        for itype_pp in list(obj.instrument['_instrument_type_pricing_policies'].all()):
-            pricing_policy_data = InstrumentTypePricingPolicySerializer(instance=itype_pp, context=self.context).data
->>>>>>> 37baaecb
+            , context=self.context).data
 
             pricing_policy = {
                 "pricing_policy": pricing_policy_data["pricing_policy"],
