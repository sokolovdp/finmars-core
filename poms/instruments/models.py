--- conflicted
+++ resolved
@@ -3005,12 +3005,9 @@
     def run_auto_calculation(self, recalculate_inputs=[]):
         from poms.instruments.fields import AUTO_CALCULATE
 
-<<<<<<< HEAD
-=======
         if not self.procedure_modified_datetime:
             self.procedure_modified_datetime = date_now()
 
->>>>>>> 075358e4
         ecosystem_default = EcosystemDefault.objects.get(
             master_user=self.instrument.master_user
         )
