--- conflicted
+++ resolved
@@ -21,10 +21,6 @@
 
 from poms.accounts.models import Account
 from poms.accounts.models import AccountType
-<<<<<<< HEAD
-
-=======
->>>>>>> 9a2b1067
 from poms.common.authentication import get_access_token
 from poms.common.filters import CharFilter, ModelExtWithPermissionMultipleChoiceFilter, NoOpFilter, \
     ModelExtMultipleChoiceFilter, AttributeFilter, GroupsAttributeFilter, EntitySpecificFilter
@@ -164,10 +160,6 @@
 
     @action(detail=False, methods=['get'], url_path='light', serializer_class=PricingPolicyLightSerializer)
     def list_light(self, request, *args, **kwargs):
-<<<<<<< HEAD
-
-=======
->>>>>>> 9a2b1067
         queryset = self.filter_queryset(self.get_queryset())
         page = self.paginator.post_paginate_queryset(queryset, request)
         serializer = self.get_serializer(page, many=True)
@@ -176,10 +168,7 @@
 
         return result
 
-<<<<<<< HEAD
-=======
-
->>>>>>> 9a2b1067
+
 # DEPRECATED
 class PricingPolicyLightViewSet(AbstractModelViewSet):
     queryset = PricingPolicy.objects
@@ -640,10 +629,7 @@
         EntitySpecificFilter
     ]
 
-<<<<<<< HEAD
-=======
-
->>>>>>> 9a2b1067
+
 # DEPRECATED
 class InstrumentTypeLightViewSet(AbstractWithObjectPermissionViewSet):
     queryset = InstrumentType.objects.select_related(
@@ -818,8 +804,6 @@
 
         return result
 
-<<<<<<< HEAD
-=======
     @action(detail=False, methods=['get'], url_path='attributes')
     def list_attributes(self, request, *args, **kwargs):
 
@@ -1046,7 +1030,6 @@
 
         return Response(result)
 
->>>>>>> 9a2b1067
     @action(detail=False, methods=['post'], url_path='rebuild-events', serializer_class=serializers.Serializer)
     def rebuild_all_events(self, request):
         queryset = self.filter_queryset(self.get_queryset())
