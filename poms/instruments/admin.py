from __future__ import unicode_literals

from django.contrib import admin
from django.utils.translation import ugettext_lazy as _
from import_export.admin import ImportExportModelAdmin
from mptt.admin import MPTTModelAdmin
from reversion.admin import VersionAdmin

from poms.instruments.models import Instrument, PriceHistory, InstrumentClassifier


<<<<<<< HEAD
class InstrumentClassifierAdmin(VersionAdmin, MPTTModelAdmin):
    # change_list_template = 'admin/mptt_change_list.html'
    model = InstrumentClassifier
    list_display = ['name', 'parent', 'master_user']
=======
class InstrumentClassifierAdmin(MPTTModelAdmin):
    model = InstrumentClassifier
    list_display = ['id', 'name', 'parent', 'master_user']
    list_select_related = ['master_user', 'parent']
>>>>>>> 9dacccb2
    mptt_level_indent = 20
    mptt_indent_field = "name"


admin.site.register(InstrumentClassifier, InstrumentClassifierAdmin)


class InstrumentAdmin(VersionAdmin):
    model = Instrument
    list_display = ['id', 'name', 'master_user', 'pricing_currency', 'accrued_currency']
    list_select_related = ['master_user', 'pricing_currency', 'accrued_currency']

    # def get_classifiers(self, obj):
    #     return ', '.join(p.name for p in obj.classifiers.all())
    #
    # get_classifiers.short_name = _('classifiers')
    # get_classifiers.short_description = _('classifiers')


admin.site.register(Instrument, InstrumentAdmin)


class PriceHistoryAdmin(VersionAdmin, ImportExportModelAdmin):
    model = PriceHistory
    list_display = ['id', 'date', 'instrument', 'principal_price', 'accrued_price', 'factor']
    list_select_related = ['instrument']
    date_hierarchy = 'date'


admin.site.register(PriceHistory, PriceHistoryAdmin)<|MERGE_RESOLUTION|>--- conflicted
+++ resolved
@@ -2,24 +2,17 @@
 
 from django.contrib import admin
 from django.utils.translation import ugettext_lazy as _
-from import_export.admin import ImportExportModelAdmin
 from mptt.admin import MPTTModelAdmin
 from reversion.admin import VersionAdmin
 
 from poms.instruments.models import Instrument, PriceHistory, InstrumentClassifier
 
 
-<<<<<<< HEAD
 class InstrumentClassifierAdmin(VersionAdmin, MPTTModelAdmin):
     # change_list_template = 'admin/mptt_change_list.html'
     model = InstrumentClassifier
-    list_display = ['name', 'parent', 'master_user']
-=======
-class InstrumentClassifierAdmin(MPTTModelAdmin):
-    model = InstrumentClassifier
     list_display = ['id', 'name', 'parent', 'master_user']
     list_select_related = ['master_user', 'parent']
->>>>>>> 9dacccb2
     mptt_level_indent = 20
     mptt_indent_field = "name"
 
@@ -42,7 +35,7 @@
 admin.site.register(Instrument, InstrumentAdmin)
 
 
-class PriceHistoryAdmin(VersionAdmin, ImportExportModelAdmin):
+class PriceHistoryAdmin(VersionAdmin):
     model = PriceHistory
     list_display = ['id', 'date', 'instrument', 'principal_price', 'accrued_price', 'factor']
     list_select_related = ['instrument']
