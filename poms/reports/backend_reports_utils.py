--- conflicted
+++ resolved
@@ -90,20 +90,13 @@
 
             if 'market_value' in result_group["subtotal"]:
 
-<<<<<<< HEAD
-                if not isinstance(total_value, (int, float)):
-                    result_group["subtotal"]["market_value_percent"] = '#Error'
+                if total_value:
+
+                    result_group["subtotal"]["market_value_percent"] = round((result_group["subtotal"]["market_value"] / total_value) * 100, 2)
+
                 else:
-                    result_group["subtotal"]["market_value_percent"] = round((result_group["subtotal"]["market_value"] / total_value) * 100, 2)
-=======
-                if total_value:
-
-                    result_group["subtotal"]["market_value_percent"] = round((result_group["subtotal"]["market_value"] / total_value) * 100, 2)
-
-                else:
 
                     result_group["subtotal"]["market_value_percent"] = "No Data"
->>>>>>> 30ec3af4
 
         return result_groups
 
@@ -528,11 +521,7 @@
     def calculate_total_percent(self, items, total_total_value):
 
         for item in items:
-
-            if not isinstance(total_total_value, (int, float)):
-                item["total_percent"] = '#Error'
-            else:
-                item["total_percent"] = round((item["total"] / total_total_value) * 100, 2)
+            item["total_percent"] = round((item["total"] / total_total_value) * 100, 2)
 
         return items
 
