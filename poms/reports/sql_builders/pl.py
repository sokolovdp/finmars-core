--- conflicted
+++ resolved
@@ -1197,7 +1197,7 @@
                         (mv_carry+mv_principal) * cross_loc_prc_fx as exposure_loc,
                         
                         principal_invested,
-                        principal_invested * cross_loc_prc_fx as principal_invested_loc, -- wtf?
+                        principal_invested * cross_loc_prc_fx as principal_invested_loc,
                         
                         amount_invested,
                         amount_invested * cross_loc_prc_fx as amount_invested_loc
@@ -1372,18 +1372,10 @@
                                 --SUM(carry_with_sign_invested * stlch.fx_rate * trnch.fx_rate )          as carry_with_sign_invested,
                                 --SUM(overheads_with_sign_invested * stlch.fx_rate * trnch.fx_rate )      as overheads_with_sign_invested,
                                 
-<<<<<<< HEAD
-                                -- possibly deprecated
-                                -- SUM(principal_with_sign_invested * stl_cur_fx * trn_cur_fx )      as principal_with_sign_invested,
-                                -- SUM(carry_with_sign_invested * stl_cur_fx * trn_cur_fx )          as carry_with_sign_invested,
-                                -- SUM(overheads_with_sign_invested * stl_cur_fx * trn_cur_fx )      as overheads_with_sign_invested,
-                                
-=======
                                 --SUM(principal_with_sign_invested * stl_cur_fx * trn_cur_fx )      as principal_with_sign_invested,
                                 --SUM(carry_with_sign_invested * stl_cur_fx * trn_cur_fx )          as carry_with_sign_invested,
                                 --SUM(overheads_with_sign_invested * stl_cur_fx * trn_cur_fx )      as overheads_with_sign_invested,
 
->>>>>>> 72ec8622
                                 SUM(principal_with_sign_invested)      as principal_with_sign_invested, -- possibly missing pricing fx multiply 
                                 SUM(carry_with_sign_invested)          as carry_with_sign_invested,
                                 SUM(overheads_with_sign_invested)      as overheads_with_sign_invested,
@@ -1470,17 +1462,10 @@
                                     
                                     SUM(overheads_with_sign * (1 - multiplier))                 as overheads_opened,
                                     
-<<<<<<< HEAD
-                                    -- possibly ned to delete
-                                    SUM(principal_with_sign_invested * (1 - multiplier)  * trn_hist_fx / rep_hist_fx)        as principal_with_sign_invested,
-                                    SUM(carry_with_sign_invested * (1 - multiplier)  * trn_hist_fx / rep_hist_fx)            as carry_with_sign_invested,
-                                    SUM(overheads_with_sign_invested * (1 - multiplier)  * trn_hist_fx / rep_hist_fx)        as overheads_with_sign_invested,
-=======
                                     
                                     SUM(principal_with_sign_invested * (1 - multiplier) * trn_hist_fx / rep_hist_fx)        as principal_with_sign_invested,
                                     SUM(carry_with_sign_invested * (1 - multiplier) * trn_hist_fx / rep_hist_fx)            as carry_with_sign_invested,
                                     SUM(overheads_with_sign_invested * (1 - multiplier) * trn_hist_fx / rep_hist_fx)        as overheads_with_sign_invested,
->>>>>>> 72ec8622
                                     
                                     SUM(principal_with_sign_invested * (1 - multiplier) * trn_hist_fx / rep_hist_fx)        as principal_fixed_opened,
                                     SUM(carry_with_sign_invested * (1 - multiplier) * trn_hist_fx / rep_hist_fx)            as carry_fixed_opened,
