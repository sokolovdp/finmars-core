import logging
import os
import time
from datetime import date, timedelta

from django.conf import settings
from django.db import connection

from poms.accounts.models import Account, AccountType
from poms.common.utils import get_closest_bday_of_yesterday, get_last_business_day
from poms.currencies.models import Currency
from poms.instruments.models import Instrument, CostMethod, InstrumentType
from poms.portfolios.models import Portfolio
from poms.reports.common import Report
from poms.reports.models import PLReportCustomField
from poms.reports.sql_builders.helpers import get_transaction_filter_sql_string, get_report_fx_rate, \
    get_fx_trades_and_fx_variations_transaction_filter_sql_string, get_where_expression_for_position_consolidation, \
    get_position_consolidation_for_select, dictfetchall, get_transaction_date_filter_for_initial_position_sql_string
from poms.strategies.models import Strategy1, Strategy2, Strategy3
from poms.transactions.models import Transaction
from poms.users.models import EcosystemDefault

_l = logging.getLogger('poms.reports')


class PLReportBuilderSql:

    def __init__(self, instance=None):

        _l.debug('ReportBuilderSql init')

        self.instance = instance

        self.ecosystem_defaults = EcosystemDefault.objects.get(master_user=self.instance.master_user)

        _l.debug('self.instance master_user %s' % self.instance.master_user)
        _l.debug('self.instance report_date %s' % self.instance.report_date)

    def get_first_transaction(self):

        try:

            portfolios = []

            transaction = Transaction.objects.all().first()

            return transaction.transaction_date

        except Exception as e:
            _l.error("Could not find first transaction date")
            return None

    def build_report(self):
        st = time.perf_counter()

        self.instance.items = []

        self.report_date = self.instance.report_date

        if not self.instance.report_date:
            self.report_date = get_closest_bday_of_yesterday()

        self.bday_yesterday_of_report_date = get_last_business_day(self.report_date - timedelta(days=1), to_string=True)

        self.instance.first_transaction_date = self.get_first_transaction()

        pl_first_date = self.instance.pl_first_date

        if not pl_first_date or pl_first_date == date.min:
            self.instance.pl_first_date = self.instance.first_transaction_date

        _l.info('self.instance.report_date %s' % self.instance.report_date)
        _l.info('self.instance.pl_first_date %s' % self.instance.pl_first_date)

        self.build_positions()

        self.instance.execution_time = float("{:3.3f}".format(time.perf_counter() - st))

        _l.debug('items total %s' % len(self.instance.items))

        _l.debug('build_st done: %s', "{:3.3f}".format(time.perf_counter() - st))

        relation_prefetch_st = time.perf_counter()

        self.add_data_items()

        self.instance.relation_prefetch_time = float("{:3.3f}".format(time.perf_counter() - relation_prefetch_st))

        return self.instance

    def get_final_consolidation_columns(self):

        result = []

        # (q2.instrument_id) as instrument_id,

        if self.instance.portfolio_mode == Report.MODE_INDEPENDENT:
            result.append("(q2.portfolio_id) as portfolio_id")

        if self.instance.account_mode == Report.MODE_INDEPENDENT:
            result.append("(q2.account_position_id) as account_position_id")

        if self.instance.strategy1_mode == Report.MODE_INDEPENDENT:
            result.append("(q2.strategy1_position_id) as strategy1_position_id")

        if self.instance.strategy2_mode == Report.MODE_INDEPENDENT:
            result.append("(q2.strategy2_position_id) as strategy2_position_id")

        if self.instance.strategy3_mode == Report.MODE_INDEPENDENT:
            result.append("(q2.strategy3_position_id) as strategy3_position_id")

        if self.instance.allocation_mode == Report.MODE_INDEPENDENT:
            result.append("(q2.allocation_pl_id) as allocation_pl_id")

        resultString = ''

        if len(result):
            resultString = ", ".join(result) + ', '

        return resultString

    def get_final_consolidation_where_filters_columns(self):

        result = []

        if self.instance.portfolio_mode == Report.MODE_INDEPENDENT:
            result.append("q2.portfolio_id = q1.portfolio_id")

        if self.instance.account_mode == Report.MODE_INDEPENDENT:
            result.append("q2.account_position_id = q1.account_position_id")

        if self.instance.strategy1_mode == Report.MODE_INDEPENDENT:
            result.append("q2.strategy1_position_id = q1.strategy1_position_id")

        if self.instance.strategy2_mode == Report.MODE_INDEPENDENT:
            result.append("q2.strategy2_position_id = q1.strategy2_position_id")

        if self.instance.strategy3_mode == Report.MODE_INDEPENDENT:
            result.append("q2.strategy3_position_id = q1.strategy3_position_id")

        resultString = ''

        if len(result):
            resultString = resultString + 'and '
            resultString = resultString + " and ".join(result)

        return resultString

    @staticmethod
    def inject_fifo_with():

        _l.debug("Injecting fifo calculation algorithm")

        # language=PostgreSQL
        query = """
            transactions_with_multipliers as (
               select 
                   rn,
                   rn_total,
                   accounting_date,
                   transaction_class_id,
                   
                   {consolidation_columns}
                   instrument_id,
                   position_size_with_sign,
                   principal_with_sign,
                   carry_with_sign,
                   overheads_with_sign,
                   
                   
                   rolling_position_size,
                   sell_positions_total_size,
                   buy_positions_total_size,
                   min_closed,
                   
                   transaction_currency_id,
                   settlement_currency_id,
                   
                   reference_fx_rate,
                   transaction_ytm,
                   
                   ('{report_date}'::date - accounting_date::date) as day_delta,
                   
                   case
                     when abs(rolling_position_size) <= min_closed
                       then 1
                     else
                       case
                         when abs((min_closed - abs(rolling_position_size))) < abs(position_size_with_sign)
                           then 1 - abs((min_closed - abs(rolling_position_size)) / position_size_with_sign)
                         else
                           0
                         end
                     end as multiplier
            
               from (
                    select 
                        rn,
                        rn_total,
                        ttype,
                        accounting_date,
                        transaction_class_id,
                        position_size_with_sign,
                        principal_with_sign,
                        carry_with_sign,
                        overheads_with_sign,
                         
                        {consolidation_columns}
                        instrument_id,
                        transaction_currency_id,
                        settlement_currency_id,
                         
                        reference_fx_rate,
                        transaction_ytm,
                         
                         sum(position_size_with_sign)
                             over (partition by instrument_id, {consolidation_columns} ttype order by rn) as rolling_position_size,
                         coalesce(sell_positions_total_size, 0) as sell_positions_total_size,
                         coalesce(buy_positions_total_size, 0) as buy_positions_total_size,
                         case
                           when coalesce(sell_positions_total_size, 0) < coalesce(buy_positions_total_size, 0)
                             then coalesce(sell_positions_total_size, 0)
                           else
                             coalesce(buy_positions_total_size, 0)
                           end
                        as min_closed
                      from transactions_ordered where transaction_class_id in (1,2) and position_size_with_sign != 0
                    ) as tt_fin
          ),
        """

        return query

    @staticmethod
    def inject_avco_with():

        _l.debug("Injecting avco calculation algorithm")

        # language=PostgreSQL
        query = """
        
        avco_rolling as (
            select 
               rn,
               rn_total,
               accounting_date,
               transaction_class_id,
               
               {consolidation_columns}
               instrument_id,
               position_size_with_sign,
               principal_with_sign,
               carry_with_sign, 
               overheads_with_sign,
               
               transaction_currency_id,
               settlement_currency_id,
               
               reference_fx_rate,
               transaction_ytm,
              
               sum(position_size_with_sign) over (partition by {consolidation_columns} instrument_id  order by rn_total) as rolling_position_size,
               sum(position_size_with_sign) over (partition by {consolidation_columns} instrument_id  order by rn_total)-position_size_with_sign as rolling_position_size_prev
         
           from transactions_ordered where transaction_class_id in (1,2) and position_size_with_sign != 0
        ),
        
        transactions_with_multipliers as (
          select 
           rn,
           rn_total,
           accounting_date,
           transaction_class_id,
           
           {consolidation_columns}
           instrument_id,
           position_size_with_sign,
           principal_with_sign,
           carry_with_sign,
           overheads_with_sign,
           
           rolling_position_size,
  
           transaction_currency_id,
           settlement_currency_id,
           
           reference_fx_rate,
           transaction_ytm,
           
           ('{report_date}'::date - accounting_date::date) as day_delta,
  
           mult_coef_ln,
           
          case
              -- считаем прямые коэффициенты мультиплицирования по AVCO. Обрабатываем краевые условия
              when rn_total = group_border and rolling_position_size = 0
                  then 1
              else
                  case
                  when  NOT (position_size_with_sign*rolling_position_size_prev<0) or rn_total=group_border
                      then 1-exp(mult_coef_ln)
              else
                  1
              end
          end as multiplier
        
         from (
              -- считаем инвертированный логарифмированный коэффициент по алгоритму Александра
                  select *, sum(mult_ln) over (partition by {consolidation_columns} instrument_id  order by rn_total desc) as mult_coef_ln

                  from (select *,
                   -- подсчет первоначальной таблицы коэффициентов для перемножения
                               case
                                   when rn_total=group_border
                                   then
                                       case
                                           when NOT rolling_position_size_prev*position_size_with_sign = 0 and not rolling_position_size_prev+position_size_with_sign = 0
                                              then
                                                  ln(1+(rolling_position_size_prev/position_size_with_sign))
                                              else
                                                  0
                                           end
                                  else
                                      case
                                        when rolling_position_size_prev*position_size_with_sign < 0
                                          then
                                                  ln(1+(position_size_with_sign/rolling_position_size_prev))
                                          else
                                          0
                                      end
                                   end as mult_ln
                        from avco_rolling
                                 left join
                            -- вычисляем границы групп (где меняется знак кумулятивный, либо 0)
                             (select 
                                {tt_in1_consolidation_columns}
                                tt_in1.instrument_id, max(tt_in1.rn_total) as group_border
                              from avco_rolling tt_in1
                              where (tt_in1.rolling_position_size * tt_in1.rolling_position_size_prev <= 0)
                              group by {tt_in1_consolidation_columns} tt_in1.instrument_id) as tt1 using ({consolidation_columns} instrument_id)
                        where rn_total > group_border
                           or rn_total = group_border
                        ) as tt_mult_coef
          ) as tt_mult
        
          union
        
          select  
          
           rn,
           rn_total,
           accounting_date,
           transaction_class_id,
           
           {consolidation_columns}
           instrument_id,
           position_size_with_sign,
           principal_with_sign,
           carry_with_sign,
           overheads_with_sign,
           
           rolling_position_size,
  
           transaction_currency_id,
           settlement_currency_id,
           
           reference_fx_rate,
           transaction_ytm,
           
           ('{report_date}'::date - accounting_date::date) as day_delta, 

           0 as mult_coef, 
           1 as multiplier
              
          from avco_rolling
          left join
              (select 
                    {tt_in1_consolidation_columns}
                    tt_in1.instrument_id, 
                    max(tt_in1.rn_total) as group_border
                      from avco_rolling tt_in1
                      where (tt_in1.rolling_position_size * tt_in1.rolling_position_size_prev <= 0)
                      group by {tt_in1_consolidation_columns} tt_in1.instrument_id) as tt1 using ({consolidation_columns} instrument_id)
          where rn_total < group_border
          order by {consolidation_columns} instrument_id asc,rn_total desc
        ),
        """

        return query

    # Used in Balance Report (balance.py)
    @staticmethod
    def get_source_query(cost_method):

        cost_method_with = ''

        if cost_method == CostMethod.AVCO:
            cost_method_with = PLReportBuilderSql.inject_avco_with()

        if cost_method == CostMethod.FIFO:
            cost_method_with = PLReportBuilderSql.inject_fifo_with()

        # language=PostgreSQL
        query = """
        with 
            pl_transactions_with_ttype_filtered as (
                select * from pl_transactions_with_ttype
                {transaction_filter_sql_string}
                {transaction_date_filter_for_initial_position_sql_string}
            ),
        
            transactions_ordered as (
                select 
                   row_number() 
                   over (partition by {tt_consolidation_columns} tt.instrument_id order by ttype,tt.accounting_date,tt.transaction_code) as rn,
                   row_number()
                   over (partition by {tt_consolidation_columns} tt.instrument_id order by tt.accounting_date,ttype,tt.transaction_code) as rn_total, -- used for core avco calc
                   tt.accounting_date,
                   tt.ttype,
                   tt.transaction_class_id,
                   tt.position_size_with_sign,
                   tt.principal_with_sign,
                   tt.carry_with_sign,
                   tt.overheads_with_sign,
                   {tt_consolidation_columns}
                   tt.instrument_id,
                   tt.transaction_currency_id,
                   tt.settlement_currency_id,
                   
                   tt.reference_fx_rate,
                   tt.transaction_ytm,
                   
                   buy_tr.buy_positions_total_size,
                   sell_tr.sell_positions_total_size
                                       
                from (select 
                         accounting_date,
                         transaction_class_id,
                         position_size_with_sign,
                         principal_with_sign,
                         carry_with_sign,
                         overheads_with_sign,
                         {consolidation_columns}
                         instrument_id,
                         
                         transaction_code,
                         
                         transaction_currency_id,
                         settlement_currency_id,
                         
                         reference_fx_rate,
                         (ytm_at_cost) as transaction_ytm, -- Very important! Just not to be confused between price history ytm and transaction ytm
                         
                         ttype
                         from pl_transactions_with_ttype_filtered 
                         where 
                            master_user_id='{master_user_id}'::int and 
                            accounting_date <= '{report_date}') as tt
                             left join
                           (select 
                                    instrument_id, 
                                    {consolidation_columns} 
                                    coalesce(abs(sum(position_size_with_sign)), 0) as sell_positions_total_size
                            from pl_transactions_with_ttype_filtered 
                            where 
                                master_user_id = '{master_user_id}' and 
                                accounting_date <= '{report_date}' and 
                                position_size_with_sign < 0
                            group by 
                                {consolidation_columns} 
                                instrument_id) as sell_tr 
                            using ({consolidation_columns} instrument_id)
                             left join
                           (select 
                                instrument_id, 
                                {consolidation_columns} 
                                coalesce(abs(sum(position_size_with_sign)), 0) as buy_positions_total_size
                            from pl_transactions_with_ttype_filtered 
                            where 
                                master_user_id= '{master_user_id}' and 
                                accounting_date <= '{report_date}' and 
                                position_size_with_sign > 0
                            group by 
                                {consolidation_columns} 
                                instrument_id) as buy_tr 
                            using ({consolidation_columns} instrument_id)
                     ),
            
            -- for mismatch
            transactions_to_base_currency as (
                select
                    linked_instrument_id,
                    settlement_currency_id,
                    {consolidation_columns}
                    position_size_with_sign,
                    principal_with_sign*stl_fx_rate as principal_with_sign,
                    carry_with_sign*stl_fx_rate as carry_with_sign,
                    overheads_with_sign*stl_fx_rate as overheads_with_sign,
                    cash_consideration*stl_fx_rate as cash_consideration
                from
                     (
                        select
                               linked_instrument_id,
                               settlement_currency_id,
                               (select fx_rate
                                 from currencies_currencyhistory cch
                                 where cch.currency_id = settlement_currency_id
                                   and cch.date = '{report_date}'
                                   and cch.pricing_policy_id = {pricing_policy_id}
                                    /* and pricing policy= */
                                 ) as stl_fx_rate,
                                {consolidation_columns}
                               sum(position_size_with_sign) as position_size_with_sign,
                               sum(principal_with_sign) as principal_with_sign,
                               sum(carry_with_sign) as carry_with_sign,
                               sum(overheads_with_sign) as overheads_with_sign,
                               sum(cash_consideration) as cash_consideration
                          from pl_transactions_with_ttype_filtered
                          group by linked_instrument_id, {consolidation_columns} settlement_currency_id
                
                    ) as pre_aggregate
            ),
        
            """ + cost_method_with + """
    
            transactions_all_with_multipliers as ( 
                (
                    (select 
                    
                        rn,
                        rn_total,
                        accounting_date,
                        transaction_class_id,
                        
                        {consolidation_columns}
                        instrument_id,
                        position_size_with_sign,

                        principal_with_sign,
                        carry_with_sign,
                        overheads_with_sign,
                        
                        rolling_position_size,
  
                        transaction_currency_id,
                        settlement_currency_id,
                        
                        reference_fx_rate,
                        transaction_ytm,
                        
        
                        case 
                            when coalesce(opened_positions,0)=0
                                then 1
                                else 1-coalesce(rolling_position_size,0)/opened_positions
                        end as multiplier
                        
                    from (
                        select 
                        
                             *,
                             (
                                 select sum(tt_w_m.position_size_with_sign*(1-tt_w_m.multiplier))
                                 from transactions_with_multipliers tt_w_m
                                 where tt_w_m.rn_total < t_o.rn_total
                                   --- aggregation
            
                                   and 
                                   {transactions_all_with_multipliers_where_expression}
                                   tt_w_m.instrument_id = t_o.instrument_id
                                  -- and tt_w_m.portfolio_id = t_o.portfolio_id
                                  -- and tt_w_m.account_position_id = t_o.account_position_id
                             ) as rolling_position_size,
        
                             ( 
                                select sum(tt_w_m.position_size_with_sign) as open_position_pl
                                from transactions_with_multipliers tt_w_m
                                where  tt_w_m.rn_total < t_o.rn_total
                                        and
                                   --- aggregation
                                   {transactions_all_with_multipliers_where_expression}
                                   tt_w_m.instrument_id = t_o.instrument_id
                                 --  and tt_w_m.portfolio_id = t_o.portfolio_id
                                 --  and tt_w_m.account_position_id = t_o.account_position_id
                             ) as opened_positions
                        from transactions_ordered t_o
                        where 
                            t_o.transaction_class_id in (4)
                    ) as pl_pre_calc)
        
                    union all
        
                      (select 
                        
                       rn,
                       rn_total,
                       accounting_date,
                       transaction_class_id,
                       
                       {consolidation_columns}
                       instrument_id,
                       position_size_with_sign,
        
                       principal_with_sign,
                       carry_with_sign,
                       overheads_with_sign,
    
                       rolling_position_size,
                       
                       transaction_currency_id,
                       settlement_currency_id,
                       
                       reference_fx_rate,
                       transaction_ytm,
                       
                       multiplier
                        
                        
                       from transactions_with_multipliers)
        
                  )
            ),
    
            transactions_unioned_table as (
                
                select 
                
                   rn,
                   accounting_date,
                   transaction_class_id,
                   
                   {consolidation_columns}
                   instrument_id,
                   position_size_with_sign,
                   
                   
                   rolling_position_size,

                   
                   transaction_currency_id,
                   settlement_currency_id,
                   
                   reference_fx_rate,
                   transaction_ytm,
                   
                   
                   /*
                     make trn_hist_fx rep_hist_fx calculations optional
                     add flag to report settings (calculate_fixed_columns)
                     
                   */
                   case
                       when
                           transaction_currency_id = {default_currency_id}
                           then 1
                       else
                           (select fx_rate
                            from currencies_currencyhistory c_ch
                            where c_ch.date = accounting_date and
                               c_ch.currency_id = transaction_currency_id and
                               c_ch.pricing_policy_id = {pricing_policy_id}
                            limit 1)
                   end as trn_hist_fx,

                   case
                       when /* reporting ccy = system ccy*/ {report_currency_id} = {default_currency_id}
                           then 1
                       else
                           (select fx_rate
                            from currencies_currencyhistory c_ch
                            where c_ch.date = accounting_date and 
                                c_ch.currency_id = {report_currency_id} and
                                c_ch.pricing_policy_id = {pricing_policy_id}
                            limit 1)
                  end as rep_hist_fx,
                   
                   ('{report_date}'::date - accounting_date::date) as day_delta,
                
                   (principal_with_sign * reference_fx_rate) as principal_with_sign_invested,
                   (carry_with_sign * reference_fx_rate) as carry_with_sign_invested,
                   (overheads_with_sign * reference_fx_rate) as overheads_with_sign_invested,
                   
                   (principal_with_sign) as principal_with_sign,
                   (carry_with_sign) as carry_with_sign,
                   (overheads_with_sign) as overheads_with_sign,
                   
                   multiplier
                
                from transactions_all_with_multipliers
                {filter_query_for_balance_in_multipliers_table}
            
            )
    
        --- main query
        select 
        
            name,
            short_name,
            user_code,
            
            item_type,
            item_type_name,
      
            currency_id,
            instrument_id,
            {consolidation_columns}
        
            co_directional_exposure_currency_id,
            pricing_currency_id,
            instrument_pricing_currency_fx_rate,
            instrument_accrued_currency_fx_rate,    
            instrument_principal_price,
            instrument_accrued_price,
            instrument_factor,    
<<<<<<< HEAD
=======
            daily_price_change,
>>>>>>> 9a2b1067
          
            position_size,
            nominal_position_size,
            
            position_return,
            position_return_loc,
            net_position_return,
            net_position_return_loc,
            
            net_cost_price,
            net_cost_price_loc,
            principal_cost_price_loc,
            
            gross_cost_price,
            gross_cost_price_loc,
            
            principal_invested,
            principal_invested_loc,
            
            amount_invested,
            amount_invested_loc,
                
            time_invested,
            
            ytm,
            modified_duration,
            ytm_at_cost,
            return_annually,
            
            market_value,
            exposure,
            
            market_value_loc,
            exposure_loc,

            principal_opened,
            carry_opened,
            overheads_opened,
            total_opened,
            
            principal_closed,
            carry_closed,
            overheads_closed,
            total_closed,
            
            principal_fx_opened,
            carry_fx_opened,
            overheads_fx_opened,
            total_fx_opened,
            
            principal_fx_closed,
            carry_fx_closed,
            overheads_fx_closed,
            total_fx_closed,
            
            principal_fixed_opened,
            carry_fixed_opened,
            overheads_fixed_opened,
            total_fixed_opened,
            
            principal_fixed_closed,
            carry_fixed_closed,
            overheads_fixed_closed,
            total_fixed_closed,
            
            -- loc
            
            principal_opened_loc,
            carry_opened_loc,
            overheads_opened_loc,
            total_opened_loc,
            
            principal_closed_loc,
            carry_closed_loc,
            overheads_closed_loc,
            total_closed_loc,
            
            principal_fx_opened_loc,
            carry_fx_opened_loc,
            overheads_fx_opened_loc,
            total_fx_opened_loc,
            
            principal_fx_closed_loc,
            carry_fx_closed_loc,
            overheads_fx_closed_loc,
            total_fx_closed_loc,
            
            principal_fixed_opened_loc,
            carry_fixed_opened_loc,
            overheads_fixed_opened_loc,
            total_fixed_opened_loc,
            
            principal_fixed_closed_loc,
            carry_fixed_closed_loc,
            overheads_fixed_closed_loc,
            total_fixed_closed_loc,
            
            mismatch
                        
        from (
            select 
            name,
            short_name,
            user_code,
            
            item_type,
            item_type_name,
      
            (-1) as currency_id,
            instrument_id,
            {consolidation_columns}
            
            co_directional_exposure_currency_id,
            pricing_currency_id,
            instrument_pricing_currency_fx_rate,
            instrument_accrued_currency_fx_rate,    
            instrument_principal_price,
            instrument_accrued_price,   
            instrument_factor,
<<<<<<< HEAD
=======
            daily_price_change,
>>>>>>> 9a2b1067
          
            position_size,
            nominal_position_size,
            
            position_return,
            position_return_loc,
            net_position_return,
            net_position_return_loc,
            
            net_cost_price,
            net_cost_price_loc,
            principal_cost_price_loc,
            
            gross_cost_price,
            gross_cost_price_loc,
            
            principal_invested,
            principal_invested_loc,
            
            amount_invested,
            amount_invested_loc,
                
            time_invested,
            
            ytm,
            modified_duration,
            ytm_at_cost,
            return_annually,
            
            
            market_value,
            exposure,
            
            market_value_loc,
            exposure_loc,

            principal_opened,
            carry_opened,
            overheads_opened,
            total_opened,
            
            principal_closed,
            carry_closed,
            overheads_closed,
            total_closed,
            
            (principal_opened - principal_fixed_opened) as principal_fx_opened,
            (carry_opened - carry_fixed_opened) as carry_fx_opened,
            (overheads_opened - overheads_fixed_opened) as overheads_fx_opened,
            (total_opened - total_fixed_opened) as total_fx_opened,
            
            (principal_closed - principal_fixed_closed) as principal_fx_closed,
            (carry_closed - carry_fixed_closed) as carry_fx_closed,
            (overheads_closed - overheads_fixed_closed) as overheads_fx_closed,
            (total_closed - total_fixed_closed) as total_fx_closed,
            
            principal_fixed_opened,
            carry_fixed_opened,
            overheads_fixed_opened,
            total_fixed_opened,
            
            principal_fixed_closed,
            carry_fixed_closed,
            overheads_fixed_closed,
            total_fixed_closed,
            
            -- loc
            
            principal_opened_loc,
            carry_opened_loc,
            overheads_opened_loc,
            total_opened_loc,
            
            principal_closed_loc,
            carry_closed_loc,
            overheads_closed_loc,
            total_closed_loc,
            
            (principal_opened_loc - principal_fixed_opened_loc) as principal_fx_opened_loc,
            (carry_opened_loc - carry_fixed_opened_loc) as carry_fx_opened_loc,
            (overheads_opened_loc - overheads_fixed_opened_loc) as overheads_fx_opened_loc,
            (total_opened_loc - total_fixed_opened_loc) as total_fx_opened_loc,
            
            (principal_closed_loc - principal_fixed_closed_loc) as principal_fx_closed_loc,
            (carry_closed_loc - carry_fixed_closed_loc) as carry_fx_closed_loc,
            (overheads_closed_loc - overheads_fixed_closed_loc) as overheads_fx_closed_loc,
            (total_closed_loc - total_fixed_closed_loc) as total_fx_closed_loc,
            
            principal_fixed_opened_loc,
            carry_fixed_opened_loc,
            overheads_fixed_opened_loc,
            total_fixed_opened_loc,
            
            principal_fixed_closed_loc,
            carry_fixed_closed_loc,
            overheads_fixed_closed_loc,
            total_fixed_closed_loc,
            
            (0) as mismatch
            
            from (
                select 
                    name,
                    short_name,
                    user_code,
                    
                    (1) as item_type,
                    ('Instrument') as item_type_name,
              
                    instrument_id,
                    {consolidation_columns}
                    
                    
                    co_directional_exposure_currency_id,
                    pricing_currency_id,
                    instrument_pricing_currency_fx_rate,
                    instrument_accrued_currency_fx_rate,    
                    instrument_principal_price,
                    instrument_accrued_price,  
<<<<<<< HEAD
                    instrument_factor, 
=======
                    instrument_factor,
                    daily_price_change, 
>>>>>>> 9a2b1067

                    position_size,
                    nominal_position_size,
                    
                    position_return,
                    position_return_loc,
                    net_position_return,
                    net_position_return_loc,
                    
                    net_cost_price,
                    net_cost_price_loc,
                    principal_cost_price_loc,
                    
                    gross_cost_price,
                    gross_cost_price_loc,
                    
                    principal_invested,
                    principal_invested_loc,
                    
                    amount_invested,
                    amount_invested_loc,
                        
                    time_invested,
                    
                    
                    ytm,
                    modified_duration,
                    ytm_at_cost,

                    case
                        when time_invested != 0
                        then (position_return / time_invested)
                        else 0
                    end as return_annually,
                    
                    market_value,
                    exposure,
                    
                    market_value_loc,
                    exposure_loc,
                    
                    principal_opened,
                    carry_opened,
                    overheads_opened,
                    (principal_opened + carry_opened + overheads_opened) as total_opened,
                    
                    principal_closed,
                    carry_closed,
                    overheads_closed,
                    (principal_closed + carry_closed + overheads_closed) as total_closed,
                    
                    (0) as principal_fx_opened,
                    (0) as carry_fx_opened,
                    (0) as overheads_fx_opened,
                    (0) as total_fx_opened,
                    
                    (principal_closed - principal_fixed_closed)     as principal_fx_closed,
                    (carry_closed - carry_fixed_closed)             as carry_fx_closed,
                    (overheads_closed - overheads_fixed_closed)     as overheads_fx_closed,
                    ((principal_closed - principal_fixed_closed) + (carry_closed - carry_fixed_closed) + (overheads_closed - overheads_fixed_closed)) as total_fx_closed,
                    
                    principal_fixed_opened,
                    carry_fixed_opened,
                    overheads_fixed_opened,
                    (principal_fixed_opened + carry_fixed_opened + overheads_fixed_opened) as total_fixed_opened,
                    
                    principal_fixed_closed,
                    carry_fixed_closed,
                    overheads_fixed_closed,
                    (principal_fixed_closed + carry_fixed_closed + overheads_fixed_closed) as total_fixed_closed,
                    
                    -- loc

                    principal_opened_loc,
                    carry_opened_loc,
                    overheads_opened_loc,
                    (principal_opened_loc + carry_opened_loc + overheads_opened_loc)         as total_opened_loc,
                    
                    principal_closed_loc,
                    carry_closed_loc,
                    overheads_closed_loc,
                    (principal_closed_loc + carry_closed_loc + overheads_closed_loc)         as total_closed_loc,
                    
                    
                    -- calculated at level 1
                    (0) as principal_fx_opened_loc,
                    (0) as carry_fx_opened_loc,
                    (0) as overheads_fx_opened_loc,
                    (0) as total_fx_opened_loc,
                    
                    (0) as principal_fx_closed_loc,
                    (0) as carry_fx_closed_loc,
                    (0) as overheads_fx_closed_loc,
                    (0) as total_fx_closed_loc,
                    
                    principal_fixed_opened_loc,
                    carry_fixed_opened_loc,
                    overheads_fixed_opened_loc,
                    (principal_fixed_opened_loc + carry_fixed_opened_loc + overheads_fixed_opened_loc) as total_fixed_opened_loc,
                    
                    principal_fixed_closed_loc,
                    carry_fixed_closed_loc,
                    overheads_fixed_closed_loc,
                    (principal_fixed_closed_loc + carry_fixed_closed_loc + overheads_fixed_closed_loc) as total_fixed_closed_loc
                
                
                
                from (
                    select 
                    
                        instrument_id,
                        {consolidation_columns}
                        
                        name,
                        short_name,
                        user_code,
                        co_directional_exposure_currency_id,
                        pricing_currency_id,
                        price_multiplier,
                        accrued_multiplier,
                        accrual_size,
                        (cur_price) as instrument_principal_price,
                        (cur_accr_price) as instrument_accrued_price,
                        (cur_factor) as instrument_factor,
<<<<<<< HEAD
=======
                        case when coalesce(yesterday_price,0) = 0
                                then 0
                                else
                                    (cur_price - yesterday_price) / yesterday_price
                        end as daily_price_change,
>>>>>>> 9a2b1067
                        (prc_cur_fx) as instrument_pricing_currency_fx_rate,
                        (accr_cur_fx) as instrument_accrued_currency_fx_rate,
                        rep_cur_fx,
                        mv_principal,
                        mv_carry,
                        cross_loc_prc_fx,
                        
                        position_size,
                        -- (position_size / cur_factor) as nominal_position_size,
                        case when coalesce(cur_factor,0) = 0
                                then 0
                                else
                                    position_size / cur_factor
                        end as nominal_position_size,
                        position_size_opened,
                        
                        net_cost_price,
                        net_cost_price_loc,
                        principal_cost_price_loc,
                        
                        gross_cost_price,
                        gross_cost_price_loc,
                        
                        time_invested,
                        
                        
                        ytm,
                        modified_duration,
                        ytm_at_cost,
    
    
                        principal_closed,
                        carry_closed,
                        overheads_closed,
    
    
                        (mv_principal+principal_opened) as principal_opened,
                        (mv_carry+carry_opened)         as carry_opened,
                        overheads_opened,
    
    
                        (mv_principal + principal_fixed_opened) as principal_fixed_opened,
                        (mv_carry + carry_fixed_opened)         as carry_fixed_opened,
                        overheads_fixed_opened,
                        
                        principal_fixed_closed,
                        carry_fixed_closed,
                        overheads_fixed_closed,
                    
                        -- LOC
    
    
                        principal_closed*cross_loc_prc_fx as principal_closed_loc,
                        carry_closed*cross_loc_prc_fx as carry_closed_loc,
                        overheads_closed*cross_loc_prc_fx as overheads_closed_loc,
    
    
                        (mv_principal+principal_opened)*cross_loc_prc_fx as principal_opened_loc,
                        (mv_carry+carry_opened)*cross_loc_prc_fx as carry_opened_loc,
                        overheads_opened*cross_loc_prc_fx as overheads_opened_loc,
                        
                        (mv_principal + principal_fixed_opened) * cross_loc_prc_fx as principal_fixed_opened_loc,
                        (mv_carry + carry_fixed_opened) * cross_loc_prc_fx as carry_fixed_opened_loc,
                        overheads_fixed_opened * cross_loc_prc_fx as overheads_fixed_opened_loc,
    
                        principal_fixed_closed * cross_loc_prc_fx as principal_fixed_closed_loc,
                        carry_fixed_closed * cross_loc_prc_fx as carry_fixed_closed_loc,
                        overheads_fixed_closed * cross_loc_prc_fx as overheads_fixed_closed_loc,
    
                        case
                            when principal_fixed_opened != 0
                            then (((mv_principal+principal_opened) + (mv_carry+carry_opened)) / -principal_fixed_opened)
                            else 0
                        end as position_return,
                        
                        case
                            when principal_fixed_opened != 0
                            then ((((mv_principal+principal_opened) + (mv_carry+carry_opened)) / -principal_fixed_opened) * cross_loc_prc_fx)
                            else 0
                        end as position_return_loc,
                        
                        case
                            when principal_fixed_opened != 0
                            then (((mv_principal+principal_opened) + (mv_carry+carry_opened) + overheads_opened) / -principal_fixed_opened)
                            else 0
                        end as net_position_return,
                        
                        case
                            when principal_fixed_opened != 0
                            then ((((mv_principal+principal_opened) + (mv_carry+carry_opened) + overheads_opened) / -principal_fixed_opened) * cross_loc_prc_fx)
                            else 0
                        end as net_position_return_loc,
        
                        -- will be taken from balance
                        -- mv_carry+mv_principal as market_value,
                        mv_carry+mv_principal as exposure,
                        
                        case
                             when instrument_class_id = 5
                                 then (position_size * (instrument_principal_price - principal_cost_price_loc) * price_multiplier * pch_fx_rate) / rep_cur_fx + mv_carry
                             else mv_carry+mv_principal
                         end as market_value,
            
                        case
                             when instrument_class_id = 5
                                 then (position_size * (instrument_principal_price - principal_cost_price_loc) * price_multiplier) + mv_carry
                             else (mv_carry+mv_principal) * cross_loc_prc_fx
                        end as market_value_loc,
                        
                        
                        -- (mv_carry+mv_principal) * cross_loc_prc_fx as market_value_loc,
                        (mv_carry+mv_principal) * cross_loc_prc_fx as exposure_loc,
                        
                        principal_invested,
                        principal_invested * cross_loc_prc_fx as principal_invested_loc,
                        
                        amount_invested,
                        amount_invested * cross_loc_prc_fx as amount_invested_loc
                        
                from (
                        select 
                            instrument_id,
                             {consolidation_columns}
                    
                            i.name,
                            i.short_name,
                            i.user_code,
                            i.pricing_currency_id,
                            i.co_directional_exposure_currency_id,
                            i.price_multiplier,
                            i.accrued_multiplier,
                            i.accrual_size,
                            i.cur_price,
<<<<<<< HEAD
=======
                            i.yesterday_price,
>>>>>>> 9a2b1067
                            i.cur_factor,
                            i.cur_accr_price,
                            i.prc_cur_fx,
                            i.accr_cur_fx,
                            
                            i.ytm,
                            i.modified_duration,
                            
                            it.instrument_class_id,
                            
                            
                            (select 
                                principal_price
                            from instruments_pricehistory
                            where 
                                instrument_id=i.id and 
                                date = '{report_date}' and
                                pricing_policy_id = {pricing_policy_id})
                            as instrument_principal_price,
                            
                            (select 
                                factor
                            from instruments_pricehistory
                            where 
                                instrument_id=i.id and 
                                date = '{report_date}' and
                                pricing_policy_id = {pricing_policy_id})
                            as instrument_factor,
                            
                            case when i.pricing_currency_id = {default_currency_id}
                                then 1
                                else
                                    (select
                                fx_rate
                             from currencies_currencyhistory
                             where
                                currency_id = i.pricing_currency_id and
                                date = '{report_date}' and
                                pricing_policy_id = {pricing_policy_id}
                            )
                            end as pch_fx_rate,
                            
                            case
                                when position_size != 0
                                then ytm_at_cost / position_size
                                else 0
                            end as ytm_at_cost,
                            
                            rep_cur_fx,
                            (rep_cur_fx/i.prc_cur_fx) cross_loc_prc_fx,
        
                            position_size,
                            position_size_opened,
                            
                            principal_opened,
                            carry_opened,
                            overheads_opened,
                            
                            principal_closed,
                            carry_closed,
                            overheads_closed,
        
                            principal_fixed_opened,
                            carry_fixed_opened,
                            overheads_fixed_opened,
        
                            principal_fixed_closed,
                            carry_fixed_closed,
                            overheads_fixed_closed,
        
        
                            -- вроде, не используется
                            case
                                when position_size_opened <> 0
                                then -((principal_opened + overheads_opened) / position_size_opened / i.price_multiplier)
                                else 0
                            end as net_cost_price,
                            -- испольщуется только эта
                            case
                                when position_size_opened <> 0
                                then -((principal_opened + overheads_opened) / position_size_opened * rep_cur_fx / i.prc_cur_fx / i.price_multiplier)
                                else 0
                            end as net_cost_price_loc,
                            
                            case
                                when position_size_opened <> 0
                                    then -((principal_opened) / position_size_opened * rep_cur_fx / i.prc_cur_fx / i.price_multiplier)
                                else 0
                            end as principal_cost_price_loc,
                            
                            
                            -- вроде, не используется
                            case
                                when position_size_opened <> 0
                                then -((principal_opened) / position_size_opened / i.price_multiplier)
                                else 0
                            end as gross_cost_price,
                            -- испольщуется только эта
                            case
                                when position_size_opened <> 0
                                then -((principal_opened) / position_size_opened * rep_cur_fx / i.prc_cur_fx / i.price_multiplier)
                                else 0
                            end as gross_cost_price_loc,
                            
                            case
                                when position_size_opened <> 0
                                then time_invested_sum / position_size_opened / 365
                                else 0
                            end as time_invested,
                        
                            -- mv precalc
                                (position_size_opened * coalesce(i.cur_price, 0) * i.price_multiplier * i.prc_cur_fx / rep_cur_fx) as mv_principal,
                                (position_size_opened * coalesce(i.cur_accr_price, 0) * i.accrued_multiplier * i.accr_cur_fx  / rep_cur_fx) as mv_carry,
        
                            -- (i.accrual_size * i.accrued_multiplier  / (i.cur_price * i.price_multiplier) ) as ytm,
                    
                            (principal_with_sign_invested) as principal_invested,
                            (principal_with_sign_invested + carry_with_sign_invested + overheads_with_sign_invested) as amount_invested
    
                    
                        from (
                            select 
                            
                                instrument_id,
                                {consolidation_columns}
                                
                                case
                                       when {report_currency_id} = {default_currency_id}
                                           then 1
                                       else
                                           (select fx_rate
                                            from currencies_currencyhistory c_ch
                                            where date = '{report_date}'
                                              and c_ch.currency_id = {report_currency_id}
                                              and c_ch.pricing_policy_id = {pricing_policy_id}
                                            limit 1)
                                end as rep_cur_fx,
                
                                SUM(position_size)                                                      as position_size,
                                SUM(position_size_opened)                                               as position_size_opened,
                                
                                SUM(principal_closed * stl_cur_fx / rep_cur_fx)                         as principal_closed,
                                SUM(carry_closed * stl_cur_fx / rep_cur_fx)                             as carry_closed,
                                SUM(overheads_closed * stl_cur_fx / rep_cur_fx)                         as overheads_closed,
                                   
                                SUM(principal_opened * stl_cur_fx / rep_cur_fx)                as principal_opened,
                                SUM(carry_opened * stl_cur_fx / rep_cur_fx)                    as carry_opened,
                                SUM(overheads_opened * stl_cur_fx / rep_cur_fx)                as overheads_opened,
                                
                                SUM(time_invested)                                                      as time_invested_sum,
                                
                                --SUM(principal_with_sign_invested * stlch.fx_rate * trnch.fx_rate )      as principal_with_sign_invested,
                                --SUM(carry_with_sign_invested * stlch.fx_rate * trnch.fx_rate )          as carry_with_sign_invested,
                                --SUM(overheads_with_sign_invested * stlch.fx_rate * trnch.fx_rate )      as overheads_with_sign_invested,
                                
                                SUM(principal_with_sign_invested * stl_cur_fx * trn_cur_fx )      as principal_with_sign_invested,
                                SUM(carry_with_sign_invested * stl_cur_fx * trn_cur_fx )          as carry_with_sign_invested,
                                SUM(overheads_with_sign_invested * stl_cur_fx * trn_cur_fx )      as overheads_with_sign_invested,
                                
                                SUM(principal_fixed_opened)                                             as principal_fixed_opened,
                                SUM(carry_fixed_opened)                                                 as carry_fixed_opened,
                                SUM(overheads_fixed_opened)                                             as overheads_fixed_opened,
                                
                                SUM(principal_fixed_closed)                                             as principal_fixed_closed,
                                SUM(carry_fixed_closed)                                                 as carry_fixed_closed,
                                SUM(overheads_fixed_closed)                                             as overheads_fixed_closed,
                                SUM(ytm_at_cost)                                             as ytm_at_cost
        
                            from (
                                select 
                                
                                    instrument_id,
                                    {consolidation_columns}
                                    
                                    transaction_currency_id,
                                    settlement_currency_id,
                                    
                                    case
                                       when
                                           tut.settlement_currency_id = {default_currency_id}
                                           then 1
                                       else
                                           (select fx_rate
                                            from currencies_currencyhistory c_ch
                                            where date = '{report_date}'
                                              and c_ch.currency_id = tut.settlement_currency_id
                                              and c_ch.pricing_policy_id = {pricing_policy_id}
                                            limit 1)
                                    end as stl_cur_fx,
                                    
                                    
                                    case
                                       when
                                           tut.transaction_currency_id = {default_currency_id}
                                           then 1
                                       else
                                           (select fx_rate
                                            from currencies_currencyhistory c_ch
                                            where date = '{report_date}'
                                              and c_ch.currency_id = tut.transaction_currency_id
                                              and c_ch.pricing_policy_id = {pricing_policy_id}
                                            limit 1)
                                    end as trn_cur_fx,
                                    
                                    case
                                       when /* reporting ccy = system ccy*/ {report_currency_id} = {default_currency_id}
                                           then 1
                                       else
                                           (select fx_rate
                                            from currencies_currencyhistory c_ch
                                            where date = '{report_date}'
                                              and c_ch.currency_id = {report_currency_id}
                                              and c_ch.pricing_policy_id = {pricing_policy_id}
                                            limit 1)
                                    end as rep_cur_fx,
                                    
                                    
                                    
                                    
                                    
                                    
                           
                                    SUM(position_size_with_sign)                                as position_size,
                                    SUM(position_size_with_sign * (1 - multiplier))             as position_size_opened,
                           
                                    SUM(principal_with_sign)                                    as principal,
                                    SUM(carry_with_sign)                                        as carry,
                                    SUM(overheads_with_sign)                                    as overheads,
                                    
                                    
                                    SUM(principal_with_sign * multiplier)                       as principal_closed,
                                    SUM(carry_with_sign * multiplier)                           as carry_closed,
                                    SUM(overheads_with_sign * multiplier)                       as overheads_closed,
                                    
                                    
                                    SUM(principal_with_sign * (1 - multiplier))                 as principal_opened,
                                    
                                    SUM(carry_with_sign * (1 - multiplier))                     as carry_opened,
                                    
                                    SUM(overheads_with_sign * (1 - multiplier))                 as overheads_opened,
                                    
                                    
                                    SUM(principal_with_sign_invested * (1 - multiplier))        as principal_with_sign_invested,
                                    SUM(carry_with_sign_invested * (1 - multiplier))            as carry_with_sign_invested,
                                    SUM(overheads_with_sign_invested * (1 - multiplier))        as overheads_with_sign_invested,
                                    
                                    SUM(principal_with_sign_invested * (1 - multiplier) * trn_hist_fx / rep_hist_fx)        as principal_fixed_opened,
                                    SUM(carry_with_sign_invested * (1 - multiplier) * trn_hist_fx / rep_hist_fx)            as carry_fixed_opened,
                                    SUM(overheads_with_sign_invested * (1 - multiplier) * trn_hist_fx / rep_hist_fx)        as overheads_fixed_opened,
                                    
                                    SUM(principal_with_sign_invested * (multiplier) *trn_hist_fx / rep_hist_fx)             as principal_fixed_closed,
                                    SUM(carry_with_sign_invested * (multiplier) *trn_hist_fx / rep_hist_fx)                 as carry_fixed_closed,
                                    SUM(overheads_with_sign_invested * (multiplier) *trn_hist_fx / rep_hist_fx)             as overheads_fixed_closed,
        
                                    SUM(day_delta * position_size_with_sign * (1-multiplier))   as time_invested, 
                                    SUM(transaction_ytm * position_size_with_sign * (1-multiplier))   as ytm_at_cost
                                    
                                    
                                from 
                                    transactions_unioned_table tut
                                where accounting_date <= '{report_date}'
                                group by 
                                    {consolidation_columns} instrument_id, transaction_currency_id, settlement_currency_id
                            ) as tt_without_fx_rates
                            /*left join (
                                select 
                                    currency_id,
                            
                                    case
                                        when currency_id = {default_currency_id}
                                        then 1
                                        else fx_rate
                                    end as fx_rate
                                from 
                                    currencies_currencyhistory as c_ch
                                where 
                                    
                                    date = '{report_date}' and 
                                    c_ch.pricing_policy_id = {pricing_policy_id}
                            ) as trnch
                            on 
                                transaction_currency_id = trnch.currency_id
                            left join (
                                select 
                                    currency_id,
                            
                                    case
                                        when currency_id = {default_currency_id}
                                        then 1
                                        else fx_rate
                                    end as fx_rate
                                from 
                                    currencies_currencyhistory 
                                where 
                                    date = '{report_date}'
                            ) as stlch
                            on 
                                settlement_currency_id = stlch.currency_id */
                            group by 
                                {consolidation_columns} instrument_id
                        ) as tt_final_calculations
                        left join (
                            select 
                                *,
                                (select
                                    accrual_size
                                from 
                                    instruments_accrualcalculationschedule ias
                                where 
                                    accrual_start_date <= '{report_date}' and 
                                    ias.instrument_id = ii.id 
                                order by 
                                    accrual_start_date 
                                desc limit 1) as accrual_size,
                                -- add pricing ccy current fx rate
                                case
                                   when
                                       pricing_currency_id = {default_currency_id}
                                       then 1
                                   else
                                       (select fx_rate
                                        from currencies_currencyhistory c_ch
                                        where date = '{report_date}'
                                          and c_ch.currency_id = pricing_currency_id
                                          and c_ch.pricing_policy_id = {pricing_policy_id}
                                        limit 1)
                                end as prc_cur_fx,
        
                                -- add accrued ccy current fx rate
                                case
                                   when
                                       pricing_currency_id = {default_currency_id}
                                       then 1
                                   else
                                       (select fx_rate
                                        from currencies_currencyhistory c_ch
                                        where date = '{report_date}'
                                          and c_ch.currency_id = accrued_currency_id
                                          and c_ch.pricing_policy_id = {pricing_policy_id}
                                        limit 1)
                                end as accr_cur_fx,
                                
                                -- add modified_duration
                               (select
                                    ytm
                                from
                                    instruments_pricehistory iph
                                where
                                    date = '{report_date}'
                                    and iph.instrument_id=ii.id
                                    and iph.pricing_policy_id = {pricing_policy_id}
                                   ) as ytm,
                                   
                                -- add modified_duration
                               (select
                                    modified_duration
                                from
                                    instruments_pricehistory iph
                                where
                                    date = '{report_date}'
                                    and iph.instrument_id=ii.id
                                    and iph.pricing_policy_id = {pricing_policy_id}
                                   ) as modified_duration,
        
                               -- add current price
                               (select
                                    principal_price
                                from
                                    instruments_pricehistory iph
                                where
                                    date = '{report_date}'
                                    and iph.instrument_id=ii.id
                                    and iph.pricing_policy_id = {pricing_policy_id}
                                   ) as cur_price,
                                   
                               (select
<<<<<<< HEAD
=======
                                    principal_price
                                from
                                    instruments_pricehistory iph
                                where
                                    date = '{bday_yesterday_of_report_date}'
                                    and iph.instrument_id=ii.id
                                    and iph.pricing_policy_id = {pricing_policy_id}
                                   ) as yesterday_price,   
                                
                                   
                               (select
>>>>>>> 9a2b1067
                                    factor
                                from
                                    instruments_pricehistory iph
                                where
                                    date = '{report_date}'
                                    and iph.instrument_id=ii.id
                                    and iph.pricing_policy_id = {pricing_policy_id}
                                   ) as cur_factor,
                                  -- add current accrued
                                (select
                                    accrued_price
                                from
                                    instruments_pricehistory iph
                                where
                                    date = '{report_date}'
                                    and iph.instrument_id=ii.id
                                    and iph.pricing_policy_id = {pricing_policy_id}
                                   ) as cur_accr_price
            
                            from 
                                instruments_instrument ii
                        ) as i
                        on 
                            instrument_id = i.id
                        left join instruments_instrumenttype as it
                        ON i.instrument_type_id = it.id
                    ) as partially_calculated_columns
                ) as loc_calculated_columns
            
            ) as pre_final_union_position_calculations_level_0
        ) as pre_final_union_position_calculations_level_1
        
        union all
        
        -- union with FX Variations
        select 
        
            name,
            short_name,
            user_code,
            
            item_type,
            item_type_name,
      
            currency_id,
            instrument_id,
            {consolidation_columns}

            co_directional_exposure_currency_id,
            pricing_currency_id,
            instrument_pricing_currency_fx_rate,
            instrument_accrued_currency_fx_rate,    
            instrument_principal_price,
            instrument_accrued_price, 
            instrument_factor,
<<<<<<< HEAD
=======
            daily_price_change,
>>>>>>> 9a2b1067
          
            position_size,
            nominal_position_size,
            
            position_return,
            position_return_loc,
            net_position_return,
            net_position_return_loc,
            
            net_cost_price,
            net_cost_price_loc,
            principal_cost_price_loc,
            
            gross_cost_price,
            gross_cost_price_loc,
            
            principal_invested,
            principal_invested_loc,
            
            amount_invested,
            amount_invested_loc,        
                
            time_invested,
            
            ytm,
            modified_duration,
            ytm_at_cost,
            return_annually,
            
            market_value,
            exposure,
            
            market_value_loc,
            exposure_loc,
   
            principal_opened,
            carry_opened,
            overheads_opened,
            total_opened,
            
            principal_closed,
            carry_closed,
            overheads_closed,
            total_closed,
            
            principal_fx_opened,
            carry_fx_opened,
            overheads_fx_opened,
            total_fx_opened,
            
            principal_fx_closed,
            carry_fx_closed,
            overheads_fx_closed,
            total_fx_closed,
            
            principal_fixed_opened,
            carry_fixed_opened,
            overheads_fixed_opened,
            total_fixed_opened,
            
            principal_fixed_closed,
            carry_fixed_closed,
            overheads_fixed_closed,
            total_fixed_closed,
            
            -- loc
  
            principal_opened_loc,
            carry_opened_loc,
            overheads_opened_loc,
            total_opened_loc,
            
            principal_closed_loc,
            carry_closed_loc,
            overheads_closed_loc,
            total_closed_loc,
            
            principal_fx_opened_loc,
            carry_fx_opened_loc,
            overheads_fx_opened_loc,
            total_fx_opened_loc,
            
            principal_fx_closed_loc,
            carry_fx_closed_loc,
            overheads_fx_closed_loc,
            total_fx_closed_loc,
            
            principal_fixed_opened_loc,
            carry_fixed_opened_loc,
            overheads_fixed_opened_loc,
            total_fixed_opened_loc,
            
            principal_fixed_closed_loc,
            carry_fixed_closed_loc,
            overheads_fixed_closed_loc,
            total_fixed_closed_loc,
            
            mismatch
            
        from (
            select 
            
                name,
                short_name,
                user_code,
                
                item_type,
                item_type_name,
          
                currency_id, 
                instrument_id,
                {consolidation_columns}
              
                (-1) as co_directional_exposure_currency_id,
                (-1) as pricing_currency_id,
                (0) as instrument_pricing_currency_fx_rate,
                (0) as instrument_accrued_currency_fx_rate,    
                (0) as instrument_principal_price,
                (0) as instrument_accrued_price, 
                (1) as instrument_factor,
<<<<<<< HEAD
=======
                (0) as daily_price_change,
>>>>>>> 9a2b1067

                position_size,
                (position_size) as nominal_position_size,
                
                (0) as position_return,
                (0) as position_return_loc,
                (0) as net_position_return,
                (0) as net_position_return_loc,
                
                (0) as net_cost_price,
                (0) as net_cost_price_loc,
                (0) as principal_cost_price_loc,
                
                (0) as gross_cost_price,
                (0) as gross_cost_price_loc,
                
                (0) as principal_invested,
                (0) as principal_invested_loc,
                
                (0) as amount_invested,
                (0) as amount_invested_loc,
                    
                (0) as time_invested,
                
                (0) as ytm,
                (0) as modified_duration,
                (0) as ytm_at_cost,
                (0) as return_annually,
                
                (0) as market_value,
                (0) as exposure,
                
                (0) as market_value_loc,
                (0) as exposure_loc,
                
                principal_opened,
                carry_opened,
                overheads_opened,
                (principal_opened + carry_opened + overheads_opened) as total_opened,
                
                (0) as principal_closed,
                (0) as carry_closed,
                (0) as overheads_closed,
                (0) as total_closed,
                
                principal_fx_opened,
                carry_fx_opened,
                overheads_fx_opened,
                (principal_fx_opened + carry_fx_opened + overheads_fx_opened) as total_fx_opened,
                
                (0) as principal_fx_closed,
                (0) as carry_fx_closed,
                (0) as overheads_fx_closed,
                (0) as total_fx_closed,
                
                principal_fixed_opened,
                carry_fixed_opened,
                overheads_fixed_opened,
                (principal_fixed_opened + carry_fixed_opened + overheads_fixed_opened) as total_fixed_opened,
                
                (0) as principal_fixed_closed,
                (0) as carry_fixed_closed,
                (0) as overheads_fixed_closed,
                (0) as total_fixed_closed,
                
                -- loc
                
                (0) as principal_opened_loc,
                (0) as carry_opened_loc,
                (0) as overheads_opened_loc,
                (0) as total_opened_loc,
                
                (0) as principal_closed_loc,
                (0) as carry_closed_loc,
                (0) as overheads_closed_loc,
                (0) as total_closed_loc,
                
                (0) as principal_fx_opened_loc,
                (0) as carry_fx_opened_loc,
                (0) as overheads_fx_opened_loc,
                (0) as total_fx_opened_loc,
                
                (0) as principal_fx_closed_loc,
                (0) as carry_fx_closed_loc,
                (0) as overheads_fx_closed_loc,
                (0) as total_fx_closed_loc,
                
                (0) as principal_fixed_opened_loc,
                (0) as carry_fixed_opened_loc,
                (0) as overheads_fixed_opened_loc,
                (0) as total_fixed_opened_loc,
                
                (0) as principal_fixed_closed_loc,
                (0) as carry_fixed_closed_loc,
                (0) as overheads_fixed_closed_loc,
                (0) as total_fixed_closed_loc,
            
                (0) as mismatch
            
            from (
                select 
                    (notes) as name, 
                    (notes) as short_name,
                    (notes) as user_code,
                    
                    (3) as item_type,
                    ('FX Variations') as item_type_name,
                    
                    (-1) as currency_id,
                    (-1) as instrument_id,
                    {consolidation_columns}
                    
                    (0) as position_size,
                    (0) as nominal_position_size,
                    
                    sum(principal) as principal_opened,
                    sum(carry) as carry_opened,
                    sum(overheads) as overheads_opened,
                    
                    sum(principal_fx) as principal_fx_opened,
                    sum(carry_fx) as carry_fx_opened,
                    sum(overheads_fx) as overheads_fx_opened,
                    
                    sum(principal_fixed) as principal_fixed_opened,
                    sum(carry_fixed) as carry_fixed_opened,
                    sum(overheads_fixed) as overheads_fixed_opened
                    
                from (
                    select 
                        *,
                        
                        (cash_consideration * (stl_cur_fx / rep_cur_fx - reference_fx_rate * trn_hist_fx / rep_hist_fx))      as principal,
                        (0)                                                                                                   as principal_fixed,
                        (cash_consideration * (stl_cur_fx / rep_cur_fx - reference_fx_rate * trn_hist_fx / rep_hist_fx))      as principal_fx,
                        
                        (0)      as carry,
                        (0)      as carry_fixed,
                        (0)      as carry_fx,
                        
                        (0)      as overheads,
                        (0)      as overheads_fixed,
                        (0)      as overheads_fx
                
                      from (
                            select 
                                *,
                                case
                                   when
                                       svfx.settlement_currency_id = {default_currency_id} -- system currency
                                       then 1
                                   else
                                       (select fx_rate
                                        from currencies_currencyhistory c_ch
                                        where date = '{report_date}'
                                          and c_ch.currency_id = svfx.settlement_currency_id
                                          and c_ch.pricing_policy_id = {pricing_policy_id}
                                        limit 1)
                                end as stl_cur_fx,
                
                                case
                                   when
                                       svfx.transaction_currency_id = {default_currency_id} -- system currency
                                       then 1
                                   else
                                       (select fx_rate
                                        from currencies_currencyhistory c_ch
                                        where c_ch.date = svfx.accounting_date
                                          and c_ch.currency_id = svfx.transaction_currency_id
                                          and c_ch.pricing_policy_id = {pricing_policy_id}
                                        limit 1)
                                end as trn_hist_fx,
                
                                case
                                   when /* reporting ccy = system ccy*/ {report_currency_id} = {default_currency_id}
                                       then 1
                                   else
                                       (select fx_rate
                                        from currencies_currencyhistory c_ch
                                        where c_ch.date = svfx.accounting_date
                                          and c_ch.currency_id = {report_currency_id} 
                                          and c_ch.pricing_policy_id = {pricing_policy_id}
                                        limit 1)
                                end as rep_hist_fx,
                
                                case
                                   when /* reporting ccy = system ccy*/ {report_currency_id} = {default_currency_id}
                                       then 1
                                   else
                                       (select fx_rate
                                        from currencies_currencyhistory c_ch
                                        where date = '{report_date}'
                                          and c_ch.currency_id = {report_currency_id} 
                                          and c_ch.pricing_policy_id = {pricing_policy_id}
                                        limit 1)
                                end as rep_cur_fx
                            from pl_cash_fx_variations_transactions_with_ttype svfx
                            where svfx.transaction_class_id in (8, 9, 12, 13)
                              and accounting_date <= '{report_date}'
                              and master_user_id = {master_user_id}
                              {fx_trades_and_fx_variations_filter_sql_string}
                          /*put filters here*/
                           ) as cashin_base
                     ) as cahsin_aggr
                group by name, {consolidation_columns} instrument_id
            ) as fx_variations_grouped
        ) as pre_final_union_fx_variations_calculations_level_0
        
        -- union with FX Trades
        union all
        
        select 
            
            name,
            short_name,
            user_code,
            
            item_type,
            item_type_name,
      
            currency_id,
            instrument_id,
            {consolidation_columns}

            co_directional_exposure_currency_id,
            pricing_currency_id,
            instrument_pricing_currency_fx_rate,
            instrument_accrued_currency_fx_rate,    
            instrument_principal_price,
            instrument_accrued_price, 
            instrument_factor,
<<<<<<< HEAD
=======
            daily_price_change,
>>>>>>> 9a2b1067
          
            position_size,
            nominal_position_size,
            
            position_return,
            position_return_loc,
            net_position_return,
            net_position_return_loc,
            
            net_cost_price,
            net_cost_price_loc,
            principal_cost_price_loc,
            
            gross_cost_price,
            gross_cost_price_loc,
            
            principal_invested,
            principal_invested_loc,
            
            amount_invested,
            amount_invested_loc,
                
            time_invested,
            
            ytm,
            modified_duration,
            ytm_at_cost,
            return_annually,
            
            market_value,
            exposure,
            
            market_value_loc,
            exposure_loc,

            principal_opened,
            carry_opened,
            overheads_opened,
            total_opened,
            
            principal_closed,
            carry_closed,
            overheads_closed,
            total_closed,
            
            principal_fx_opened,
            carry_fx_opened,
            overheads_fx_opened,
            total_fx_opened,
            
            principal_fx_closed,
            carry_fx_closed,
            overheads_fx_closed,
            total_fx_closed,
            
            principal_fixed_opened,
            carry_fixed_opened,
            overheads_fixed_opened,
            total_fixed_opened,
            
            principal_fixed_closed,
            carry_fixed_closed,
            overheads_fixed_closed,
            total_fixed_closed,
            
          
            -- loc
            
            principal_opened_loc,
            carry_opened_loc,
            overheads_opened_loc,
            total_opened_loc,
            
            principal_closed_loc,
            carry_closed_loc,
            overheads_closed_loc,
            total_closed_loc,
            
            principal_fx_opened_loc,
            carry_fx_opened_loc,
            overheads_fx_opened_loc,
            total_fx_opened_loc,
            
            principal_fx_closed_loc,
            carry_fx_closed_loc,
            overheads_fx_closed_loc,
            total_fx_closed_loc,
            
            principal_fixed_opened_loc,
            carry_fixed_opened_loc,
            overheads_fixed_opened_loc,
            total_fixed_opened_loc,
            
            principal_fixed_closed_loc,
            carry_fixed_closed_loc,
            overheads_fixed_closed_loc,
            total_fixed_closed_loc,
            
            mismatch
            
        from (
            select 
                
                name,
                short_name,
                user_code,
                
                item_type,
                item_type_name,
          
                currency_id,
                instrument_id,
                {consolidation_columns}
                
                (-1) as co_directional_exposure_currency_id,
                (-1) as pricing_currency_id,
                (0) as instrument_pricing_currency_fx_rate,
                (0) as instrument_accrued_currency_fx_rate,    
                (0) as instrument_principal_price,
                (0) as instrument_accrued_price, 
                (1) as instrument_factor,
<<<<<<< HEAD
=======
                (0) as daily_price_change,
>>>>>>> 9a2b1067
              
                position_size,
                nominal_position_size,
                
                (0) as position_return,
                (0) as position_return_loc,
                (0) as net_position_return,
                (0) as net_position_return_loc,
                
                (0) as net_cost_price,
                (0) as net_cost_price_loc,
                (0) as principal_cost_price_loc,
                
                (0) as gross_cost_price,
                (0) as gross_cost_price_loc,
                
                (0) as principal_invested,
                (0) as principal_invested_loc,
                
                (0) as amount_invested,
                (0) as amount_invested_loc,
                    
                (0) as time_invested,
                
                (0) as ytm,
                (0) as modified_duration,
                (0) as ytm_at_cost,
                (0) as return_annually,
                
                (0) as market_value,
                (0) as exposure,
                
                (0) as market_value_loc,
                (0) as exposure_loc,

                principal_opened,
                carry_opened,
                overheads_opened,
                (principal_opened + carry_opened + overheads_opened) as total_opened,
                
                (0) as principal_closed,
                (0) as carry_closed,
                (0) as overheads_closed,
                (0) as total_closed,
                
                principal_fx_opened,
                carry_fx_opened,
                overheads_fx_opened,
                (principal_fx_opened + carry_fx_opened + overheads_fx_opened) as total_fx_opened,
                
                (0) as principal_fx_closed,
                (0) as carry_fx_closed,
                (0) as overheads_fx_closed,
                (0) as total_fx_closed,
                
                principal_fixed_opened,
                carry_fixed_opened,
                overheads_fixed_opened,
                (principal_fixed_opened + carry_fixed_opened + overheads_fixed_opened) as total_fixed_opened,
                
                (0) as principal_fixed_closed,
                (0) as carry_fixed_closed,
                (0) as overheads_fixed_closed,
                (0) as total_fixed_closed,
                
                
                -- loc
                
                (0) as principal_opened_loc,
                (0) as carry_opened_loc,
                (0) as overheads_opened_loc,
                (0) as total_opened_loc,
                
                (0) as principal_closed_loc,
                (0) as carry_closed_loc,
                (0) as overheads_closed_loc,
                (0) as total_closed_loc,
                
                (0) as principal_fx_opened_loc,
                (0) as carry_fx_opened_loc,
                (0) as overheads_fx_opened_loc,
                (0) as total_fx_opened_loc,
                
                (0) as principal_fx_closed_loc,
                (0) as carry_fx_closed_loc,
                (0) as overheads_fx_closed_loc,
                (0) as total_fx_closed_loc,
                
                (0) as principal_fixed_opened_loc,
                (0) as carry_fixed_opened_loc,
                (0) as overheads_fixed_opened_loc,
                (0) as total_fixed_opened_loc,
                
                (0) as principal_fixed_closed_loc,
                (0) as carry_fixed_closed_loc,
                (0) as overheads_fixed_closed_loc,
                (0) as total_fixed_closed_loc,
            
                (0) as mismatch
        
            from (
                select 
                    (notes) as name, 
                    (notes) as short_name,
                    (notes) as user_code,
                    
                    (4) as item_type,
                    ('FX Trades') as item_type_name,
                    
                    (-1) as currency_id,
                    (-1) as instrument_id,
                    {consolidation_columns}
                    
        
                    (0) as position_size,
                    (0) as nominal_position_size,
                    
                    sum(principal_with_sign * stl_cur_fx/rep_cur_fx) as principal_opened,
                    sum(carry_with_sign * stl_cur_fx/rep_cur_fx)     as carry_opened,
                    sum(overheads_with_sign * stl_cur_fx/rep_cur_fx) as overheads_opened,

                    sum(principal_with_sign * stl_cur_fx/rep_cur_fx) as principal_fx_opened,
                    sum(carry_with_sign * stl_cur_fx/rep_cur_fx) as carry_fx_opened,
                    sum(overheads_with_sign * stl_cur_fx/rep_cur_fx) as overheads_fx_opened,
                     
                    (0) as principal_fixed_opened,
                    (0) as carry_fixed_opened,
                    (0) as overheads_fixed_opened

                from (
                    select 
                        *,
                        case when
                        sft.settlement_currency_id={default_currency_id}
                        then 1
                        else
                           (select  fx_rate
                        from currencies_currencyhistory c_ch
                        where date = '{report_date}'
                          and c_ch.currency_id = sft.settlement_currency_id 
                          and c_ch.pricing_policy_id = {pricing_policy_id}
                          limit 1)
                        end as stl_cur_fx,
                        case
                           when /* reporting ccy = system ccy*/ {report_currency_id} = {default_currency_id}
                               then 1
                           else
                               (select  fx_rate
                                from currencies_currencyhistory c_ch
                                where date = '{report_date}' and 
                                 c_ch.currency_id = {report_currency_id} and
                                 c_ch.pricing_policy_id = {pricing_policy_id}
                                 limit 1)
                        end as rep_cur_fx
                    from pl_cash_fx_trades_transactions_with_ttype sft where 
                              transaction_class_id in (1001,1002)
                              and accounting_date <= '{report_date}'
                              and master_user_id = {master_user_id}
                              {fx_trades_and_fx_variations_filter_sql_string}
                        ) as trades_w_fxrate
                
                group by 
                    name, {consolidation_columns} instrument_id order by name
            ) as fx_variatons_grouped
        ) as pre_final_union_fx_trades_calculations_level_0
            
         -- union with Transaction PL 
        union all
        
        select 
        
            name,
            short_name,
            user_code,
            
            item_type,
            item_type_name,
      
            currency_id,
            instrument_id,
            {consolidation_columns}
          
            co_directional_exposure_currency_id,
            pricing_currency_id,
            instrument_pricing_currency_fx_rate,
            instrument_accrued_currency_fx_rate,    
            instrument_principal_price,
            instrument_accrued_price, 
            instrument_factor,
<<<<<<< HEAD
=======
            daily_price_change,
>>>>>>> 9a2b1067

            position_size,
            nominal_position_size,
            
            position_return,
            position_return_loc,
            net_position_return,
            net_position_return_loc,
            
            net_cost_price,
            net_cost_price_loc,
            principal_cost_price_loc,
            
            gross_cost_price,
            gross_cost_price_loc,
            
            principal_invested,
            principal_invested_loc,
            
            amount_invested,
            amount_invested_loc,
                
            time_invested,
            
            ytm,
            modified_duration,
            ytm_at_cost,
            return_annually,
            
            market_value,
            exposure,
            
            market_value_loc,
            exposure_loc,
   
            principal_opened,
            carry_opened,
            overheads_opened,
            total_opened,
            
            principal_closed,
            carry_closed,
            overheads_closed,
            total_closed,
            
            principal_fx_opened,
            carry_fx_opened,
            overheads_fx_opened,
            total_fx_opened,
            
            principal_fx_closed,
            carry_fx_closed,
            overheads_fx_closed,
            total_fx_closed,
            
            principal_fixed_opened,
            carry_fixed_opened,
            overheads_fixed_opened,
            total_fixed_opened,
            
            principal_fixed_closed,
            carry_fixed_closed,
            overheads_fixed_closed,
            total_fixed_closed,
            
            -- loc
  
            principal_opened_loc,
            carry_opened_loc,
            overheads_opened_loc,
            total_opened_loc,
            
            principal_closed_loc,
            carry_closed_loc,
            overheads_closed_loc,
            total_closed_loc,
            
            principal_fx_opened_loc,
            carry_fx_opened_loc,
            overheads_fx_opened_loc,
            total_fx_opened_loc,
            
            principal_fx_closed_loc,
            carry_fx_closed_loc,
            overheads_fx_closed_loc,
            total_fx_closed_loc,
            
            principal_fixed_opened_loc,
            carry_fixed_opened_loc,
            overheads_fixed_opened_loc,
            total_fixed_opened_loc,
            
            principal_fixed_closed_loc,
            carry_fixed_closed_loc,
            overheads_fixed_closed_loc,
            total_fixed_closed_loc,
            
            mismatch
            
        from (
            select 
            
                name,
                short_name,
                user_code,
                
                item_type,
                item_type_name,
          
                currency_id,
                instrument_id,
                {consolidation_columns}

                (-1) as co_directional_exposure_currency_id,
                (-1) as pricing_currency_id,
                (0) as instrument_pricing_currency_fx_rate,
                (0) as instrument_accrued_currency_fx_rate,    
                (0) as instrument_principal_price,
                (0) as instrument_accrued_price, 
                (1) as instrument_factor,
<<<<<<< HEAD
=======
                (0) as daily_price_change,
>>>>>>> 9a2b1067
              
                position_size,
                nominal_position_size,
                
                (0) as position_return,
                (0) as position_return_loc,
                (0) as net_position_return,
                (0) as net_position_return_loc,
                
                (0) as net_cost_price,
                (0) as net_cost_price_loc,
                (0) as principal_cost_price_loc,
                
                (0) as gross_cost_price,
                (0) as gross_cost_price_loc,
                
                (0) as principal_invested,
                (0) as principal_invested_loc,
                
                (0) as amount_invested,
                (0) as amount_invested_loc,
                    
                (0) as time_invested,
                
                (0) as ytm,
                (0) as modified_duration,
                (0) as ytm_at_cost,
                (0) as return_annually,
                
                (0) as market_value,
                (0) as exposure,
                
                (0) as market_value_loc,
                (0) as exposure_loc,
                
                principal_opened,
                carry_opened,
                overheads_opened,
                (principal_opened + carry_opened + overheads_opened) as total_opened,
                
                (0) as principal_closed,
                (0) as carry_closed,
                (0) as overheads_closed,
                (0) as total_closed,
                
                principal_fx_opened,
                carry_fx_opened,
                overheads_fx_opened,
                (principal_fx_opened + carry_fx_opened + overheads_fx_opened) as total_fx_opened,
                
                (0) as principal_fx_closed,
                (0) as carry_fx_closed,
                (0) as overheads_fx_closed,
                (0) as total_fx_closed,
                
                principal_fixed_opened,
                carry_fixed_opened,
                overheads_fixed_opened,
                (principal_fixed_opened + carry_fixed_opened + overheads_fixed_opened) as total_fixed_opened,
                
                (0) as principal_fixed_closed,
                (0) as carry_fixed_closed,
                (0) as overheads_fixed_closed,
                (0) as total_fixed_closed,
                
                -- loc
                
                (0) as principal_opened_loc,
                (0) as carry_opened_loc,
                (0) as overheads_opened_loc,
                (0) as total_opened_loc,
                
                (0) as principal_closed_loc,
                (0) as carry_closed_loc,
                (0) as overheads_closed_loc,
                (0) as total_closed_loc,
                
                (0) as principal_fx_opened_loc,
                (0) as carry_fx_opened_loc,
                (0) as overheads_fx_opened_loc,
                (0) as total_fx_opened_loc,
                
                (0) as principal_fx_closed_loc,
                (0) as carry_fx_closed_loc,
                (0) as overheads_fx_closed_loc,
                (0) as total_fx_closed_loc,
                
                (0) as principal_fixed_opened_loc,
                (0) as carry_fixed_opened_loc,
                (0) as overheads_fixed_opened_loc,
                (0) as total_fixed_opened_loc,
                
                (0) as principal_fixed_closed_loc,
                (0) as carry_fixed_closed_loc,
                (0) as overheads_fixed_closed_loc,
                (0) as total_fixed_closed_loc,
            
                (0) as mismatch
            
            from (
                select 
                    (notes) as name, 
                    (notes) as short_name,
                    (notes) as user_code,
                    
                    (5) as item_type,
                    ('Other') as item_type_name,
                    
                    (-1) as currency_id,
                    (-1) as instrument_id,
                    {consolidation_columns}
                    
        
                    (0) as position_size,
                    (0) as nominal_position_size,
                    
                    sum(principal_with_sign * stl_cur_fx/rep_cur_fx) as principal_opened,
                    sum(carry_with_sign * stl_cur_fx/rep_cur_fx)     as carry_opened,
                    sum(overheads_with_sign * stl_cur_fx/rep_cur_fx) as overheads_opened,

                    sum(principal_with_sign * stl_cur_fx/rep_cur_fx) as principal_fx_opened,
                    sum(principal_with_sign * stl_cur_fx/rep_cur_fx) as carry_fx_opened,
                    sum(principal_with_sign * stl_cur_fx/rep_cur_fx) as overheads_fx_opened,
                     
                    (0) as principal_fixed_opened,
                    (0) as carry_fixed_opened,
                    (0) as overheads_fixed_opened
                
                from (select 
                        *,
                        case when
                        sft.settlement_currency_id={default_currency_id}
                        then 1
                        else
                           (select  fx_rate
                        from currencies_currencyhistory c_ch
                        where date = '{report_date}'
                          and c_ch.currency_id = sft.settlement_currency_id 
                          and c_ch.pricing_policy_id = {pricing_policy_id}
                          limit 1)
                        end as stl_cur_fx,
                        case
                           when /* reporting ccy = system ccy*/ {report_currency_id} = {default_currency_id}
                               then 1
                           else
                               (select  fx_rate
                                from currencies_currencyhistory c_ch
                                where date = '{report_date}' and 
                                 c_ch.currency_id = {report_currency_id} and
                                 c_ch.pricing_policy_id = {pricing_policy_id}
                                 limit 1)
                        end as rep_cur_fx
                    from pl_cash_transaction_pl_transactions_with_ttype sft where 
                              transaction_class_id in (5)
                              and accounting_date <= '{report_date}'
                              and master_user_id = {master_user_id}
                              {fx_trades_and_fx_variations_filter_sql_string}
                        ) as transaction_pl_w_fxrate
                group by 
                    name, {consolidation_columns} instrument_id order by name
                ) as grouped_transaction_pl
            ) as pre_final_union_transaction_pl_calculations_level_0
        
         -- union with Mismatch 
        union all
        
        select 
        
            name,
            short_name,
            user_code,
            
            item_type,
            item_type_name,
      
            currency_id,
            instrument_id,
            {consolidation_columns}

            co_directional_exposure_currency_id,
            pricing_currency_id,
            instrument_pricing_currency_fx_rate,
            instrument_accrued_currency_fx_rate,    
            instrument_principal_price,
            instrument_accrued_price, 
            instrument_factor,
<<<<<<< HEAD
=======
            daily_price_change,
>>>>>>> 9a2b1067
          
            position_size,
            nominal_position_size,
            
            position_return,
            position_return_loc,
            net_position_return,
            net_position_return_loc,
            
            net_cost_price,
            net_cost_price_loc,
            principal_cost_price_loc,
            
            gross_cost_price,
            gross_cost_price_loc,
            
            principal_invested,
            principal_invested_loc,
            
            amount_invested,
            amount_invested_loc,
                
            time_invested,
            
            ytm,
            modified_duration,
            ytm_at_cost,
            return_annually,
            
            market_value,
            exposure,
            
            market_value_loc,
            exposure_loc,
   
            principal_opened,
            carry_opened,
            overheads_opened,
            total_opened,
            
            principal_closed,
            carry_closed,
            overheads_closed,
            total_closed,
            
            principal_fx_opened,
            carry_fx_opened,
            overheads_fx_opened,
            total_fx_opened,
            
            principal_fx_closed,
            carry_fx_closed,
            overheads_fx_closed,
            total_fx_closed,
            
            principal_fixed_opened,
            carry_fixed_opened,
            overheads_fixed_opened,
            total_fixed_opened,
            
            principal_fixed_closed,
            carry_fixed_closed,
            overheads_fixed_closed,
            total_fixed_closed,
            
            -- loc
  
            principal_opened_loc,
            carry_opened_loc,
            overheads_opened_loc,
            total_opened_loc,
            
            principal_closed_loc,
            carry_closed_loc,
            overheads_closed_loc,
            total_closed_loc,
            
            principal_fx_opened_loc,
            carry_fx_opened_loc,
            overheads_fx_opened_loc,
            total_fx_opened_loc,
            
            principal_fx_closed_loc,
            carry_fx_closed_loc,
            overheads_fx_closed_loc,
            total_fx_closed_loc,
            
            principal_fixed_opened_loc,
            carry_fixed_opened_loc,
            overheads_fixed_opened_loc,
            total_fixed_opened_loc,
            
            principal_fixed_closed_loc,
            carry_fixed_closed_loc,
            overheads_fixed_closed_loc,
            total_fixed_closed_loc,
            
            mismatch
            
        from (
            select 
            
                name,
                short_name,
                user_code,
                
                item_type,
                item_type_name,
          
                currency_id,
                instrument_id,
                {consolidation_columns}

                (-1) as co_directional_exposure_currency_id,
                (-1) as pricing_currency_id,
                (0) as instrument_pricing_currency_fx_rate,
                (0) as instrument_accrued_currency_fx_rate,    
                (0) as instrument_principal_price,
                (0) as instrument_accrued_price, 
                (1) as instrument_factor,
<<<<<<< HEAD
=======
                (0) as daily_price_change,
>>>>>>> 9a2b1067
              
                position_opened as position_size,
                (position_opened) as nominal_position_size, 
                
                (0) as position_return,
                (0) as position_return_loc,
                (0) as net_position_return,
                (0) as net_position_return_loc,
                
                (0) as net_cost_price,
                (0) as net_cost_price_loc,
                (0) as principal_cost_price_loc,
                
                (0) as gross_cost_price,
                (0) as gross_cost_price_loc,
                
                (0) as principal_invested,
                (0) as principal_invested_loc,
                
                (0) as amount_invested,
                (0) as amount_invested_loc,
                    
                (0) as time_invested,
                
                (0) as ytm,
                (0) as modified_duration,
                (0) as ytm_at_cost,
                (0) as return_annually,
                
                (0) as market_value,
                (0) as exposure,
                
                (0) as market_value_loc,
                (0) as exposure_loc,

                
                (0) as principal_opened,
                (0) as carry_opened,
                (0) as overheads_opened,
                (0) as total_opened,
                
                (0) as principal_closed,
                (0) as carry_closed,
                (0) as overheads_closed,
                (0) as total_closed,
                
                (0) as principal_fx_opened,
                (0) as carry_fx_opened,
                (0) as overheads_fx_opened,
                (0) as total_fx_opened,
                
                (0) as principal_fx_closed,
                (0) as carry_fx_closed,
                (0) as overheads_fx_closed,
                (0) as total_fx_closed,
                
                (0) as principal_fixed_opened,
                (0) as carry_fixed_opened,
                (0) as overheads_fixed_opened,
                (0) as  total_fixed_opened,
                
                (0) as principal_fixed_closed,
                (0) as carry_fixed_closed,
                (0) as overheads_fixed_closed,
                (0) as total_fixed_closed,
                
                -- loc
                
                (0) as principal_opened_loc,
                (0) as carry_opened_loc,
                (0) as overheads_opened_loc,
                (0) as total_opened_loc,
                
                (0) as principal_closed_loc,
                (0) as carry_closed_loc,
                (0) as overheads_closed_loc,
                (0) as total_closed_loc,
                
                (0) as principal_fx_opened_loc,
                (0) as carry_fx_opened_loc,
                (0) as overheads_fx_opened_loc,
                (0) as total_fx_opened_loc,
                
                (0) as principal_fx_closed_loc,
                (0) as carry_fx_closed_loc,
                (0) as overheads_fx_closed_loc,
                (0) as total_fx_closed_loc,
                
                (0) as principal_fixed_opened_loc,
                (0) as carry_fixed_opened_loc,
                (0) as overheads_fixed_opened_loc,
                (0) as total_fixed_opened_loc,
                
                (0) as principal_fixed_closed_loc,
                (0) as carry_fixed_closed_loc,
                (0) as overheads_fixed_closed_loc,
                (0) as total_fixed_closed_loc,
                
                (mismatch_closed+position_opened*coalesce((cur_price*price_multiplier*pricing_fx+cur_accrued*accrued_multiplier*accrued_fx),0))/reporting_fx as mismatch
            
            from (
                 select 
                    (ii.name) as name, 
                    (ii.short_name) as short_name,
                    (ii.user_code) as user_code,
                    
                    (6) as item_type,
                    ('Mismatch') as item_type_name,
                    
                    (-1) as currency_id,
                    (ii.id) as instrument_id,
                    {consolidation_columns}
                    
                    linked_instrument_id,
                    mismatch_closed,
                    position_opened,
                    
                    ii.price_multiplier,
                    ii.accrued_multiplier,
                    (select principal_price
                     from instruments_pricehistory iph
                     where iph.instrument_id = linked_instrument_id
                       and iph.date = '{report_date}'
                       and iph.pricing_policy_id = {pricing_policy_id}
                     ) as cur_price,
                    (select accrued_price
                     from instruments_pricehistory iph
                     where iph.instrument_id = linked_instrument_id
                       and iph.date = '{report_date}'
                       and iph.pricing_policy_id = {pricing_policy_id}
                     ) as cur_accrued,
    
                    case when
                    ii.pricing_currency_id={default_currency_id} 
                    then 1
                    else
                    (select fx_rate
                     from currencies_currencyhistory cch
                     where cch.currency_id = ii.pricing_currency_id
                       and cch.date = '{report_date}'
                       and cch.pricing_policy_id = {pricing_policy_id}
                    )
                    end                           as pricing_fx,
                    case when
                        ii.accrued_currency_id={default_currency_id} 
                    then 1
                    else
                    (select fx_rate
                     from currencies_currencyhistory cch
                     where cch.currency_id = ii.accrued_currency_id
                       and cch.date = '{report_date}'
                       and cch.pricing_policy_id = {pricing_policy_id}
                    )
                        end                          as accrued_fx,
                    case when
                    {report_currency_id}={default_currency_id}
                    then 1
                    else
                    (select fx_rate
                     from currencies_currencyhistory cch
                     where cch.currency_id = {report_currency_id} 
                       and cch.date = '{report_date}'
                       and cch.pricing_policy_id = {pricing_policy_id}
                    )
                    end                           as reporting_fx
        
        
                 from (
                          select 
                            'mismatch'                   as group_type_name,
                            linked_instrument_id,
                            {consolidation_columns}
                            sum(cash_consideration - principal_with_sign - carry_with_sign -
                                     overheads_with_sign)     as mismatch_closed,
                            sum(position_size_with_sign) as position_opened
        
                          from transactions_to_base_currency
        
        
        -- группировать по linked_instrument_id {consolidation_columns}
                          group by {consolidation_columns} linked_instrument_id -- add aggregation here --
                          having not abs(sum(
                                      cash_consideration - principal_with_sign - carry_with_sign - overheads_with_sign)) <
                                     0.01 -- add rounding (i.e. 0.01)
        
                      ) as mismatch_1_stage
                          left join
                      instruments_instrument ii on linked_instrument_id = ii.id
             ) as mismatch_2_stage
        ) as pre_final_union_transaction_pl_calculations_level_0
        
            """

        return query

    def get_query_for_first_date(self):

        report_fx_rate = get_report_fx_rate(self.instance, self.instance.pl_first_date)

        _l.debug('report_fx_rate %s' % report_fx_rate)

        transaction_filter_sql_string = get_transaction_filter_sql_string(self.instance)
        transaction_date_filter_for_initial_position_sql_string = get_transaction_date_filter_for_initial_position_sql_string(
            self.instance.report_date, has_where=bool(len(transaction_filter_sql_string)))
        fx_trades_and_fx_variations_filter_sql_string = get_fx_trades_and_fx_variations_transaction_filter_sql_string(
            self.instance)
        transactions_all_with_multipliers_where_expression = get_where_expression_for_position_consolidation(
            self.instance,
            prefix="tt_w_m.", prefix_second="t_o.")
        consolidation_columns = get_position_consolidation_for_select(self.instance)
        tt_consolidation_columns = get_position_consolidation_for_select(self.instance, prefix="tt.")
        tt_in1_consolidation_columns = get_position_consolidation_for_select(self.instance, prefix="tt_in1.")

        query = self.get_source_query(cost_method=self.instance.cost_method.id)

        query = query.format(report_date=self.instance.pl_first_date,
                             master_user_id=self.instance.master_user.id,
                             default_currency_id=self.ecosystem_defaults.currency_id,
                             report_currency_id=self.instance.report_currency.id,
                             pricing_policy_id=self.instance.pricing_policy.id,
                             report_fx_rate=report_fx_rate,
                             transaction_filter_sql_string=transaction_filter_sql_string,
                             transaction_date_filter_for_initial_position_sql_string=transaction_date_filter_for_initial_position_sql_string,
                             fx_trades_and_fx_variations_filter_sql_string=fx_trades_and_fx_variations_filter_sql_string,
                             consolidation_columns=consolidation_columns,
                             tt_consolidation_columns=tt_consolidation_columns,
                             tt_in1_consolidation_columns=tt_in1_consolidation_columns,
                             transactions_all_with_multipliers_where_expression=transactions_all_with_multipliers_where_expression,
                             filter_query_for_balance_in_multipliers_table='',
                             bday_yesterday_of_report_date=self.bday_yesterday_of_report_date
                             )

        return query

    def get_query_for_second_date(self):

        report_fx_rate = get_report_fx_rate(self.instance, self.instance.report_date)

        _l.debug('report_fx_rate %s' % report_fx_rate)

        transaction_filter_sql_string = get_transaction_filter_sql_string(self.instance)
        transaction_date_filter_for_initial_position_sql_string = get_transaction_date_filter_for_initial_position_sql_string(
            self.instance.report_date, has_where=bool(len(transaction_filter_sql_string)))
        fx_trades_and_fx_variations_filter_sql_string = get_fx_trades_and_fx_variations_transaction_filter_sql_string(
            self.instance)
        transactions_all_with_multipliers_where_expression = get_where_expression_for_position_consolidation(
            self.instance,
            prefix="tt_w_m.", prefix_second="t_o.")
        consolidation_columns = get_position_consolidation_for_select(self.instance)
        tt_consolidation_columns = get_position_consolidation_for_select(self.instance,
                                                                         prefix="tt.")

        tt_in1_consolidation_columns = get_position_consolidation_for_select(self.instance, prefix="tt_in1.")

        query = self.get_source_query(cost_method=self.instance.cost_method.id)

        query = query.format(report_date=self.instance.report_date,
                             master_user_id=self.instance.master_user.id,
                             default_currency_id=self.ecosystem_defaults.currency_id,
                             report_currency_id=self.instance.report_currency.id,
                             pricing_policy_id=self.instance.pricing_policy.id,
                             report_fx_rate=report_fx_rate,
                             transaction_filter_sql_string=transaction_filter_sql_string,
                             transaction_date_filter_for_initial_position_sql_string=transaction_date_filter_for_initial_position_sql_string,
                             fx_trades_and_fx_variations_filter_sql_string=fx_trades_and_fx_variations_filter_sql_string,
                             consolidation_columns=consolidation_columns,
                             tt_consolidation_columns=tt_consolidation_columns,
                             tt_in1_consolidation_columns=tt_in1_consolidation_columns,
                             transactions_all_with_multipliers_where_expression=transactions_all_with_multipliers_where_expression,
                             filter_query_for_balance_in_multipliers_table='',
                             bday_yesterday_of_report_date=self.bday_yesterday_of_report_date
                             )

        return query

    def build_positions(self):

        _l.debug("build positions ")

        with connection.cursor() as cursor:

            query_1 = self.get_query_for_first_date()
            query_2 = self.get_query_for_second_date()

            st = time.perf_counter()

            # q1 - pl first date
            # q2 - report date
            # language=PostgreSQL
            query = """select 
                            
                            (q2.name) as name,
                            (q2.short_name) as short_name,
                            (q2.user_code) as user_code,
                            (q2.item_type) as item_type,
                            
                            -- add optional account_position, strategy1 position etc
                            
                            (q2.instrument_id) as instrument_id,
                            (q2.currency_id) as currency_id,
                            (q2.co_directional_exposure_currency_id) as co_directional_exposure_currency_id,
                            
                            {final_consolidation_columns}
                            
                            (q2.position_size) as position_size, -- ?
                            (q2.nominal_position_size) as nominal_position_size,
                            
                            (q2.position_return) as position_return,
                            (q2.position_return_loc) as position_return_loc,
                            (q2.net_position_return) as net_position_return,
                            (q2.net_position_return_loc) as net_position_return_loc,
                            
                            (q2.net_cost_price) as net_cost_price,
                            (q2.net_cost_price_loc) as net_cost_price_loc,
                            
                            (q2.gross_cost_price) as gross_cost_price,
                            (q2.gross_cost_price_loc) as gross_cost_price_loc,
                            
                            (q2.principal_invested) as principal_invested,
                            (q2.principal_invested_loc) as principal_invested_loc,
                            
                            (q2.amount_invested) as amount_invested,
                            (q2.amount_invested_loc) as amount_invested_loc,
                                
                            (q2.time_invested) as time_invested,
                            
                            (q2.pricing_currency_id) as pricing_currency_id,
                            (q2.instrument_pricing_currency_fx_rate) as instrument_pricing_currency_fx_rate,
                            (q2.instrument_accrued_currency_fx_rate) as instrument_accrued_currency_fx_rate,
                            
                            (q2.instrument_principal_price) as instrument_principal_price,
                            (q2.instrument_accrued_price) as instrument_accrued_price,
                            (q2.instrument_factor) as instrument_factor,
<<<<<<< HEAD
=======
                            (q2.daily_price_change) as daily_price_change,
>>>>>>> 9a2b1067
                            
                            
                            (q2.ytm) as ytm,
                            (q2.modified_duration) as modified_duration,
                            (q2.ytm_at_cost) as ytm_at_cost,
                            (q2.return_annually) as return_annually,
                            
                            (q2.market_value) as market_value,
                            (q2.exposure) as exposure,
                            
                            (q2.market_value_loc) as market_value_loc,
                            (q2.exposure_loc) as exposure_loc,
                            
                            (q2.item_type) as item_type,
                            (q2.item_type_name) as item_type_name,
                            
                            (q2.principal_opened - coalesce(q1.principal_opened, 0)) as principal_opened,
                            (q2.carry_opened - coalesce(q1.carry_opened, 0)) as carry_opened,
                            (q2.overheads_opened - coalesce(q1.overheads_opened, 0)) as overheads_opened,
                            (q2.total_opened - coalesce(q1.total_opened, 0)) as total_opened,
                            
                            (q2.principal_closed - coalesce(q1.principal_closed, 0)) as principal_closed,
                            (q2.carry_closed - coalesce(q1.carry_closed, 0)) as carry_closed,
                            (q2.overheads_closed - coalesce(q1.overheads_closed, 0)) as overheads_closed,
                            (q2.total_closed - coalesce(q1.total_closed, 0)) as total_closed,
                            
                            (q2.principal_fx_opened - coalesce(q1.principal_fx_opened, 0)) as principal_fx_opened,
                            (q2.carry_fx_opened - coalesce(q1.carry_fx_opened, 0)) as carry_fx_opened,
                            (q2.overheads_fx_opened - coalesce(q1.overheads_fx_opened, 0)) as overheads_fx_opened,
                            (q2.total_fx_opened - coalesce(q1.total_fx_opened, 0)) as total_fx_opened,
                            
                            (q2.principal_fx_closed - coalesce(q1.principal_fx_closed, 0)) as principal_fx_closed,
                            (q2.carry_fx_closed - coalesce(q1.carry_fx_closed, 0)) as carry_fx_closed,
                            (q2.overheads_fx_closed - coalesce(q1.overheads_fx_closed, 0)) as overheads_fx_closed,
                            (q2.total_fx_closed - coalesce(q1.total_fx_closed, 0)) as total_fx_closed,
                            
                            (q2.principal_fixed_opened - coalesce(q1.principal_fixed_opened, 0)) as principal_fixed_opened,
                            (q2.carry_fixed_opened - coalesce(q1.carry_fixed_opened, 0)) as carry_fixed_opened,
                            (q2.overheads_fixed_opened - coalesce(q1.overheads_fixed_opened, 0)) as overheads_fixed_opened,
                            (q2.total_fixed_opened - coalesce(q1.total_fixed_opened, 0)) as total_fixed_opened,
                            
                            (q2.principal_fixed_closed - coalesce(q1.principal_fixed_closed, 0)) as principal_fixed_closed,
                            (q2.carry_fixed_closed - coalesce(q1.carry_fixed_closed, 0)) as carry_fixed_closed,
                            (q2.overheads_fixed_closed - coalesce(q1.overheads_fixed_closed, 0)) as overheads_fixed_closed,
                            (q2.total_fixed_closed - coalesce(q1.total_fixed_closed, 0)) as total_fixed_closed,
                            
                            -- loc
                            
                            (q2.principal_opened_loc - coalesce(q1.principal_opened_loc, 0)) as principal_opened_loc,
                            (q2.carry_opened_loc - coalesce(q1.carry_opened_loc, 0)) as carry_opened_loc,
                            (q2.overheads_opened_loc - coalesce(q1.overheads_opened_loc, 0)) as overheads_opened_loc,
                            (q2.total_opened_loc - coalesce(q1.total_opened_loc, 0)) as total_opened_loc,
                            
                            (q2.principal_closed_loc - coalesce(q1.principal_closed_loc, 0)) as principal_closed_loc,
                            (q2.carry_closed_loc - coalesce(q1.carry_closed_loc, 0)) as carry_closed_loc,
                            (q2.overheads_closed_loc - coalesce(q1.overheads_closed_loc, 0)) as overheads_closed_loc,
                            (q2.total_closed_loc - coalesce(q1.total_closed_loc, 0)) as total_closed_loc,
                            
                            (q2.principal_fx_opened_loc - coalesce(q1.principal_fx_opened_loc, 0)) as principal_fx_opened_loc,
                            (q2.carry_fx_opened_loc - coalesce(q1.carry_fx_opened_loc, 0)) as carry_fx_opened_loc,
                            (q2.overheads_fx_opened_loc - coalesce(q1.overheads_fx_opened_loc, 0)) as overheads_fx_opened_loc,
                            (q2.total_fx_opened_loc - coalesce(q1.total_fx_opened_loc, 0)) as total_fx_opened_loc,
                            
                            (q2.principal_fx_closed_loc - coalesce(q1.principal_fx_closed_loc, 0)) as principal_fx_closed_loc,
                            (q2.carry_fx_closed_loc - coalesce(q1.carry_fx_closed_loc, 0)) as carry_fx_closed_loc,
                            (q2.overheads_fx_closed_loc - coalesce(q1.overheads_fx_closed_loc, 0)) as overheads_fx_closed_loc,
                            (q2.total_fx_closed_loc - coalesce(q1.total_fx_closed_loc, 0)) as total_fx_closed_loc,
                            
                            (q2.principal_fixed_opened_loc - coalesce(q1.principal_fixed_opened_loc, 0)) as principal_fixed_opened_loc,
                            (q2.carry_fixed_opened_loc - coalesce(q1.carry_fixed_opened_loc, 0)) as carry_fixed_opened_loc,
                            (q2.overheads_fixed_opened_loc - coalesce(q1.overheads_fixed_opened_loc, 0)) as overheads_fixed_opened_loc,
                            (q2.total_fixed_opened_loc - coalesce(q1.total_fixed_opened_loc, 0)) as total_fixed_opened_loc,
                            
                            (q2.principal_fixed_closed_loc - coalesce(q1.principal_fixed_closed_loc, 0)) as principal_fixed_closed_loc,
                            (q2.carry_fixed_closed_loc - coalesce(q1.carry_fixed_closed_loc, 0)) as carry_fixed_closed_loc,
                            (q2.overheads_fixed_closed_loc - coalesce(q1.overheads_fixed_closed_loc, 0)) as overheads_fixed_closed_loc,
                            (q2.total_fixed_closed_loc - coalesce(q1.total_fixed_closed_loc, 0)) as total_fixed_closed_loc,
                            
                            (q2.mismatch - coalesce(q1.mismatch, 0)) as mismatch
                                
                       from ({query_report_date}) as q2 
                       left join ({query_first_date}) as q1 on q1.name = q2.name and q1.item_type = q2.item_type and q1.instrument_id = q2.instrument_id {final_consolidation_where_filters}"""

            query = query.format(query_first_date=query_1,
                                 query_report_date=query_2,
                                 final_consolidation_columns=self.get_final_consolidation_columns(),
                                 final_consolidation_where_filters=self.get_final_consolidation_where_filters_columns()
                                 )

            if settings.SERVER_TYPE == 'local':
                with open(os.path.join(settings.BASE_DIR, 'query_result_before_execution_pl.txt'), 'w') as the_file:
                    the_file.write(query)

            cursor.execute(query)

            _l.debug('PL report query execute done: %s', "{:3.3f}".format(time.perf_counter() - st))

            query_str = str(cursor.query, 'utf-8')

            if settings.SERVER_TYPE == 'local':
                with open(os.path.join(settings.BASE_DIR, '/tmp/query_result_pl.txt'), 'w') as the_file:
                    the_file.write(query_str)

            result_tmp_raw = dictfetchall(cursor)
            result_tmp = []
            result = []

            ITEM_TYPE_INSTRUMENT = 1
            ITEM_TYPE_FX_VARIATIONS = 3
            ITEM_TYPE_FX_TRADES = 4
            ITEM_TYPE_TRANSACTION_PL = 5
            ITEM_TYPE_MISMATCH = 6

            for item in result_tmp_raw:

                item['position_size'] = round(item['position_size'], settings.ROUND_NDIGITS)
                item['nominal_position_size'] = round(item['nominal_position_size'], settings.ROUND_NDIGITS)

                if item['item_type'] == ITEM_TYPE_MISMATCH:
                    if item['position_size'] and item['total_opened']:
                        if item['instrument_id'] != self.ecosystem_defaults.instrument_id:
                            result_tmp.append(item)
                else:
                    result_tmp.append(item)

            for item in result_tmp:

                # result_item_opened = item.copy()
                result_item_opened = {}

                result_item_opened['name'] = item['name']
                result_item_opened['short_name'] = item['short_name']
                result_item_opened['user_code'] = item['user_code']
                result_item_opened['item_type'] = item['item_type']
                result_item_opened['item_type_name'] = item['item_type_name']

                result_item_opened['market_value'] = item['market_value']
                result_item_opened['exposure'] = item['exposure']

                result_item_opened['market_value_loc'] = item['market_value_loc']
                result_item_opened['exposure_loc'] = item['exposure_loc']

                result_item_opened['ytm'] = item['ytm']
                result_item_opened['ytm_at_cost'] = item['ytm_at_cost']
                result_item_opened['modified_duration'] = item['modified_duration']
                result_item_opened['time_invested'] = item['time_invested']

                result_item_opened['amount_invested'] = item['amount_invested']
                result_item_opened['amount_invested_loc'] = item['amount_invested_loc']

                result_item_opened['principal_invested'] = item['principal_invested']
                result_item_opened['principal_invested_loc'] = item['principal_invested_loc']

                result_item_opened['gross_cost_price'] = item['gross_cost_price']
                result_item_opened['gross_cost_price_loc'] = item['gross_cost_price_loc']

                result_item_opened['net_cost_price'] = item['net_cost_price']
                result_item_opened['net_cost_price_loc'] = item['net_cost_price_loc']

                result_item_opened['position_return'] = item['position_return']
                result_item_opened['position_return_loc'] = item['position_return_loc']

                result_item_opened['net_position_return'] = item['net_position_return']
                result_item_opened['net_position_return_loc'] = item['net_position_return_loc']

                result_item_opened['position_size'] = item['position_size']
                result_item_opened['nominal_position_size'] = item['nominal_position_size']

                result_item_opened['mismatch'] = item['mismatch']

                result_item_opened['instrument_id'] = item['instrument_id']

                if "portfolio_id" not in item:
                    result_item_opened['portfolio_id'] = self.ecosystem_defaults.portfolio_id
                else:
                    result_item_opened['portfolio_id'] = item['portfolio_id']

                if "account_position_id" not in item:
                    result_item_opened['account_position_id'] = self.ecosystem_defaults.account_id
                else:
                    result_item_opened['account_position_id'] = item['account_position_id']

                if "strategy1_position_id" not in item:
                    result_item_opened['strategy1_position_id'] = self.ecosystem_defaults.strategy1_id
                else:
                    result_item_opened['strategy1_position_id'] = item['strategy1_position_id']

                if "strategy2_position_id" not in item:
                    result_item_opened['strategy2_position_id'] = self.ecosystem_defaults.strategy2_id
                else:
                    result_item_opened['strategy2_position_id'] = item['strategy2_position_id']

                if "strategy3_position_id" not in item:
                    result_item_opened['strategy3_position_id'] = self.ecosystem_defaults.strategy3_id
                else:
                    result_item_opened['strategy3_position_id'] = item['strategy3_position_id']

                if 'allocation_pl_id' in item:
                    if item['allocation_pl_id'] == self.ecosystem_defaults.instrument_id or \
                            item['allocation_pl_id'] == None or item['allocation_pl_id'] == -1:

                        if item['instrument_id'] != None and item['instrument_id'] != -1:
                            result_item_opened['allocation_pl_id'] = item['instrument_id']
                        else:
                            # convert None to '-'
                            result_item_opened['allocation_pl_id'] = self.ecosystem_defaults.instrument_id
                    else:
                        # TODO do not remove that, its really important
                        result_item_opened['allocation_pl_id'] = item['allocation_pl_id']
                else:
                    result_item_opened['allocation_pl_id'] = self.ecosystem_defaults.instrument_id

                if result_item_opened['item_type'] == ITEM_TYPE_INSTRUMENT:
                    result_item_opened["item_group"] = 10
                    result_item_opened["item_group_code"] = "OPENED"
                    result_item_opened["item_group_name"] = "Opened"

                if result_item_opened['item_type'] == ITEM_TYPE_FX_VARIATIONS:
                    result_item_opened["item_group"] = 11
                    result_item_opened["item_group_code"] = "FX_VARIATIONS"
                    result_item_opened["item_group_name"] = "FX Variations"

                if result_item_opened['item_type'] == ITEM_TYPE_FX_TRADES:
                    result_item_opened["item_group"] = 12
                    result_item_opened["item_group_code"] = "FX_TRADES"
                    result_item_opened["item_group_name"] = "FX Trades"

                if result_item_opened['item_type'] == ITEM_TYPE_TRANSACTION_PL:
                    result_item_opened["item_group"] = 13
                    result_item_opened["item_group_code"] = "OTHER"
                    result_item_opened["item_group_name"] = "Other"

                if result_item_opened['item_type'] == ITEM_TYPE_MISMATCH:
                    result_item_opened["item_group"] = 14
                    result_item_opened["item_group_code"] = "MISMATCH"
                    result_item_opened["item_group_name"] = "Mismatch"

                result_item_opened["exposure_currency_id"] = item["co_directional_exposure_currency_id"]
                result_item_opened["pricing_currency_id"] = item["pricing_currency_id"]
                result_item_opened["instrument_pricing_currency_fx_rate"] = item["instrument_pricing_currency_fx_rate"]
                result_item_opened["instrument_accrued_currency_fx_rate"] = item["instrument_accrued_currency_fx_rate"]
                result_item_opened["instrument_principal_price"] = item["instrument_principal_price"]
                result_item_opened["instrument_accrued_price"] = item["instrument_accrued_price"]
                result_item_opened["instrument_factor"] = item["instrument_factor"]
<<<<<<< HEAD
=======
                result_item_opened["daily_price_change"] = item["daily_price_change"]
>>>>>>> 9a2b1067

                result_item_opened["principal"] = item["principal_opened"]
                result_item_opened["carry"] = item["carry_opened"]
                result_item_opened["overheads"] = item["overheads_opened"]
                result_item_opened["total"] = item["total_opened"]

                result_item_opened["principal_fx"] = item["principal_fx_opened"]
                result_item_opened["carry_fx"] = item["carry_fx_opened"]
                result_item_opened["overheads_fx"] = item["overheads_fx_opened"]
                result_item_opened["total_fx"] = item["total_fx_opened"]

                result_item_opened["principal_fixed"] = item["principal_fixed_opened"]
                result_item_opened["carry_fixed"] = item["carry_fixed_opened"]
                result_item_opened["overheads_fixed"] = item["overheads_fixed_opened"]
                result_item_opened["total_fixed"] = item["total_fixed_opened"]

                # loc

                result_item_opened["principal_loc"] = item["principal_opened_loc"]
                result_item_opened["carry_loc"] = item["carry_opened_loc"]
                result_item_opened["overheads_loc"] = item["overheads_opened_loc"]
                result_item_opened["total_loc"] = item["total_opened_loc"]

                result_item_opened["principal_fx_loc"] = item["principal_fx_opened_loc"]
                result_item_opened["carry_fx_loc"] = item["carry_fx_opened_loc"]
                result_item_opened["overheads_fx_loc"] = item["overheads_fx_opened_loc"]
                result_item_opened["total_fx_loc"] = item["total_fx_opened_loc"]

                result_item_opened["principal_fixed_loc"] = item["principal_fixed_opened_loc"]
                result_item_opened["carry_fixed_loc"] = item["carry_fixed_opened_loc"]
                result_item_opened["overheads_fixed_loc"] = item["overheads_fixed_opened_loc"]
                result_item_opened["total_fixed_loc"] = item["total_fixed_opened_loc"]

                #  CLOSED POSITIONS BELOW

                # TODO make it more readable

                has_opened_value = False

                if item["principal_opened"] is not None and item["principal_opened"] != 0:
                    has_opened_value = True

                if item["carry_opened"] is not None and item["carry_opened"] != 0:
                    has_opened_value = True

                if item["overheads_opened"] is not None and item["overheads_opened"] != 0:
                    has_opened_value = True

                has_closed_value = False

                if item["principal_closed"] is not None and item["principal_closed"] != 0:
                    has_closed_value = True

                if item["carry_closed"] is not None and item["carry_closed"] != 0:
                    has_closed_value = True

                if item["overheads_closed"] is not None and item["overheads_closed"] != 0:
                    has_closed_value = True

                if result_item_opened['item_type'] == ITEM_TYPE_FX_VARIATIONS and has_opened_value:
                    result.append(result_item_opened)

                if result_item_opened['item_type'] == ITEM_TYPE_FX_TRADES and has_opened_value:
                    result.append(result_item_opened)

                if result_item_opened['item_type'] == ITEM_TYPE_TRANSACTION_PL and has_opened_value:
                    result.append(result_item_opened)

                if result_item_opened['item_type'] == ITEM_TYPE_MISMATCH:
                    result.append(result_item_opened)

                if result_item_opened['item_type'] == ITEM_TYPE_INSTRUMENT and item["position_size"] != 0:
                    result.append(result_item_opened)

                if result_item_opened['item_type'] == ITEM_TYPE_INSTRUMENT and has_closed_value:

                    # result_item_closed = item.copy()
                    # result_item_closed = copy.deepcopy(item)

                    result_item_closed = {}

                    # result_item_closed['item_type'] = ITEM_INSTRUMENT
                    # result_item_closed['item_type_code'] = "INSTR"
                    # result_item_closed['item_type_name'] = "Instrument"

                    result_item_closed['name'] = item['name']
                    result_item_closed['short_name'] = item['short_name']
                    result_item_closed['user_code'] = item['user_code']
                    result_item_closed['item_type'] = item['item_type']
                    result_item_closed['item_type_name'] = item['item_type_name']

                    result_item_closed['market_value'] = 0
                    result_item_closed['exposure'] = item['exposure']

                    result_item_closed['market_value_loc'] = 0
                    result_item_closed['exposure_loc'] = item['exposure_loc']

                    result_item_closed['ytm'] = item['ytm']
                    result_item_closed['ytm_at_cost'] = item['ytm_at_cost']
                    result_item_closed['modified_duration'] = item['modified_duration']
                    result_item_closed['time_invested'] = item['time_invested']

                    result_item_closed['amount_invested'] = item['amount_invested']
                    result_item_closed['amount_invested_loc'] = item['amount_invested_loc']

                    result_item_closed['principal_invested'] = item['principal_invested']
                    result_item_closed['principal_invested_loc'] = item['principal_invested_loc']

                    result_item_closed['gross_cost_price'] = item['gross_cost_price']
                    result_item_closed['gross_cost_price_loc'] = item['gross_cost_price_loc']

                    result_item_closed['net_cost_price'] = item['net_cost_price']
                    result_item_closed['net_cost_price_loc'] = item['net_cost_price_loc']

                    result_item_closed['position_return'] = item['position_return']
                    result_item_closed['position_return_loc'] = item['position_return_loc']

                    result_item_closed['net_position_return'] = item['net_position_return']
                    result_item_closed['net_position_return_loc'] = item['net_position_return_loc']

                    result_item_closed['position_size'] = item['position_size']
                    result_item_closed['mismatch'] = item['mismatch']

                    result_item_closed['exposure'] = item['exposure']
                    result_item_closed['ytm'] = item['ytm']
                    result_item_closed['ytm_at_cost'] = item['ytm_at_cost']
                    result_item_closed['modified_duration'] = item['modified_duration']
                    result_item_closed['time_invested'] = item['time_invested']

                    result_item_closed['amount_invested'] = item['amount_invested']
                    result_item_closed['amount_invested_loc'] = item['amount_invested_loc']

                    result_item_closed['principal_invested'] = item['principal_invested']
                    result_item_closed['principal_invested_loc'] = item['principal_invested_loc']

                    result_item_closed['gross_cost_price'] = item['gross_cost_price']
                    result_item_closed['gross_cost_price_loc'] = item['gross_cost_price_loc']

                    result_item_closed['net_cost_price'] = item['net_cost_price']
                    result_item_closed['net_cost_price_loc'] = item['net_cost_price_loc']

                    result_item_closed['position_size'] = item['position_size']
                    result_item_closed['mismatch'] = item['mismatch']

                    result_item_closed['instrument_id'] = item['instrument_id']

                    if "portfolio_id" not in item:
                        result_item_closed['portfolio_id'] = self.ecosystem_defaults.portfolio_id
                    else:
                        result_item_closed['portfolio_id'] = item['portfolio_id']

                    if "account_position_id" not in item:
                        result_item_closed['account_position_id'] = self.ecosystem_defaults.account_id
                    else:
                        result_item_closed['account_position_id'] = item['account_position_id']

                    if "strategy1_position_id" not in item:
                        result_item_closed['strategy1_position_id'] = self.ecosystem_defaults.strategy1_id
                    else:
                        result_item_closed['strategy1_position_id'] = item['strategy1_position_id']

                    if "strategy2_position_id" not in item:
                        result_item_closed['strategy2_position_id'] = self.ecosystem_defaults.strategy2_id
                    else:
                        result_item_closed['strategy2_position_id'] = item['strategy2_position_id']

                    if "strategy3_position_id" not in item:
                        result_item_closed['strategy3_position_id'] = self.ecosystem_defaults.strategy3_id
                    else:
                        result_item_closed['strategy3_position_id'] = item['strategy3_position_id']

                    # if "allocation_pl_id" not in item:
                    #     result_item_closed['allocation_pl_id'] = None
                    # else:
                    #     result_item_closed['allocation_pl_id'] = item['instrument_id']

                    if 'allocation_pl_id' in item:

                        if item['allocation_pl_id'] == self.ecosystem_defaults.instrument_id or item['allocation_pl_id'] == None or item['allocation_pl_id'] == -1:

                            if item['instrument_id'] != None and item['instrument_id'] != -1:

                                result_item_closed['allocation_pl_id'] = item['instrument_id']

                            else:

                                # convert None to '-'
                                result_item_closed['allocation_pl_id'] = self.ecosystem_defaults.instrument_id

                        else:
                            # TODO do not remove that, its really important
                            result_item_closed['allocation_pl_id'] = item['allocation_pl_id']
                    else:
                        result_item_closed['allocation_pl_id'] = self.ecosystem_defaults.instrument_id


                    result_item_closed["item_group"] = 11
                    result_item_closed["item_group_code"] = "CLOSED"
                    result_item_closed["item_group_name"] = "Closed"

                    result_item_closed["exposure_currency_id"] = item["co_directional_exposure_currency_id"]
                    result_item_closed["pricing_currency_id"] = item["pricing_currency_id"]
                    result_item_closed["instrument_pricing_currency_fx_rate"] = item[
                        "instrument_pricing_currency_fx_rate"]
                    result_item_closed["instrument_accrued_currency_fx_rate"] = item[
                        "instrument_accrued_currency_fx_rate"]
                    result_item_closed["instrument_principal_price"] = item["instrument_principal_price"]
                    result_item_closed["instrument_accrued_price"] = item["instrument_accrued_price"]
                    result_item_closed["instrument_factor"] = item["instrument_factor"]
<<<<<<< HEAD
=======
                    result_item_closed["daily_price_change"] = item["daily_price_change"]
>>>>>>> 9a2b1067

                    result_item_closed["position_size"] = 0
                    result_item_closed["nominal_position_size"] = 0

                    result_item_closed["principal"] = item["principal_closed"]
                    result_item_closed["carry"] = item["carry_closed"]
                    result_item_closed["overheads"] = item["overheads_closed"]
                    result_item_closed["total"] = item["total_closed"]

                    result_item_closed["principal_fx"] = item["principal_fx_closed"]
                    result_item_closed["carry_fx"] = item["carry_fx_closed"]
                    result_item_closed["overheads_fx"] = item["overheads_fx_closed"]
                    result_item_closed["total_fx"] = item["total_fx_closed"]

                    result_item_closed["principal_fixed"] = item["principal_fixed_closed"]
                    result_item_closed["carry_fixed"] = item["carry_fixed_closed"]
                    result_item_closed["overheads_fixed"] = item["overheads_fixed_closed"]
                    result_item_closed["total_fixed"] = item["total_fixed_closed"]

                    # loc

                    result_item_closed["principal_loc"] = item["principal_closed_loc"]
                    result_item_closed["carry_loc"] = item["carry_closed_loc"]
                    result_item_closed["overheads_loc"] = item["overheads_closed_loc"]
                    result_item_closed["total_loc"] = item["total_closed_loc"]

                    result_item_closed["principal_fx_loc"] = item["principal_fx_closed_loc"]
                    result_item_closed["carry_fx_loc"] = item["carry_fx_closed_loc"]
                    result_item_closed["overheads_fx_loc"] = item["overheads_fx_closed_loc"]
                    result_item_closed["total_fx_loc"] = item["total_fx_closed_loc"]

                    result_item_closed["principal_fixed_loc"] = item["principal_fixed_closed_loc"]
                    result_item_closed["carry_fixed_loc"] = item["carry_fixed_closed_loc"]
                    result_item_closed["overheads_fixed_loc"] = item["overheads_fixed_closed_loc"]
                    result_item_closed["total_fixed_loc"] = item["total_fixed_closed_loc"]

                    result.append(result_item_closed)

            _l.debug('build position result %s ' % len(result))

            self.instance.items = self.instance.items + result

    def get_cash_consolidation_for_select(self):

        result = []

        if self.instance.portfolio_mode == Report.MODE_INDEPENDENT:
            result.append("portfolio_id")

        if self.instance.account_mode == Report.MODE_INDEPENDENT:
            result.append("account_cash_id")

        if self.instance.strategy1_mode == Report.MODE_INDEPENDENT:
            result.append("strategy1_cash_id")

        if self.instance.strategy2_mode == Report.MODE_INDEPENDENT:
            result.append("strategy2_cash_id")

        if self.instance.strategy3_mode == Report.MODE_INDEPENDENT:
            result.append("strategy3_cash_id")

        resultString = ''

        if len(result):
            resultString = ", ".join(result) + ', '

        return resultString

    def add_data_items_instruments(self, ids):

        self.instance.item_instruments = Instrument.objects.select_related(
            'instrument_type',
            'instrument_type__instrument_class',
            'pricing_currency',
            'accrued_currency',
            'payment_size_detail',
            'daily_pricing_model',
            # 'price_download_scheme',
            # 'price_download_scheme__provider',
        ).prefetch_related(
            'attributes',
            'attributes__attribute_type',
            'attributes__classifier',
        ).filter(master_user=self.instance.master_user) \
            .filter(id__in=ids)

    def add_data_items_instrument_types(self, instruments):

        ids = []

        for instrument in instruments:
            ids.append(instrument.instrument_type_id)

        self.instance.item_instrument_types = InstrumentType.objects.prefetch_related(
            'attributes',
            'attributes__attribute_type',
            'attributes__classifier',
        ).filter(master_user=self.instance.master_user) \
            .filter(id__in=ids)

    def add_data_items_portfolios(self, ids):

        self.instance.item_portfolios = Portfolio.objects.prefetch_related(
            'attributes',
            'attributes__attribute_type',
            'attributes__classifier',
        ).defer('object_permissions', 'responsibles', 'counterparties', 'transaction_types', 'accounts') \
            .filter(master_user=self.instance.master_user) \
            .filter(
            id__in=ids)

    def add_data_items_accounts(self, ids):

        self.instance.item_accounts = Account.objects.select_related('type').prefetch_related(
            'attributes',
            'attributes__attribute_type',
            'attributes__classifier',
        ).defer('object_permissions').filter(master_user=self.instance.master_user).filter(id__in=ids)

    def add_data_items_account_types(self, accounts):

        ids = []

        for account in accounts:
            ids.append(account.type_id)

        self.instance.item_account_types = AccountType.objects.prefetch_related(
            'attributes',
            'attributes__attribute_type',
            'attributes__classifier',
        ).filter(master_user=self.instance.master_user) \
            .filter(id__in=ids)

    def add_data_items_currencies(self, ids):

        self.instance.item_currencies = Currency.objects.prefetch_related(
            'attributes',
            'attributes__attribute_type',
            'attributes__classifier',
        ).filter(master_user=self.instance.master_user).filter(id__in=ids)

    def add_data_items_strategies1(self, ids):
        self.instance.item_strategies1 = Strategy1.objects.prefetch_related(
            'attributes',
            'attributes__attribute_type',
            'attributes__classifier',
        ).filter(master_user=self.instance.master_user).filter(id__in=ids)

    def add_data_items_strategies2(self, ids):
        self.instance.item_strategies2 = Strategy2.objects.prefetch_related(
            'attributes',
            'attributes__attribute_type',
            'attributes__classifier',
        ).filter(master_user=self.instance.master_user).filter(id__in=ids)

    def add_data_items_strategies3(self, ids):
        self.instance.item_strategies3 = Strategy3.objects.prefetch_related(
            'attributes',
            'attributes__attribute_type',
            'attributes__classifier',
        ).filter(master_user=self.instance.master_user).filter(id__in=ids)

    def add_data_items(self):

        instance_relations_st = time.perf_counter()

        _l.debug('_refresh_with_perms_optimized instance relations done: %s',
                 "{:3.3f}".format(time.perf_counter() - instance_relations_st))

        permissions_st = time.perf_counter()

        _l.debug('_refresh_with_perms_optimized permissions done: %s',
                 "{:3.3f}".format(time.perf_counter() - permissions_st))

        item_relations_st = time.perf_counter()

        instrument_ids = []
        portfolio_ids = []
        account_ids = []
        currencies_ids = []

        strategies1_ids = []
        strategies2_ids = []
        strategies3_ids = []

        for item in self.instance.items:

            if 'portfolio_id' in item and item['portfolio_id'] != '-':
                portfolio_ids.append(item['portfolio_id'])

            if 'instrument_id' in item:
                instrument_ids.append(item['instrument_id'])
                try:
                    instrument_ids.append(item['allocation_pl_id'])
                except Exception as e:
                    _l.info('no allocation_pl_id %s' % item)

            if 'account_position_id' in item and item['account_position_id'] != '-':
                account_ids.append(item['account_position_id'])
            if 'account_cash_id' in item and item['account_cash_id'] != '-':
                account_ids.append(item['account_cash_id'])

            if 'currency_id' in item:
                currencies_ids.append(item['currency_id'])
            if 'pricing_currency_id' in item:
                currencies_ids.append(item['pricing_currency_id'])

            if 'strategy1_position_id' in item:
                strategies1_ids.append(item['strategy1_position_id'])

            if 'strategy2_position_id' in item:
                strategies2_ids.append(item['strategy2_position_id'])

            if 'strategy3_position_id' in item:
                strategies3_ids.append(item['strategy3_position_id'])

            if 'strategy1_cash_id' in item:
                strategies1_ids.append(item['strategy1_cash_id'])

            if 'strategy2_cash_id' in item:
                strategies2_ids.append(item['strategy2_cash_id'])

            if 'strategy3_cash_id' in item:
                strategies3_ids.append(item['strategy3_cash_id'])

        _l.debug('len instrument_ids %s' % len(instrument_ids))

        self.add_data_items_instruments(instrument_ids)
        self.add_data_items_portfolios(portfolio_ids)
        self.add_data_items_accounts(account_ids)

        self.add_data_items_currencies(currencies_ids)
        self.add_data_items_strategies1(strategies1_ids)
        self.add_data_items_strategies2(strategies2_ids)
        self.add_data_items_strategies3(strategies3_ids)

        self.add_data_items_instrument_types(self.instance.item_instruments)
        self.add_data_items_account_types(self.instance.item_accounts)

        self.instance.custom_fields = PLReportCustomField.objects.filter(master_user=self.instance.master_user)

        _l.debug('_refresh_with_perms_optimized item relations done: %s',
                 "{:3.3f}".format(time.perf_counter() - item_relations_st))<|MERGE_RESOLUTION|>--- conflicted
+++ resolved
@@ -712,10 +712,7 @@
             instrument_principal_price,
             instrument_accrued_price,
             instrument_factor,    
-<<<<<<< HEAD
-=======
             daily_price_change,
->>>>>>> 9a2b1067
           
             position_size,
             nominal_position_size,
@@ -835,10 +832,7 @@
             instrument_principal_price,
             instrument_accrued_price,   
             instrument_factor,
-<<<<<<< HEAD
-=======
             daily_price_change,
->>>>>>> 9a2b1067
           
             position_size,
             nominal_position_size,
@@ -958,12 +952,8 @@
                     instrument_accrued_currency_fx_rate,    
                     instrument_principal_price,
                     instrument_accrued_price,  
-<<<<<<< HEAD
-                    instrument_factor, 
-=======
                     instrument_factor,
                     daily_price_change, 
->>>>>>> 9a2b1067
 
                     position_size,
                     nominal_position_size,
@@ -1088,14 +1078,11 @@
                         (cur_price) as instrument_principal_price,
                         (cur_accr_price) as instrument_accrued_price,
                         (cur_factor) as instrument_factor,
-<<<<<<< HEAD
-=======
                         case when coalesce(yesterday_price,0) = 0
                                 then 0
                                 else
                                     (cur_price - yesterday_price) / yesterday_price
                         end as daily_price_change,
->>>>>>> 9a2b1067
                         (prc_cur_fx) as instrument_pricing_currency_fx_rate,
                         (accr_cur_fx) as instrument_accrued_currency_fx_rate,
                         rep_cur_fx,
@@ -1229,10 +1216,7 @@
                             i.accrued_multiplier,
                             i.accrual_size,
                             i.cur_price,
-<<<<<<< HEAD
-=======
                             i.yesterday_price,
->>>>>>> 9a2b1067
                             i.cur_factor,
                             i.cur_accr_price,
                             i.prc_cur_fx,
@@ -1609,8 +1593,6 @@
                                    ) as cur_price,
                                    
                                (select
-<<<<<<< HEAD
-=======
                                     principal_price
                                 from
                                     instruments_pricehistory iph
@@ -1622,7 +1604,6 @@
                                 
                                    
                                (select
->>>>>>> 9a2b1067
                                     factor
                                 from
                                     instruments_pricehistory iph
@@ -1678,10 +1659,7 @@
             instrument_principal_price,
             instrument_accrued_price, 
             instrument_factor,
-<<<<<<< HEAD
-=======
             daily_price_change,
->>>>>>> 9a2b1067
           
             position_size,
             nominal_position_size,
@@ -1802,10 +1780,7 @@
                 (0) as instrument_principal_price,
                 (0) as instrument_accrued_price, 
                 (1) as instrument_factor,
-<<<<<<< HEAD
-=======
                 (0) as daily_price_change,
->>>>>>> 9a2b1067
 
                 position_size,
                 (position_size) as nominal_position_size,
@@ -2036,10 +2011,7 @@
             instrument_principal_price,
             instrument_accrued_price, 
             instrument_factor,
-<<<<<<< HEAD
-=======
             daily_price_change,
->>>>>>> 9a2b1067
           
             position_size,
             nominal_position_size,
@@ -2161,10 +2133,7 @@
                 (0) as instrument_principal_price,
                 (0) as instrument_accrued_price, 
                 (1) as instrument_factor,
-<<<<<<< HEAD
-=======
                 (0) as daily_price_change,
->>>>>>> 9a2b1067
               
                 position_size,
                 nominal_position_size,
@@ -2354,10 +2323,7 @@
             instrument_principal_price,
             instrument_accrued_price, 
             instrument_factor,
-<<<<<<< HEAD
-=======
             daily_price_change,
->>>>>>> 9a2b1067
 
             position_size,
             nominal_position_size,
@@ -2478,10 +2444,7 @@
                 (0) as instrument_principal_price,
                 (0) as instrument_accrued_price, 
                 (1) as instrument_factor,
-<<<<<<< HEAD
-=======
                 (0) as daily_price_change,
->>>>>>> 9a2b1067
               
                 position_size,
                 nominal_position_size,
@@ -2668,10 +2631,7 @@
             instrument_principal_price,
             instrument_accrued_price, 
             instrument_factor,
-<<<<<<< HEAD
-=======
             daily_price_change,
->>>>>>> 9a2b1067
           
             position_size,
             nominal_position_size,
@@ -2792,10 +2752,7 @@
                 (0) as instrument_principal_price,
                 (0) as instrument_accrued_price, 
                 (1) as instrument_factor,
-<<<<<<< HEAD
-=======
                 (0) as daily_price_change,
->>>>>>> 9a2b1067
               
                 position_opened as position_size,
                 (position_opened) as nominal_position_size, 
@@ -3129,10 +3086,7 @@
                             (q2.instrument_principal_price) as instrument_principal_price,
                             (q2.instrument_accrued_price) as instrument_accrued_price,
                             (q2.instrument_factor) as instrument_factor,
-<<<<<<< HEAD
-=======
                             (q2.daily_price_change) as daily_price_change,
->>>>>>> 9a2b1067
                             
                             
                             (q2.ytm) as ytm,
@@ -3377,10 +3331,7 @@
                 result_item_opened["instrument_principal_price"] = item["instrument_principal_price"]
                 result_item_opened["instrument_accrued_price"] = item["instrument_accrued_price"]
                 result_item_opened["instrument_factor"] = item["instrument_factor"]
-<<<<<<< HEAD
-=======
                 result_item_opened["daily_price_change"] = item["daily_price_change"]
->>>>>>> 9a2b1067
 
                 result_item_opened["principal"] = item["principal_opened"]
                 result_item_opened["carry"] = item["carry_opened"]
@@ -3590,10 +3541,7 @@
                     result_item_closed["instrument_principal_price"] = item["instrument_principal_price"]
                     result_item_closed["instrument_accrued_price"] = item["instrument_accrued_price"]
                     result_item_closed["instrument_factor"] = item["instrument_factor"]
-<<<<<<< HEAD
-=======
                     result_item_closed["daily_price_change"] = item["daily_price_change"]
->>>>>>> 9a2b1067
 
                     result_item_closed["position_size"] = 0
                     result_item_closed["nominal_position_size"] = 0
