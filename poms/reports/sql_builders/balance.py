--- conflicted
+++ resolved
@@ -6,11 +6,7 @@
 from django.conf import settings
 from django.db import connection
 
-<<<<<<< HEAD
-from celery import group, shared_task
-=======
 from celery import group
->>>>>>> 6855af08
 
 from poms.accounts.models import Account, AccountType
 from poms.celery_tasks import finmars_task
@@ -95,33 +91,19 @@
 
         self.instance.execution_time = float("{:3.3f}".format(time.perf_counter() - st))
 
-        _l.debug(f"items total {len(self.instance.items)}")
+        _l.debug('items total %s' % len(self.instance.items))
 
         relation_prefetch_st = time.perf_counter()
 
         if not self.instance.only_numbers:
             self.add_data_items()
 
-        self.instance.relation_prefetch_time = float(
-            "{:3.3f}".format(time.perf_counter() - relation_prefetch_st)
-        )
-
-        _l.debug(f"build_st done: {self.instance.execution_time}")
+        self.instance.relation_prefetch_time = float("{:3.3f}".format(time.perf_counter() - relation_prefetch_st))
+
+        _l.debug('build_st done: %s' % self.instance.execution_time)
 
         return self.instance
 
-<<<<<<< HEAD
-    @shared_task(name="reports.build_balance_report", bind=True)
-    def build(self, task_id):
-        celery_task = CeleryTask.objects.filter(id=task_id).first()
-        if not celery_task:
-            _l.error(f"build_balance_report, error: no such celery task.id={task_id}")
-            return
-
-        try:
-            st = time.perf_counter()
-
-=======
     def build_balance(self):
         st = time.perf_counter()
 
@@ -157,82 +139,57 @@
 
         try:
 
->>>>>>> 6855af08
             report_settings = celery_task.options_object
 
-            instance = ReportInstanceModel(
-                **report_settings, master_user=celery_task.master_user
-            )
+            instance = ReportInstanceModel(**report_settings, master_user=celery_task.master_user)
 
             # _l.info('report_settings %s' % report_settings)
 
             with connection.cursor() as cursor:
+
                 st = time.perf_counter()
 
-                ecosystem_defaults = EcosystemDefault.objects.get(
-                    master_user=celery_task.master_user
-                )
-
-                pl_query = PLReportBuilderSql.get_source_query(
-                    cost_method=instance.cost_method.id
-                )
-
-                transaction_filter_sql_string = get_transaction_filter_sql_string(
-                    instance
-                )
-                transaction_date_filter_for_initial_position_sql_string = (
-                    get_transaction_date_filter_for_initial_position_sql_string(
-                        instance.report_date,
-                        has_where=bool(len(transaction_filter_sql_string)),
-                    )
-                )
+                ecosystem_defaults = EcosystemDefault.objects.get(master_user=celery_task.master_user)
+
+                pl_query = PLReportBuilderSql.get_source_query(cost_method=instance.cost_method.id)
+
+                transaction_filter_sql_string = get_transaction_filter_sql_string(instance)
+                transaction_date_filter_for_initial_position_sql_string = get_transaction_date_filter_for_initial_position_sql_string(
+                    instance.report_date, has_where=bool(len(transaction_filter_sql_string)))
                 report_fx_rate = get_report_fx_rate(instance, instance.report_date)
                 # fx_trades_and_fx_variations_filter_sql_string = get_fx_trades_and_fx_variations_transaction_filter_sql_string(
                 #     report_settings)
-                transactions_all_with_multipliers_where_expression = (
-                    get_where_expression_for_position_consolidation(
-                        instance, prefix="tt_w_m.", prefix_second="t_o."
-                    )
-                )
+                transactions_all_with_multipliers_where_expression = get_where_expression_for_position_consolidation(
+                    instance,
+                    prefix="tt_w_m.", prefix_second="t_o.")
                 consolidation_columns = get_position_consolidation_for_select(instance)
-                tt_consolidation_columns = get_position_consolidation_for_select(
-                    instance, prefix="tt."
-                )
-                tt_in1_consolidation_columns = get_position_consolidation_for_select(
-                    instance, prefix="tt_in1."
-                )
-                balance_q_consolidated_select_columns = (
-                    get_position_consolidation_for_select(instance, prefix="balance_q.")
-                )
+                tt_consolidation_columns = get_position_consolidation_for_select(instance, prefix="tt.")
+                tt_in1_consolidation_columns = get_position_consolidation_for_select(instance, prefix="tt_in1.")
+                balance_q_consolidated_select_columns = get_position_consolidation_for_select(instance,
+                                                                                              prefix="balance_q.")
                 pl_left_join_consolidation = get_pl_left_join_consolidation(instance)
-                fx_trades_and_fx_variations_filter_sql_string = (
-                    get_fx_trades_and_fx_variations_transaction_filter_sql_string(
-                        instance
-                    )
-                )
-
-                self.bday_yesterday_of_report_date = get_last_business_day(
-                    instance.report_date - timedelta(days=1), to_string=True
-                )
-
-                pl_query = pl_query.format(
-                    report_date=instance.report_date,
-                    master_user_id=celery_task.master_user.id,
-                    default_currency_id=ecosystem_defaults.currency_id,
-                    report_currency_id=instance.report_currency.id,
-                    pricing_policy_id=instance.pricing_policy.id,
-                    report_fx_rate=report_fx_rate,
-                    transaction_filter_sql_string=transaction_filter_sql_string,
-                    transaction_date_filter_for_initial_position_sql_string=transaction_date_filter_for_initial_position_sql_string,
-                    fx_trades_and_fx_variations_filter_sql_string=fx_trades_and_fx_variations_filter_sql_string,
-                    consolidation_columns=consolidation_columns,
-                    balance_q_consolidated_select_columns=balance_q_consolidated_select_columns,
-                    tt_consolidation_columns=tt_consolidation_columns,
-                    tt_in1_consolidation_columns=tt_in1_consolidation_columns,
-                    transactions_all_with_multipliers_where_expression=transactions_all_with_multipliers_where_expression,
-                    filter_query_for_balance_in_multipliers_table="",
-                    bday_yesterday_of_report_date=self.bday_yesterday_of_report_date,
-                )
+                fx_trades_and_fx_variations_filter_sql_string = get_fx_trades_and_fx_variations_transaction_filter_sql_string(
+                    instance)
+
+                self.bday_yesterday_of_report_date = get_last_business_day(instance.report_date - timedelta(days=1),
+                                                                           to_string=True)
+
+                pl_query = pl_query.format(report_date=instance.report_date,
+                                           master_user_id=celery_task.master_user.id,
+                                           default_currency_id=ecosystem_defaults.currency_id,
+                                           report_currency_id=instance.report_currency.id,
+                                           pricing_policy_id=instance.pricing_policy.id,
+                                           report_fx_rate=report_fx_rate,
+                                           transaction_filter_sql_string=transaction_filter_sql_string,
+                                           transaction_date_filter_for_initial_position_sql_string=transaction_date_filter_for_initial_position_sql_string,
+                                           fx_trades_and_fx_variations_filter_sql_string=fx_trades_and_fx_variations_filter_sql_string,
+                                           consolidation_columns=consolidation_columns,
+                                           balance_q_consolidated_select_columns=balance_q_consolidated_select_columns,
+                                           tt_consolidation_columns=tt_consolidation_columns,
+                                           tt_in1_consolidation_columns=tt_in1_consolidation_columns,
+                                           transactions_all_with_multipliers_where_expression=transactions_all_with_multipliers_where_expression,
+                                           filter_query_for_balance_in_multipliers_table='',
+                                           bday_yesterday_of_report_date=self.bday_yesterday_of_report_date)
                 # filter_query_for_balance_in_multipliers_table=' where multiplier = 1') # TODO ask for right where expression
 
                 ######################################
@@ -1726,61 +1683,47 @@
                 """
 
                 consolidated_cash_columns = get_cash_consolidation_for_select(instance)
-                consolidated_position_columns = get_position_consolidation_for_select(
-                    instance
-                )
-                consolidated_cash_as_position_columns = (
-                    get_cash_as_position_consolidation_for_select(instance)
-                )
-
-                _l.debug("consolidated_cash_columns %s" % consolidated_cash_columns)
-                _l.debug(
-                    "consolidated_position_columns %s" % consolidated_position_columns
-                )
-                _l.debug(
-                    "consolidated_cash_as_position_columns %s"
-                    % consolidated_cash_as_position_columns
-                )
-
-                query = query.format(
-                    report_date=instance.report_date,
-                    master_user_id=celery_task.master_user.id,
-                    default_currency_id=ecosystem_defaults.currency_id,
-                    report_currency_id=instance.report_currency.id,
-                    pricing_policy_id=instance.pricing_policy.id,
-                    consolidated_cash_columns=consolidated_cash_columns,
-                    consolidated_position_columns=consolidated_position_columns,
-                    consolidated_cash_as_position_columns=consolidated_cash_as_position_columns,
-                    balance_q_consolidated_select_columns=balance_q_consolidated_select_columns,
-                    transaction_filter_sql_string=transaction_filter_sql_string,
-                    transaction_date_filter_for_initial_position_sql_string=transaction_date_filter_for_initial_position_sql_string,
-                    pl_query=pl_query,
-                    pl_left_join_consolidation=pl_left_join_consolidation,
-                    fx_trades_and_fx_variations_filter_sql_string=fx_trades_and_fx_variations_filter_sql_string,
-                    bday_yesterday_of_report_date=self.bday_yesterday_of_report_date,
-                )
+                consolidated_position_columns = get_position_consolidation_for_select(instance)
+                consolidated_cash_as_position_columns = get_cash_as_position_consolidation_for_select(instance)
+
+                _l.debug('consolidated_cash_columns %s' % consolidated_cash_columns)
+                _l.debug('consolidated_position_columns %s' % consolidated_position_columns)
+                _l.debug('consolidated_cash_as_position_columns %s' % consolidated_cash_as_position_columns)
+
+                query = query.format(report_date=instance.report_date,
+                                     master_user_id=celery_task.master_user.id,
+                                     default_currency_id=ecosystem_defaults.currency_id,
+                                     report_currency_id=instance.report_currency.id,
+                                     pricing_policy_id=instance.pricing_policy.id,
+
+                                     consolidated_cash_columns=consolidated_cash_columns,
+                                     consolidated_position_columns=consolidated_position_columns,
+                                     consolidated_cash_as_position_columns=consolidated_cash_as_position_columns,
+
+                                     balance_q_consolidated_select_columns=balance_q_consolidated_select_columns,
+                                     transaction_filter_sql_string=transaction_filter_sql_string,
+                                     transaction_date_filter_for_initial_position_sql_string=transaction_date_filter_for_initial_position_sql_string,
+
+                                     pl_query=pl_query,
+                                     pl_left_join_consolidation=pl_left_join_consolidation,
+                                     fx_trades_and_fx_variations_filter_sql_string=fx_trades_and_fx_variations_filter_sql_string,
+                                     bday_yesterday_of_report_date=self.bday_yesterday_of_report_date
+                                     )
 
                 if settings.DEBUG:
-                    with open(
-                        os.path.join(
-                            settings.BASE_DIR,
-                            "balance_query_result_before_execution.txt",
-                        ),
-                        "w",
-                    ) as the_file:
-                        the_file.write(query)
+                    with open(os.path.join(settings.BASE_DIR, 'balance_query_result_before_execution.txt'),
+                              'w') as the_file:
+                        the_file. \
+                            write(query)
 
                 cursor.execute(query)
 
-                _l.debug(
-                    "Balance report query execute done: %s",
-                    "{:3.3f}".format(time.perf_counter() - st),
-                )
-
-                query_str = str(cursor.query, "utf-8")
-
-                if settings.SERVER_TYPE == "local":
-                    with open("/tmp/query_result.txt", "w") as the_file:
+                _l.debug('Balance report query execute done: %s', "{:3.3f}".format(time.perf_counter() - st))
+
+                query_str = str(cursor.query, 'utf-8')
+
+                if settings.SERVER_TYPE == 'local':
+                    with open('/tmp/query_result.txt', 'w') as the_file:
                         the_file.write(query_str)
 
                 result = dictfetchall(cursor)
@@ -1795,110 +1738,81 @@
                 updated_result = []
 
                 for item in result:
+
                     result_item = {}
 
                     # item["currency_id"] = item["settlement_currency_id"]
 
-                    result_item["name"] = item["name"]
-                    result_item["short_name"] = item["short_name"]
-                    result_item["user_code"] = item["user_code"]
-                    result_item["item_type"] = item["item_type"]
-                    result_item["item_type_name"] = item["item_type_name"]
-
-                    result_item["market_value"] = item["market_value"]
-                    result_item["exposure"] = item["exposure"]
-
-                    result_item["market_value_loc"] = item["market_value_loc"]
-                    result_item["exposure_loc"] = item["exposure_loc"]
+                    result_item['name'] = item['name']
+                    result_item['short_name'] = item['short_name']
+                    result_item['user_code'] = item['user_code']
+                    result_item['item_type'] = item['item_type']
+                    result_item['item_type_name'] = item['item_type_name']
+
+                    result_item['market_value'] = item['market_value']
+                    result_item['exposure'] = item['exposure']
+
+                    result_item['market_value_loc'] = item['market_value_loc']
+                    result_item['exposure_loc'] = item['exposure_loc']
 
                     if "portfolio_id" not in item:
                         result_item["portfolio_id"] = ecosystem_defaults.portfolio_id
                     else:
-                        result_item["portfolio_id"] = item["portfolio_id"]
+                        result_item["portfolio_id"] = item['portfolio_id']
 
                     if "account_cash_id" not in item:
                         result_item["account_cash_id"] = ecosystem_defaults.account_id
                     else:
-                        result_item["account_cash_id"] = item["account_cash_id"]
+                        result_item["account_cash_id"] = item['account_cash_id']
 
                     if "strategy1_cash_id" not in item:
-                        result_item[
-                            "strategy1_cash_id"
-                        ] = ecosystem_defaults.strategy1_id
+                        result_item["strategy1_cash_id"] = ecosystem_defaults.strategy1_id
                     else:
-                        result_item["strategy1_cash_id"] = item["strategy1_cash_id"]
+                        result_item["strategy1_cash_id"] = item['strategy1_cash_id']
 
                     if "strategy2_cash_id" not in item:
-                        result_item[
-                            "strategy2_cash_id"
-                        ] = ecosystem_defaults.strategy2_id
+                        result_item["strategy2_cash_id"] = ecosystem_defaults.strategy2_id
                     else:
-                        result_item["strategy2_cash_id"] = item["strategy2_cash_id"]
+                        result_item["strategy2_cash_id"] = item['strategy2_cash_id']
 
                     if "strategy3_cash_id" not in item:
-                        result_item[
-                            "strategy3_cash_id"
-                        ] = ecosystem_defaults.strategy3_id
+                        result_item["strategy3_cash_id"] = ecosystem_defaults.strategy3_id
                     else:
-                        result_item["strategy3_cash_id"] = item["strategy3_cash_id"]
+                        result_item["strategy3_cash_id"] = item['strategy3_cash_id']
 
                     if "account_position_id" not in item:
-                        result_item[
-                            "account_position_id"
-                        ] = ecosystem_defaults.account_id
+                        result_item["account_position_id"] = ecosystem_defaults.account_id
                     else:
-                        result_item["account_position_id"] = item["account_position_id"]
+                        result_item["account_position_id"] = item['account_position_id']
 
                     if "strategy1_position_id" not in item:
-                        result_item[
-                            "strategy1_position_id"
-                        ] = ecosystem_defaults.strategy1_id
+                        result_item["strategy1_position_id"] = ecosystem_defaults.strategy1_id
                     else:
-                        result_item["strategy1_position_id"] = item[
-                            "strategy1_position_id"
-                        ]
+                        result_item["strategy1_position_id"] = item['strategy1_position_id']
 
                     if "strategy2_position_id" not in item:
-                        result_item[
-                            "strategy2_position_id"
-                        ] = ecosystem_defaults.strategy2_id
+                        result_item["strategy2_position_id"] = ecosystem_defaults.strategy2_id
                     else:
-                        result_item["strategy2_position_id"] = item[
-                            "strategy2_position_id"
-                        ]
+                        result_item["strategy2_position_id"] = item['strategy2_position_id']
 
                     if "strategy3_position_id" not in item:
-                        result_item[
-                            "strategy3_position_id"
-                        ] = ecosystem_defaults.strategy3_id
+                        result_item["strategy3_position_id"] = ecosystem_defaults.strategy3_id
                     else:
-                        result_item["strategy3_position_id"] = item[
-                            "strategy3_position_id"
-                        ]
+                        result_item["strategy3_position_id"] = item['strategy3_position_id']
 
                     if "allocation_pl_id" not in item:
                         result_item["allocation_pl_id"] = None
                     else:
-                        result_item["allocation_pl_id"] = item["allocation_pl_id"]
-
-                    result_item["exposure_currency_id"] = item[
-                        "co_directional_exposure_currency_id"
-                    ]
-                    result_item["instrument_id"] = item["instrument_id"]
-                    result_item["currency_id"] = item["currency_id"]
+                        result_item["allocation_pl_id"] = item['allocation_pl_id']
+
+                    result_item["exposure_currency_id"] = item["co_directional_exposure_currency_id"]
+                    result_item['instrument_id'] = item['instrument_id']
+                    result_item['currency_id'] = item["currency_id"]
                     result_item["pricing_currency_id"] = item["pricing_currency_id"]
-                    result_item["instrument_pricing_currency_fx_rate"] = item[
-                        "instrument_pricing_currency_fx_rate"
-                    ]
-                    result_item["instrument_accrued_currency_fx_rate"] = item[
-                        "instrument_accrued_currency_fx_rate"
-                    ]
-                    result_item["instrument_principal_price"] = item[
-                        "instrument_principal_price"
-                    ]
-                    result_item["instrument_accrued_price"] = item[
-                        "instrument_accrued_price"
-                    ]
+                    result_item["instrument_pricing_currency_fx_rate"] = item["instrument_pricing_currency_fx_rate"]
+                    result_item["instrument_accrued_currency_fx_rate"] = item["instrument_accrued_currency_fx_rate"]
+                    result_item["instrument_principal_price"] = item["instrument_principal_price"]
+                    result_item["instrument_accrued_price"] = item["instrument_accrued_price"]
                     result_item["instrument_factor"] = item["instrument_factor"]
                     result_item["instrument_ytm"] = item["instrument_ytm"]
                     result_item["daily_price_change"] = item["daily_price_change"]
@@ -1906,12 +1820,8 @@
                     result_item["fx_rate"] = item["fx_rate"]
 
                     # _l.info('item %s' % item)
-                    result_item["position_size"] = round(
-                        item["position_size"], settings.ROUND_NDIGITS
-                    )
-                    result_item["nominal_position_size"] = round(
-                        item["nominal_position_size"], settings.ROUND_NDIGITS
-                    )
+                    result_item['position_size'] = round(item['position_size'], settings.ROUND_NDIGITS)
+                    result_item['nominal_position_size'] = round(item['nominal_position_size'], settings.ROUND_NDIGITS)
 
                     result_item["ytm"] = item["ytm"]
                     result_item["ytm_at_cost"] = item["ytm_at_cost"]
@@ -1922,20 +1832,13 @@
                     result_item["position_return"] = item["position_return"]
                     result_item["position_return_loc"] = item["position_return_loc"]
                     result_item["net_position_return"] = item["net_position_return"]
-                    result_item["net_position_return_loc"] = item[
-                        "net_position_return_loc"
-                    ]
+                    result_item["net_position_return_loc"] = item["net_position_return_loc"]
 
                     result_item["position_return_fixed"] = item["position_return_fixed"]
-                    result_item["position_return_fixed_loc"] = item[
-                        "position_return_fixed_loc"
-                    ]
-                    result_item["net_position_return_fixed"] = item[
-                        "net_position_return_fixed"
-                    ]
-                    result_item["net_position_return_fixed_loc"] = item[
-                        "net_position_return_fixed_loc"
-                    ]
+                    result_item["position_return_fixed_loc"] = item["position_return_fixed_loc"]
+                    result_item["net_position_return_fixed"] = item["net_position_return_fixed"]
+                    result_item["net_position_return_fixed_loc"] = item["net_position_return_fixed_loc"]
+
 
                     result_item["net_cost_price"] = item["net_cost_price"]
                     result_item["net_cost_price_loc"] = item["net_cost_price_loc"]
@@ -1943,24 +1846,16 @@
                     result_item["gross_cost_price_loc"] = item["gross_cost_price_loc"]
 
                     result_item["principal_invested"] = item["principal_invested"]
-                    result_item["principal_invested_loc"] = item[
-                        "principal_invested_loc"
-                    ]
+                    result_item["principal_invested_loc"] = item["principal_invested_loc"]
 
                     result_item["amount_invested"] = item["amount_invested"]
                     result_item["amount_invested_loc"] = item["amount_invested_loc"]
 
-                    result_item["principal_invested_fixed"] = item[
-                        "principal_invested_fixed"
-                    ]
-                    result_item["principal_invested_fixed_loc"] = item[
-                        "principal_invested_fixed_loc"
-                    ]
+                    result_item["principal_invested_fixed"] = item["principal_invested_fixed"]
+                    result_item["principal_invested_fixed_loc"] = item["principal_invested_fixed_loc"]
 
                     result_item["amount_invested_fixed"] = item["amount_invested_fixed"]
-                    result_item["amount_invested_fixed_loc"] = item[
-                        "amount_invested_fixed_loc"
-                    ]
+                    result_item["amount_invested_fixed_loc"] = item["amount_invested_fixed_loc"]
 
                     result_item["time_invested"] = item["time_invested"]
                     result_item["return_annually"] = item["return_annually"]
@@ -1995,13 +1890,9 @@
                     result_item["overheads_fx_loc"] = item["overheads_fx_opened_loc"]
                     result_item["total_fx_loc"] = item["total_fx_opened_loc"]
 
-                    result_item["principal_fixed_loc"] = item[
-                        "principal_fixed_opened_loc"
-                    ]
+                    result_item["principal_fixed_loc"] = item["principal_fixed_opened_loc"]
                     result_item["carry_fixed_loc"] = item["carry_fixed_opened_loc"]
-                    result_item["overheads_fixed_loc"] = item[
-                        "overheads_fixed_opened_loc"
-                    ]
+                    result_item["overheads_fixed_loc"] = item["overheads_fixed_opened_loc"]
                     result_item["total_fixed_loc"] = item["total_fixed_opened_loc"]
 
                     # Position * ( Long Underlying Exposure - Short Underlying Exposure)
@@ -2012,65 +1903,39 @@
                     long = 0
                     short = 0
 
-                    if (
-                        item["long_underlying_exposure_id"]
-                        == LongUnderlyingExposure.ZERO
-                    ):
+                    if item["long_underlying_exposure_id"] == LongUnderlyingExposure.ZERO:
                         long = item["exposure_long_underlying_zero"]
-                    if (
-                        item["long_underlying_exposure_id"]
-                        == LongUnderlyingExposure.LONG_UNDERLYING_INSTRUMENT_PRICE_EXPOSURE
-                    ):
+                    if item[
+                        "long_underlying_exposure_id"] == LongUnderlyingExposure.LONG_UNDERLYING_INSTRUMENT_PRICE_EXPOSURE:
                         long = item["exposure_short_underlying_price"]
-                    if (
-                        item["long_underlying_exposure_id"]
-                        == LongUnderlyingExposure.LONG_UNDERLYING_INSTRUMENT_PRICE_DELTA
-                    ):
+                    if item[
+                        "long_underlying_exposure_id"] == LongUnderlyingExposure.LONG_UNDERLYING_INSTRUMENT_PRICE_DELTA:
                         long = item["exposure_long_underlying_price_delta"]
-                    if (
-                        item["long_underlying_exposure_id"]
-                        == LongUnderlyingExposure.LONG_UNDERLYING_CURRENCY_FX_RATE_EXPOSURE
-                    ):
+                    if item[
+                        "long_underlying_exposure_id"] == LongUnderlyingExposure.LONG_UNDERLYING_CURRENCY_FX_RATE_EXPOSURE:
                         long = item["exposure_long_underlying_fx_rate"]
-                    if (
-                        item["long_underlying_exposure_id"]
-                        == LongUnderlyingExposure.LONG_UNDERLYING_CURRENCY_FX_RATE_DELTA_ADJUSTED_EXPOSURE
-                    ):
+                    if item[
+                        "long_underlying_exposure_id"] == LongUnderlyingExposure.LONG_UNDERLYING_CURRENCY_FX_RATE_DELTA_ADJUSTED_EXPOSURE:
                         long = item["exposure_long_underlying_fx_rate_delta"]
 
-                    if (
-                        item["short_underlying_exposure_id"]
-                        == ShortUnderlyingExposure.ZERO
-                    ):
+                    if item["short_underlying_exposure_id"] == ShortUnderlyingExposure.ZERO:
                         short = item["exposure_short_underlying_zero"]
-                    if (
-                        item["short_underlying_exposure_id"]
-                        == ShortUnderlyingExposure.SHORT_UNDERLYING_INSTRUMENT_PRICE_EXPOSURE
-                    ):
+                    if item[
+                        "short_underlying_exposure_id"] == ShortUnderlyingExposure.SHORT_UNDERLYING_INSTRUMENT_PRICE_EXPOSURE:
                         short = item["exposure_short_underlying_price"]
-                    if (
-                        item["short_underlying_exposure_id"]
-                        == ShortUnderlyingExposure.SHORT_UNDERLYING_INSTRUMENT_PRICE_DELTA
-                    ):
+                    if item[
+                        "short_underlying_exposure_id"] == ShortUnderlyingExposure.SHORT_UNDERLYING_INSTRUMENT_PRICE_DELTA:
                         short = item["exposure_short_underlying_price_delta"]
-                    if (
-                        item["short_underlying_exposure_id"]
-                        == ShortUnderlyingExposure.SHORT_UNDERLYING_CURRENCY_FX_RATE_EXPOSURE
-                    ):
+                    if item[
+                        "short_underlying_exposure_id"] == ShortUnderlyingExposure.SHORT_UNDERLYING_CURRENCY_FX_RATE_EXPOSURE:
                         short = item["exposure_short_underlying_fx_rate"]
-                    if (
-                        item["short_underlying_exposure_id"]
-                        == ShortUnderlyingExposure.SHORT_UNDERLYING_CURRENCY_FX_RATE_DELTA_ADJUSTED_EXPOSURE
-                    ):
+                    if item[
+                        "short_underlying_exposure_id"] == ShortUnderlyingExposure.SHORT_UNDERLYING_CURRENCY_FX_RATE_DELTA_ADJUSTED_EXPOSURE:
                         short = item["exposure_short_underlying_fx_rate_delta"]
 
-                    if (
-                        item["exposure_calculation_model_id"]
-                        == ExposureCalculationModel.UNDERLYING_LONG_SHORT_EXPOSURE_NET
-                    ):
-                        result_item["exposure"] = result_item["position_size"] * (
-                            long - short
-                        )
+                    if item[
+                        "exposure_calculation_model_id"] == ExposureCalculationModel.UNDERLYING_LONG_SHORT_EXPOSURE_NET:
+                        result_item["exposure"] = result_item["position_size"] * (long - short)
 
                     # (i )   Position * Long Underlying Exposure
                     # (ii)  -Position * Short Underlying Exposure
@@ -2078,20 +1943,18 @@
                     if long is None:
                         long = 0
 
-                    if (
-                        item["exposure_calculation_model_id"]
-                        == ExposureCalculationModel.UNDERLYING_LONG_SHORT_EXPOSURE_SPLIT
-                    ):
+                    if item[
+                        "exposure_calculation_model_id"] == ExposureCalculationModel.UNDERLYING_LONG_SHORT_EXPOSURE_SPLIT:
                         result_item["exposure"] = result_item["position_size"] * long
 
-                    if round(item["position_size"], settings.ROUND_NDIGITS):
+                    if round(item['position_size'], settings.ROUND_NDIGITS):
+
                         updated_result.append(result_item)
 
                         if ITEM_TYPE_INSTRUMENT == 1:
-                            if (
-                                item["has_second_exposure_currency"]
-                                and instance.show_balance_exposure_details
-                            ):
+
+                            if item['has_second_exposure_currency'] and instance.show_balance_exposure_details:
+
                                 new_exposure_item = {
                                     "name": item["name"],
                                     "user_code": item["user_code"],
@@ -2100,20 +1963,17 @@
                                     "currency_id": item["currency_id"],
                                     "instrument_id": item["instrument_id"],
                                     "portfolio_id": item["portfolio_id"],
+
                                     "account_cash_id": item["account_cash_id"],
                                     "strategy1_cash_id": item["strategy1_cash_id"],
                                     "strategy2_cash_id": item["strategy2_cash_id"],
                                     "strategy3_cash_id": item["strategy3_cash_id"],
+
                                     "account_position_id": item["account_position_id"],
-                                    "strategy1_position_id": item[
-                                        "strategy1_position_id"
-                                    ],
-                                    "strategy2_position_id": item[
-                                        "strategy2_position_id"
-                                    ],
-                                    "strategy3_position_id": item[
-                                        "strategy3_position_id"
-                                    ],
+                                    "strategy1_position_id": item["strategy1_position_id"],
+                                    "strategy2_position_id": item["strategy2_position_id"],
+                                    "strategy3_position_id": item["strategy3_position_id"],
+
                                     "instrument_pricing_currency_fx_rate": None,
                                     "instrument_accrued_currency_fx_rate": None,
                                     "instrument_principal_price": None,
@@ -2121,24 +1981,20 @@
                                     "instrument_factor": None,
                                     "instrument_ytm": None,
                                     "daily_price_change": None,
+
                                     "market_value": None,
                                     "market_value_loc": None,
+
                                     "item_type": 7,
                                     "item_type_name": "Exposure",
                                     "exposure": item["exposure_2"],
                                     "exposure_loc": item["exposure_2_loc"],
-                                    "exposure_currency_id": item[
-                                        "counter_directional_exposure_currency_id"
-                                    ],
+                                    "exposure_currency_id": item["counter_directional_exposure_currency_id"]
                                 }
 
-                                if (
-                                    item["exposure_calculation_model_id"]
-                                    == ExposureCalculationModel.UNDERLYING_LONG_SHORT_EXPOSURE_SPLIT
-                                ):
-                                    new_exposure_item["exposure"] = (
-                                        -item["position_size"] * short
-                                    )
+                                if item[
+                                    "exposure_calculation_model_id"] == ExposureCalculationModel.UNDERLYING_LONG_SHORT_EXPOSURE_SPLIT:
+                                    new_exposure_item["exposure"] = -item["position_size"] * short
 
                                 new_exposure_item["position_size"] = None
                                 new_exposure_item["nominal_position_size"] = None
@@ -2156,9 +2012,7 @@
                                 new_exposure_item["position_return_fixed"] = None
                                 new_exposure_item["position_return_fixed_loc"] = None
                                 new_exposure_item["net_position_return_fixed"] = None
-                                new_exposure_item[
-                                    "net_position_return_fixed_loc"
-                                ] = None
+                                new_exposure_item["net_position_return_fixed_loc"] = None
 
                                 new_exposure_item["net_cost_price"] = None
                                 new_exposure_item["net_cost_price_loc"] = None
@@ -2217,9 +2071,9 @@
 
                                 updated_result.append(new_exposure_item)
 
-                _l.debug("build balance result %s " % len(result))
-
-                _l.info("single build done: %s" % (time.perf_counter() - st))
+                _l.debug('build balance result %s ' % len(result))
+
+                _l.info('single build done: %s' % (time.perf_counter() - st))
 
                 celery_task.status = CeleryTask.STATUS_DONE
                 celery_task.save()
@@ -2340,8 +2194,6 @@
         self.instance.items = all_dicts
 
         _l.info("parallel_build done: %s", "{:3.3f}".format(time.perf_counter() - st))
-<<<<<<< HEAD
-=======
 
     def serial_build(self):
 
@@ -2380,7 +2232,6 @@
 
         _l.info('parallel_build done: %s',
                 "{:3.3f}".format(time.perf_counter() - st))
->>>>>>> 6855af08
 
     def add_data_items_instruments(self, ids):
         self.instance.item_instruments = (
@@ -2436,14 +2287,7 @@
         )
 
     def add_data_items_account_types(self, accounts):
-<<<<<<< HEAD
-        ids = []
-
-        for account in accounts:
-            ids.append(account.type_id)
-=======
         ids = [account.type_id for account in accounts]
->>>>>>> 6855af08
 
         self.instance.item_account_types = (
             AccountType.objects.prefetch_related(
