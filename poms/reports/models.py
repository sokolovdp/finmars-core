from __future__ import unicode_literals

from django.contrib.contenttypes.models import ContentType
from django.db import models
from django.utils.encoding import python_2_unicode_compatible
from django.utils.translation import ugettext_lazy

from poms.common.models import NamedModel, AbstractClassModel
<<<<<<< HEAD
from poms.common.utils import date_now
=======
from poms.obj_perms.models import AbstractGroupObjectPermission, AbstractUserObjectPermission
>>>>>>> d083f1ae
from poms.users.models import MasterUser


class ReportClass(AbstractClassModel):
    # TODO: add "values"
    BALANCE = 1
    P_L = 2
    COST = 3
    YTM = 4
    CLASSES = (
        (BALANCE, 'BALANCE', ugettext_lazy('BALANCE')),
        (P_L, 'P_L', ugettext_lazy('P&L')),
        (COST, 'COST', ugettext_lazy('COST')),
        (YTM, 'YTM', ugettext_lazy('YTM')),
    )

    class Meta(AbstractClassModel.Meta):
        verbose_name = ugettext_lazy('report class')
        verbose_name_plural = ugettext_lazy('report classes')


class CustomField(models.Model):
    master_user = models.ForeignKey(MasterUser, related_name='custom_fields')
    report_class = models.ForeignKey(ReportClass)
<<<<<<< HEAD
    begin_date = models.DateField(default=date.min)
    end_date = models.DateField(default=date_now)

    show_transaction_details = models.BooleanField(default=False)
    group_by_portfolio = models.BooleanField(default=False)
    group_by_account = models.BooleanField(default=False)
    group_by_strategy = models.BooleanField(default=False)

    cost_method = models.ForeignKey('instruments.CostMethod')
    portfolios = models.ManyToManyField('portfolios.Portfolio')
    accounts = models.ManyToManyField('accounts.Account')
    instruments = models.ManyToManyField('instruments.Instrument')
    currencies = models.ManyToManyField('currencies.Currency')

    class Meta(NamedModel.Meta):
        abstract = True
        verbose_name = ugettext_lazy('report type')
        verbose_name_plural = ugettext_lazy('report types')
        permissions = [
            ('view_reporttype', 'Can view report type')
        ]


# class ReportTypeUserObjectPermission(AbstractUserObjectPermission):
#     content_object = models.ForeignKey(ReportType, related_name='user_object_permissions',
#                                        verbose_name=ugettext_lazy('content object'))
#
#     class Meta(AbstractUserObjectPermission.Meta):
#         abstract = True
#         verbose_name = ugettext_lazy('report types - user permission')
#         verbose_name_plural = ugettext_lazy('report types - user permissions')
#
#
# class ReportTypeGroupObjectPermission(AbstractGroupObjectPermission):
#     content_object = models.ForeignKey(ReportType, related_name='group_object_permissions',
#                                        verbose_name=ugettext_lazy('content object'))
#
#     class Meta(AbstractGroupObjectPermission.Meta):
#         abstract = True
#         verbose_name = ugettext_lazy('report types - group permission')
#         verbose_name_plural = ugettext_lazy('report types - group permissions')


@python_2_unicode_compatible
class ReportTypeInput(models.Model):
    STRING = 10
    NUMBER = 20
    EXPRESSION = 30
    DATE = 40
    RELATION = 100

    TYPES = (
        (NUMBER, ugettext_lazy('Number')),
        (STRING, ugettext_lazy('String')),
        (DATE, ugettext_lazy('Date')),
        (EXPRESSION, ugettext_lazy('Expression')),
        (RELATION, ugettext_lazy('Relation')),
    )

    report_type = models.ForeignKey(ReportType, related_name='inputs',
                                    verbose_name=ugettext_lazy('transaction type'))
    value_type = models.PositiveSmallIntegerField(default=NUMBER, choices=TYPES,
                                                  verbose_name=ugettext_lazy('value type'))
    name = models.CharField(max_length=255, null=True, blank=True,
                            verbose_name=ugettext_lazy('name'))
    content_type = models.ForeignKey(ContentType, null=True, blank=True,
                                     verbose_name=ugettext_lazy('content type'))
    order = models.IntegerField(default=0,
                                verbose_name=ugettext_lazy('order'))
=======
    name = models.CharField(max_length=255)
    expr = models.CharField(max_length=255)
>>>>>>> d083f1ae

    class Meta:
        verbose_name = ugettext_lazy('custom field')
        verbose_name_plural = ugettext_lazy('custom fiels')
        unique_together = [
            ['master_user', 'report_class', 'name']
        ]

    def __str__(self):
        return self.name


# class ReportType(NamedModel):
#     master_user = models.ForeignKey(MasterUser, related_name='report_types',
#                                     verbose_name=ugettext_lazy('master user'))
#
#     report_class = models.ForeignKey(ReportClass)
#     begin_date = models.DateField(default=date.min)
#     end_date = models.DateField(default=date_now)
#
#     show_transaction_details = models.BooleanField(default=False)
#     group_by_portfolio = models.BooleanField(default=False)
#     group_by_account = models.BooleanField(default=False)
#     group_by_strategy = models.BooleanField(default=False)
#
#     cost_method = models.ForeignKey('instruments.CostMethod')
#     portfolios = models.ManyToManyField('portfolios.Portfolio')
#     accounts = models.ManyToManyField('accounts.Account')
#     instruments = models.ManyToManyField('instruments.Instrument')
#     currencies = models.ManyToManyField('currencies.Currency')
#
#     class Meta(NamedModel.Meta):
#         abstract = True
#         verbose_name = ugettext_lazy('report type')
#         verbose_name_plural = ugettext_lazy('report types')
#         permissions = [
#             ('view_reporttype', 'Can view report type')
#         ]
#
#
# class ReportTypeUserObjectPermission(AbstractUserObjectPermission):
#     content_object = models.ForeignKey(ReportType, related_name='user_object_permissions',
#                                        verbose_name=ugettext_lazy('content object'))
#
#     class Meta(AbstractUserObjectPermission.Meta):
#         abstract = True
#         verbose_name = ugettext_lazy('report types - user permission')
#         verbose_name_plural = ugettext_lazy('report types - user permissions')
#
#
# class ReportTypeGroupObjectPermission(AbstractGroupObjectPermission):
#     content_object = models.ForeignKey(ReportType, related_name='group_object_permissions',
#                                        verbose_name=ugettext_lazy('content object'))
#
#     class Meta(AbstractGroupObjectPermission.Meta):
#         abstract = True
#         verbose_name = ugettext_lazy('report types - group permission')
#         verbose_name_plural = ugettext_lazy('report types - group permissions')
#
#
# @python_2_unicode_compatible
# class ReportTypeInput(models.Model):
#     STRING = 10
#     NUMBER = 20
#     EXPRESSION = 30
#     DATE = 40
#     RELATION = 100
#
#     TYPES = (
#         (NUMBER, ugettext_lazy('Number')),
#         (STRING, ugettext_lazy('String')),
#         (DATE, ugettext_lazy('Date')),
#         (EXPRESSION, ugettext_lazy('Expression')),
#         (RELATION, ugettext_lazy('Relation')),
#     )
#
#     report_type = models.ForeignKey(ReportType, related_name='inputs',
#                                     verbose_name=ugettext_lazy('transaction type'))
#     value_type = models.PositiveSmallIntegerField(default=NUMBER, choices=TYPES,
#                                                   verbose_name=ugettext_lazy('value type'))
#     name = models.CharField(max_length=255, null=True, blank=True,
#                             verbose_name=ugettext_lazy('name'))
#     content_type = models.ForeignKey(ContentType, null=True, blank=True,
#                                      verbose_name=ugettext_lazy('content type'))
#     order = models.IntegerField(default=0,
#                                 verbose_name=ugettext_lazy('order'))
#
#     class Meta:
#         abstract = True
#         verbose_name = ugettext_lazy('report type input')
#         verbose_name_plural = ugettext_lazy('report type inputs')
#
#     def __str__(self):
#         return self.name


# ----------------------------------------------------------------------------------------------------------------------


# MULTIPLIER_AVCO = 1
# MULTIPLIER_FIFO = 2
# # MULTIPLIER_LIFO = 3
# MULTIPLIERS = (
#     (MULTIPLIER_AVCO, 'avco'),
#     (MULTIPLIER_FIFO, 'fifo'),
#     # (LIFO, 'lifo'),
# )


# ----------------------------------------------------------------------------------------------------------------------


@python_2_unicode_compatible
class BaseReportItem(object):
    def __init__(self, pk=None, portfolio=None, account=None, strategy1=None, strategy2=None, strategy3=None,
                 instrument=None, name=None):
        self.pk = pk
        self.portfolio = portfolio  # -> Portfolio
        self.account = account  # -> Account
        self.strategy1 = strategy1  # -> Strategy1
        self.strategy2 = strategy2  # -> Strategy2
        self.strategy3 = strategy3  # -> Strategy3
        self.instrument = instrument  # -> Instrument
        self.name = name

    def __str__(self):
        return "%s #%s" % (self.__class__.__name__, self.pk,)


@python_2_unicode_compatible
class BaseReport(object):
    def __init__(self, master_user=None, cost_method=None, begin_date=None, end_date=None,
                 portfolios=None, accounts=None, strategies1=None,
                 strategies2=None, strategies3=None,
                 use_portfolio=False, use_account=False, use_strategy=False,
                 value_currency=None, custom_fields=None,
                 items=None,
                 task_id=None, task_status=None):
        self.master_user = master_user
        self.cost_method = cost_method
        self.begin_date = begin_date
        self.end_date = end_date

        self.portfolios = portfolios or []
        self.accounts = accounts or []
        self.strategies1 = strategies1 or []
        self.strategies2 = strategies2 or []
        self.strategies3 = strategies3 or []

        self.use_portfolio = use_portfolio
        self.use_account = use_account
        self.use_strategy = use_strategy

        self.value_currency = value_currency
        self.custom_fields = custom_fields or []

        self.items = items or []
        self.transactions = []

        self.task_id = task_id
        self.task_status = task_status

    def __str__(self):
        return "%s for %s (%s-%s)" % (self.__class__.__name__, self.master_user, self.begin_date, self.end_date)


# ----------------------------------------------------------------------------------------------------------------------


@python_2_unicode_compatible
class BalanceReportItem(BaseReportItem):
    def __init__(self, currency=None, balance_position=0., market_value_system_ccy=0., transaction=None, *args,
                 **kwargs):
        super(BalanceReportItem, self).__init__(*args, **kwargs)
        self.balance_position = balance_position

        self.currency = currency
        self.currency_history = None  # -> CurrencyHistory
        self.currency_name = None
        self.currency_fx_rate = 0.

        self.price_history = None  # -> PriceHistory
        self.instrument_principal_currency_history = None  # -> CurrencyHistory
        self.instrument_accrued_currency_history = None  # -> CurrencyHistory
        # self.instrument_name = None
        self.instrument_principal_pricing_ccy = 0.
        self.instrument_price_multiplier = 0.
        self.instrument_accrued_pricing_ccy = 0.
        self.instrument_accrued_multiplier = 0.
        self.instrument_principal_price = 0.
        self.instrument_accrued_price = 0.
        self.principal_value_instrument_principal_ccy = None
        self.accrued_value_instrument_accrued_ccy = None
        self.instrument_principal_fx_rate = 0.
        self.instrument_accrued_fx_rate = 0.

        self.principal_value_system_ccy = 0.
        self.accrued_value_system_ccy = 0.
        self.market_value_system_ccy = market_value_system_ccy

        self.transaction = transaction  # -> Transaction for case 1 and case 2

    def __str__(self):
        if self.instrument:
            return "%s - %s" % (self.instrument, self.balance_position)
        else:
            return "%s - %s" % (self.currency, self.balance_position)


@python_2_unicode_compatible
class BalanceReportSummary(object):
    def __init__(self, invested_value_system_ccy=0., current_value_system_ccy=0., p_l_system_ccy=0.):
        self.invested_value_system_ccy = invested_value_system_ccy
        self.current_value_system_ccy = current_value_system_ccy
        self.p_l_system_ccy = p_l_system_ccy

    def __str__(self):
        return "invested_value_system_ccy=%s, current_value_system_ccy=%s, p_l_system_ccy=%s" % \
               (self.invested_value_system_ccy, self.current_value_system_ccy, self.p_l_system_ccy)


# @python_2_unicode_compatible
class BalanceReport(BaseReport):
    def __init__(self, show_transaction_details=True, items=None, summary=None, *args, **kwargs):
        super(BalanceReport, self).__init__(items=items, *args, **kwargs)
        self.show_transaction_details = show_transaction_details
        self.invested_items = []
        self.summary = summary or BalanceReportSummary()


# ----------------------------------------------------------------------------------------------------------------------


@python_2_unicode_compatible
class PLReportItem(BaseReportItem):
    def __init__(self, principal_with_sign_system_ccy=0, carry_with_sign_system_ccy=0.,
                 overheads_with_sign_system_ccy=0., total_system_ccy=0., *args, **kwargs):
        super(PLReportItem, self).__init__(*args, **kwargs)
        self.principal_with_sign_system_ccy = principal_with_sign_system_ccy
        self.carry_with_sign_system_ccy = carry_with_sign_system_ccy
        self.overheads_with_sign_system_ccy = overheads_with_sign_system_ccy
        self.total_system_ccy = total_system_ccy

    def __str__(self):
        return 'PLReportItem'


class PLReportSummary(object):
    def __init__(self, principal_with_sign_system_ccy=0., carry_with_sign_system_ccy=0.,
                 overheads_with_sign_system_ccy=0., total_system_ccy=0.):
        self.principal_with_sign_system_ccy = principal_with_sign_system_ccy
        self.carry_with_sign_system_ccy = carry_with_sign_system_ccy
        self.overheads_with_sign_system_ccy = overheads_with_sign_system_ccy
        self.total_system_ccy = total_system_ccy


# @python_2_unicode_compatible
class PLReport(BaseReport):
    def __init__(self, summary=None, *args, **kwargs):
        super(PLReport, self).__init__(*args, **kwargs)
        self.summary = summary or PLReportSummary()


# ----------------------------------------------------------------------------------------------------------------------


class CostReportItem(BaseReportItem):
    def __init__(self, position=0., cost_price=0., cost_price_adjusted=0., cost_system_ccy=0., cost_instrument_ccy=0.,
                 *args, **kwargs):
        super(CostReportItem, self).__init__(*args, **kwargs)
        self.position = position
        self.cost_price = cost_price,
        self.cost_price_adjusted = cost_price_adjusted
        self.cost_instrument_ccy = cost_instrument_ccy
        self.cost_system_ccy = cost_system_ccy


# @python_2_unicode_compatible
class CostReport(BaseReport):
    def __init__(self, *args, **kwargs):
        super(CostReport, self).__init__(*args, **kwargs)


# ----------------------------------------------------------------------------------------------------------------------


class YTMReportItem(BaseReportItem):
    def __init__(self, position=0., ytm=0., time_invested=0., *args, **kwargs):
        super(YTMReportItem, self).__init__(*args, **kwargs)
        self.position = position
        self.ytm = ytm
        self.time_invested = time_invested


# @python_2_unicode_compatible
class YTMReport(BaseReport):
    def __init__(self, *args, **kwargs):
        super(YTMReport, self).__init__(*args, **kwargs)<|MERGE_RESOLUTION|>--- conflicted
+++ resolved
@@ -6,11 +6,7 @@
 from django.utils.translation import ugettext_lazy
 
 from poms.common.models import NamedModel, AbstractClassModel
-<<<<<<< HEAD
 from poms.common.utils import date_now
-=======
-from poms.obj_perms.models import AbstractGroupObjectPermission, AbstractUserObjectPermission
->>>>>>> d083f1ae
 from poms.users.models import MasterUser
 
 
@@ -35,80 +31,8 @@
 class CustomField(models.Model):
     master_user = models.ForeignKey(MasterUser, related_name='custom_fields')
     report_class = models.ForeignKey(ReportClass)
-<<<<<<< HEAD
-    begin_date = models.DateField(default=date.min)
-    end_date = models.DateField(default=date_now)
-
-    show_transaction_details = models.BooleanField(default=False)
-    group_by_portfolio = models.BooleanField(default=False)
-    group_by_account = models.BooleanField(default=False)
-    group_by_strategy = models.BooleanField(default=False)
-
-    cost_method = models.ForeignKey('instruments.CostMethod')
-    portfolios = models.ManyToManyField('portfolios.Portfolio')
-    accounts = models.ManyToManyField('accounts.Account')
-    instruments = models.ManyToManyField('instruments.Instrument')
-    currencies = models.ManyToManyField('currencies.Currency')
-
-    class Meta(NamedModel.Meta):
-        abstract = True
-        verbose_name = ugettext_lazy('report type')
-        verbose_name_plural = ugettext_lazy('report types')
-        permissions = [
-            ('view_reporttype', 'Can view report type')
-        ]
-
-
-# class ReportTypeUserObjectPermission(AbstractUserObjectPermission):
-#     content_object = models.ForeignKey(ReportType, related_name='user_object_permissions',
-#                                        verbose_name=ugettext_lazy('content object'))
-#
-#     class Meta(AbstractUserObjectPermission.Meta):
-#         abstract = True
-#         verbose_name = ugettext_lazy('report types - user permission')
-#         verbose_name_plural = ugettext_lazy('report types - user permissions')
-#
-#
-# class ReportTypeGroupObjectPermission(AbstractGroupObjectPermission):
-#     content_object = models.ForeignKey(ReportType, related_name='group_object_permissions',
-#                                        verbose_name=ugettext_lazy('content object'))
-#
-#     class Meta(AbstractGroupObjectPermission.Meta):
-#         abstract = True
-#         verbose_name = ugettext_lazy('report types - group permission')
-#         verbose_name_plural = ugettext_lazy('report types - group permissions')
-
-
-@python_2_unicode_compatible
-class ReportTypeInput(models.Model):
-    STRING = 10
-    NUMBER = 20
-    EXPRESSION = 30
-    DATE = 40
-    RELATION = 100
-
-    TYPES = (
-        (NUMBER, ugettext_lazy('Number')),
-        (STRING, ugettext_lazy('String')),
-        (DATE, ugettext_lazy('Date')),
-        (EXPRESSION, ugettext_lazy('Expression')),
-        (RELATION, ugettext_lazy('Relation')),
-    )
-
-    report_type = models.ForeignKey(ReportType, related_name='inputs',
-                                    verbose_name=ugettext_lazy('transaction type'))
-    value_type = models.PositiveSmallIntegerField(default=NUMBER, choices=TYPES,
-                                                  verbose_name=ugettext_lazy('value type'))
-    name = models.CharField(max_length=255, null=True, blank=True,
-                            verbose_name=ugettext_lazy('name'))
-    content_type = models.ForeignKey(ContentType, null=True, blank=True,
-                                     verbose_name=ugettext_lazy('content type'))
-    order = models.IntegerField(default=0,
-                                verbose_name=ugettext_lazy('order'))
-=======
     name = models.CharField(max_length=255)
     expr = models.CharField(max_length=255)
->>>>>>> d083f1ae
 
     class Meta:
         verbose_name = ugettext_lazy('custom field')
