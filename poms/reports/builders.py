# -*- coding: utf-8 -*-
from __future__ import unicode_literals, division

import copy
import logging
import sys
import uuid
from collections import Counter, defaultdict
from datetime import timedelta, date
from itertools import groupby

from django.conf import settings
from django.db.models import Q
from django.utils.functional import cached_property
from django.utils.translation import ugettext, ugettext_lazy

from poms.accounts.models import Account, AccountType
from poms.common import formula
from poms.common.utils import date_now, isclose, safe_div
from poms.currencies.models import Currency
from poms.instruments.models import Instrument, InstrumentType, CostMethod, InstrumentClass
from poms.obj_attrs.utils import get_attributes_prefetch
from poms.obj_perms.utils import get_permissions_prefetch_lookups
from poms.portfolios.models import Portfolio
from poms.reports.pricing import FakeInstrumentPricingProvider, FakeCurrencyFxRateProvider, CurrencyFxRateProvider
from poms.reports.pricing import InstrumentPricingProvider
from poms.reports.utils import sprint_table
from poms.strategies.models import Strategy1, Strategy2, Strategy3, Strategy1Subgroup, Strategy1Group, \
    Strategy2Subgroup, Strategy2Group, Strategy3Subgroup, Strategy3Group
from poms.tags.utils import get_tag_prefetch
from poms.transactions.models import TransactionClass, Transaction, ComplexTransaction

_l = logging.getLogger('poms.reports')


class _Base:
    report = None
    pricing_provider = None
    fx_rate_provider = None

    dump_columns = []

    def __init__(self, report, pricing_provider, fx_rate_provider):
        self.report = report
        self.pricing_provider = pricing_provider
        self.fx_rate_provider = fx_rate_provider

    def clone(self):
        return copy.copy(self)

    def dump_values(self, columns=None):
        if columns is None:
            columns = self.dump_columns
        row = []
        for f in columns:
            row.append(getattr(self, f))
        return row

    @classmethod
    def dumps(cls, items, columns=None):
        if _l.isEnabledFor(logging.DEBUG):
            if columns is None:
                columns = cls.dump_columns

            data = []
            for item in items:
                data.append(item.dump_values(columns=columns))
            _l.debug('\n%s', sprint_table(data, columns))
            # print(sprint_table(data, columns))


class VirtualTransaction(_Base):
    trn = None
    pk = None
    is_hidden = False  # if True it is not involved in the calculations
    is_mismatch = True
    trn_code = None
    trn_cls = None
    # case = 0
    avco_multiplier = 0.0
    avco_closed_by = None
    fifo_multiplier = 0.0
    fifo_closed_by = None
    multiplier = 1.0
    closed_by = None

    # Position related
    instr = None
    trn_ccy = None
    pos_size = None

    # Cash related
    stl_ccy = None
    cash = None

    # P&L related
    principal = None
    carry = None
    overheads = None

    ref_fx = None

    # accounting dates
    trn_date = None
    acc_date = None
    cash_date = None

    # portfolio
    prtfl = None

    # accounts
    acc_pos = None
    acc_cash = None
    acc_interim = None

    # strategies
    str1_pos = None
    str1_cash = None
    str2_pos = None
    str2_cash = None
    str3_pos = None
    str3_cash = None

    # linked instrument
    link_instr = None

    # allocations
    alloc_bl = None
    alloc_pl = None

    # total_real_res = 0.0
    # total_unreal_res = 0.0
    notes = None

    # calculated ----------------------------------------------------
    case = 0

    # report ccy ----------------------------------------------------
    report_ccy_cur = None
    report_ccy_cur_fx = 0.0
    report_ccy_cash_hist = None
    report_ccy_cash_hist_fx = 0.0
    report_ccy_acc_hist = None
    report_ccy_acc_hist_fx = 0.0

    # instr
    instr_price_cur = None
    instr_price_cur_principal_price = 0.0
    instr_price_cur_accrued_price = 0.0
    instr_pricing_ccy_cur = None
    instr_pricing_ccy_cur_fx = 0.0
    instr_accrued_ccy_cur = None
    instr_accrued_ccy_cur_fx = 0.0

    # trn ccy ----------------------------------------------------
    trn_ccy_cash_hist = None
    trn_ccy_cash_hist_fx = 0.0
    trn_ccy_acc_hist = None
    trn_ccy_acc_hist_fx = 0.0
    trn_ccy_cur = None
    trn_ccy_cur_fx = 0.0

    # stl ccy ----------------------------------------------------
    stl_ccy_cash_hist = None
    stl_ccy_cash_hist_fx = 0.0
    stl_ccy_acc_hist = None
    stl_ccy_acc_hist_fx = 0.0
    stl_ccy_cur = None
    stl_ccy_cur_fx = 0.0

    # general ----------------------------------------------------

    mismatch = 0.0

    instr_principal = 0.0
    instr_principal_res = 0.0
    instr_accrued = 0.0
    instr_accrued_res = 0.0

    # Cash related ----------------------------------------------------

    cash_res = 0.0

    # full P&L related ----------------------------------------------------
    total = 0.0

    principal_res = 0.0
    carry_res = 0.0
    overheads_res = 0.0
    total_res = 0.0

    # full / closed ----------------------------------------------------
    principal_closed_res = 0.0
    carry_closed_res = 0.0
    overheads_closed_res = 0.0
    total_closed_res = 0.0

    # full / opened ----------------------------------------------------
    principal_opened_res = 0.0
    carry_opened_res = 0.0
    overheads_opened_res = 0.0
    total_opened_res = 0.0

    # fx ----------------------------------------------------
    pl_fx_mul = 0.0
    principal_fx_res = 0.0
    carry_fx_res = 0.0
    overheads_fx_res = 0.0
    total_fx_res = 0.0

    # fx / closed ----------------------------------------------------
    principal_fx_closed_res = 0.0
    carry_fx_closed_res = 0.0
    overheads_fx_closed_res = 0.0
    total_fx_closed_res = 0.0

    # fx / opened ----------------------------------------------------
    principal_fx_opened_res = 0.0
    carry_fx_opened_res = 0.0
    overheads_fx_opened_res = 0.0
    total_fx_opened_res = 0.0

    # fixed ----------------------------------------------------
    pl_fixed_mul = 0.0
    principal_fixed_res = 0.0
    carry_fixed_res = 0.0
    overheads_fixed_res = 0.0
    total_fixed_res = 0.0

    # fixed / closed ----------------------------------------------------
    principal_fixed_closed_res = 0.0
    carry_fixed_closed_res = 0.0
    overheads_fixed_closed_res = 0.0
    total_fixed_closed_res = 0.0

    # fixed / opened ----------------------------------------------------
    principal_fixed_opened_res = 0.0
    carry_fixed_opened_res = 0.0
    overheads_fixed_opened_res = 0.0
    total_fixed_opened_res = 0.0

    dump_columns = [
        'pk',
        # 'lid',
        # 'is_hidden',
        # 'is_mismatch',
        'trn_cls',
        # 'case',
        # 'avco_multiplier',
        # 'avco_closed_by',
        'fifo_multiplier',
        'fifo_closed_by',
        # 'multiplier',
        # 'closed_by',
        'acc_date',
        # 'cash_date',
        'instr',
        # 'trn_ccy',
        # 'stl_ccy',
        # 'prtfl',
        # 'acc_pos',
        # 'acc_cash',
        # 'acc_interim',
        # 'str1_pos',
        # 'str1_cash',
        # 'str2_pos',
        # 'str2_cash',
        # 'str3_pos',
        # 'str3_cash',
        # 'link_instr',
        # 'alloc_bl',
        # 'alloc_pl',
        'pos_size',
        'cash',
        'principal',
        'carry',
        'overheads',
        'total',
        # 'mismatch',
        # 'ref_fx',
        # 'trn_ccy_acc_hist_fx',
        # 'trn_ccy_cash_hist_fx',
        # 'trn_ccy_cur_fx',
        # 'stl_ccy_acc_hist_fx',
        # 'stl_ccy_cur_fx',
        # 'report_ccy_cash_hist_fx',
        # 'report_ccy_acc_hist_fx',
        # 'report_ccy_cur_fx',

        # 'instr_principal_res',
        # 'instr_accrued_res',

        # full ----------------------------------------------------
        # 'principal_res',
        # 'carry_res',
        # 'overheads_res',
        # 'total_res',

        # full / closed ----------------------------------------------------
        # 'principal_closed_res',
        # 'carry_closed_res',
        # 'overheads_closed_res',
        # 'total_closed_res',

        # full / opened ----------------------------------------------------
        # 'principal_opened_res',
        # 'carry_opened_res',
        # 'overheads_opened_res',
        # 'total_opened_res',

        # fx ----------------------------------------------------
        # 'principal_fx_res',
        # 'carry_fx_res',
        # 'overheads_fx_res',
        # 'total_fx_res',

        # fx / closed ----------------------------------------------------
        # 'principal_fx_closed_res',
        # 'carry_fx_closed_res',
        # 'overheads_fx_closed_res',
        # 'total_fx_closed_res',

        # fx / opened ----------------------------------------------------
        # 'principal_fx_opened_res',
        # 'carry_fx_opened_res',
        # 'overheads_fx_opened_res',
        # 'total_fx_opened_res',

        # fixed ----------------------------------------------------
        # 'principal_fixed_res',
        # 'carry_fixed_res',
        # 'overheads_fixed_res',
        # 'total_fixed_res',

        # fixed / closed ----------------------------------------------------
        # 'principal_fixed_closed_res',
        # 'carry_fixed_closed_res',
        # 'overheads_fixed_closed_res',
        # 'total_fixed_closed_res',

        # fixed / opened ----------------------------------------------------
        # 'principal_fixed_opened_res',
        # 'carry_fixed_opened_res',
        # 'overheads_fixed_opened_res',
        # 'total_fixed_opened_res',
    ]

    def __init__(self, report, pricing_provider, fx_rate_provider, trn, overrides=None):
        super(VirtualTransaction, self).__init__(report, pricing_provider, fx_rate_provider)
        overrides = overrides or {}
        self.trn = trn
        self.lid = uuid.uuid1()
        self.pk = overrides.get('pk', trn.pk)
        self.trn_code = overrides.get('transaction_code', trn.transaction_code)
        self.trn_cls = overrides.get('transaction_class', trn.transaction_class)

        self.instr = overrides.get('instrument', trn.instrument)
        self.trn_ccy = overrides.get('transaction_currency', trn.transaction_currency)
        self.pos_size = overrides.get('position_size_with_sign', trn.position_size_with_sign)

        self.stl_ccy = overrides.get('settlement_currency', trn.settlement_currency)
        self.cash = overrides.get('cash_consideration', trn.cash_consideration)

        self.principal = overrides.get('principal_with_sign', trn.principal_with_sign)
        self.carry = overrides.get('carry_with_sign', trn.carry_with_sign)
        self.overheads = overrides.get('overheads_with_sign', trn.overheads_with_sign)

        self.ref_fx = overrides.get('reference_fx_rate', trn.reference_fx_rate)

        self.trn_date = overrides.get('transaction_date', trn.transaction_date)
        self.acc_date = overrides.get('accounting_date', trn.accounting_date)
        self.cash_date = overrides.get('cash_date', trn.cash_date)

        self.prtfl = overrides.get('portfolio', trn.portfolio)

        self.acc_pos = overrides.get('account_position', trn.account_position)
        self.acc_cash = overrides.get('account_cash', trn.account_cash)
        self.acc_interim = overrides.get('account_interim', trn.account_interim)

        self.str1_pos = overrides.get('strategy1_position', trn.strategy1_position)
        self.str1_cash = overrides.get('strategy1_cash', trn.strategy1_cash)
        self.str2_pos = overrides.get('strategy2_position', trn.strategy2_position)
        self.str2_cash = overrides.get('strategy2_cash', trn.strategy2_cash)
        self.str3_pos = overrides.get('strategy3_position', trn.strategy3_position)
        self.str3_cash = overrides.get('strategy3_cash', trn.strategy3_cash)

        self.link_instr = overrides.get('linked_instrument', trn.linked_instrument)

        self.alloc_bl = overrides.get('allocation_balance', trn.allocation_balance)
        self.alloc_pl = overrides.get('allocation_pl', trn.allocation_pl)

        self.notes = overrides.get('notes', trn.notes)

        # ----

        if self.acc_date <= self.report.report_date < self.cash_date:
            self.case = 1
        elif self.cash_date <= self.report.report_date < self.acc_date:
            self.case = 2
        else:
            self.case = 0

    def __str__(self):
        return str(self.pk)

    def __repr__(self):
        return 'VT(%s)' % self.pk

    def pricing(self):
        # report ccy ----------------------------------------------------
        self.report_ccy_cur = self.fx_rate_provider[self.report.report_currency]
        self.report_ccy_cur_fx = self.report_ccy_cur.fx_rate
        self.report_ccy_cash_hist = self.fx_rate_provider[self.report.report_currency, self.acc_date]
        self.report_ccy_cash_hist_fx = self.report_ccy_cash_hist.fx_rate
        self.report_ccy_acc_hist = self.fx_rate_provider[self.report.report_currency, self.cash_date]
        self.report_ccy_acc_hist_fx = self.report_ccy_acc_hist.fx_rate

        try:
            report_ccy_cur_fx = 1.0 / self.report_ccy_cur_fx
        except ZeroDivisionError:
            report_ccy_cur_fx = 0.0

        try:
            report_ccy_cash_hist_fx = 1.0 / self.report_ccy_cash_hist_fx
        except ZeroDivisionError:
            report_ccy_cash_hist_fx = 0.0

        try:
            report_ccy_acc_hist_fx = 1.0 / self.report_ccy_acc_hist_fx
        except ZeroDivisionError:
            report_ccy_acc_hist_fx = 0.0

        # instr ----------------------------------------------------
        if self.instr:
            self.instr_price_cur = self.pricing_provider[self.instr]
            self.instr_price_cur_principal_price = self.instr_price_cur.principal_price
            self.instr_price_cur_accrued_price = self.instr_price_cur.accrued_price
            self.instr_pricing_ccy_cur = self.fx_rate_provider[self.instr.pricing_currency]
            self.instr_pricing_ccy_cur_fx = self.instr_pricing_ccy_cur.fx_rate * report_ccy_cur_fx
            self.instr_accrued_ccy_cur = self.fx_rate_provider[self.instr.accrued_currency]
            self.instr_accrued_ccy_cur_fx = self.instr_accrued_ccy_cur.fx_rate * report_ccy_cur_fx

        # trn ccy ----------------------------------------------------
        if self.trn_ccy:
            self.trn_ccy_cash_hist = self.fx_rate_provider[self.trn_ccy, self.cash_date]
            self.trn_ccy_cash_hist_fx = self.trn_ccy_cash_hist.fx_rate * report_ccy_cash_hist_fx
            self.trn_ccy_acc_hist = self.fx_rate_provider[self.trn_ccy, self.acc_date]
            self.trn_ccy_acc_hist_fx = self.trn_ccy_acc_hist.fx_rate * report_ccy_acc_hist_fx
            self.trn_ccy_cur = self.fx_rate_provider[self.trn_ccy]
            self.trn_ccy_cur_fx = self.trn_ccy_cur.fx_rate * report_ccy_cur_fx

        # stl ccy ----------------------------------------------------
        if self.stl_ccy:
            self.stl_ccy_cash_hist = self.fx_rate_provider[self.stl_ccy, self.cash_date]
            self.stl_ccy_cash_hist_fx = self.stl_ccy_cash_hist.fx_rate * report_ccy_cash_hist_fx
            self.stl_ccy_acc_hist = self.fx_rate_provider[self.stl_ccy, self.acc_date]
            self.stl_ccy_acc_hist_fx = self.stl_ccy_acc_hist.fx_rate * report_ccy_cash_hist_fx
            self.stl_ccy_cur = self.fx_rate_provider[self.stl_ccy]
            self.stl_ccy_cur_fx = self.stl_ccy_cur.fx_rate * report_ccy_cur_fx

    def calc(self):
        # if not self.is_hidden:
        #     print(1)
        if self.trn_cls.id in [TransactionClass.BUY, TransactionClass.SELL, TransactionClass.TRANSACTION_PL,
                               TransactionClass.INSTRUMENT_PL, TransactionClass.FX_TRADE]:
            if self.instr:
                self.instr_principal = self.pos_size * self.instr.price_multiplier * self.instr_price_cur_principal_price
                self.instr_principal_res = self.instr_principal * self.instr_pricing_ccy_cur_fx

                self.instr_accrued = self.pos_size * self.instr.accrued_multiplier * self.instr_price_cur_accrued_price
                self.instr_accrued_res = self.instr_accrued * self.instr_pricing_ccy_cur_fx

            # Cash related ----------------------------------------------------

            self.cash_res = self.cash * self.stl_ccy_cur_fx

            # full P&L related ----------------------------------------------------
            self.total = self.principal + self.carry + self.overheads

            self.principal_res = self.principal * self.stl_ccy_cur_fx
            self.carry_res = self.carry * self.stl_ccy_cur_fx
            self.overheads_res = self.overheads * self.stl_ccy_cur_fx
            self.total_res = self.total * self.stl_ccy_cur_fx

            self.pl_fx_mul = self.stl_ccy_cur_fx - self.ref_fx * self.trn_ccy_cash_hist_fx
            self.pl_fixed_mul = self.ref_fx * self.trn_ccy_cash_hist_fx

            # full / closed ----------------------------------------------------
            self.principal_closed_res = self.principal_res * self.multiplier
            self.carry_closed_res = self.carry_res * self.multiplier
            self.overheads_closed_res = self.overheads_res * self.multiplier
            self.total_closed_res = self.total_res * self.multiplier

            # full / opened ----------------------------------------------------
            self.principal_opened_res = self.principal_res * (1.0 - self.multiplier)
            self.carry_opened_res = self.carry_res * (1.0 - self.multiplier)
            self.overheads_opened_res = self.overheads_res * (1.0 - self.multiplier)
            self.total_opened_res = self.total_res * (1.0 - self.multiplier)

            # fx ----------------------------------------------------
            self.principal_fx_res = self.principal * self.pl_fx_mul
            self.carry_fx_res = self.carry * self.pl_fx_mul
            self.overheads_fx_res = self.overheads * self.pl_fx_mul
            self.total_fx_res = self.total * self.pl_fx_mul

            # fx / closed ----------------------------------------------------
            self.principal_fx_closed_res = self.principal_fx_res * self.multiplier
            self.carry_fx_closed_res = self.carry_fx_res * self.multiplier
            self.overheads_fx_closed_res = self.overheads_fx_res * self.multiplier
            self.total_fx_closed_res = self.total_fx_res * self.multiplier

            # fx / opened ----------------------------------------------------
            self.principal_fx_opened_res = self.principal_fx_res * (1.0 - self.multiplier)
            self.carry_fx_opened_res = self.carry_fx_res * (1.0 - self.multiplier)
            self.overheads_fx_opened_res = self.overheads_fx_res * (1.0 - self.multiplier)
            self.total_fx_opened_res = self.total_fx_res * (1.0 - self.multiplier)

            # fixed ----------------------------------------------------
            self.principal_fixed_res = self.principal * self.pl_fixed_mul
            self.carry_fixed_res = self.carry * self.pl_fixed_mul
            self.overheads_fixed_res = self.overheads * self.pl_fixed_mul
            self.total_fixed_res = self.total * self.pl_fixed_mul

            # fixed / closed ----------------------------------------------------
            self.principal_fixed_closed_res = self.principal_fixed_res * self.multiplier
            self.carry_fixed_closed_res = self.carry_fixed_res * self.multiplier
            self.overheads_fixed_closed_res = self.overheads_fixed_res * self.multiplier
            self.total_fixed_closed_res = self.total_fixed_res * self.multiplier

            # fixed / opened ----------------------------------------------------
            self.principal_fixed_opened_res = self.principal_fixed_res * (1.0 - self.multiplier)
            self.carry_fixed_opened_res = self.carry_fixed_res * (1.0 - self.multiplier)
            self.overheads_fixed_opened_res = self.overheads_fixed_res * (1.0 - self.multiplier)
            self.total_fixed_opened_res = self.total_fixed_res * (1.0 - self.multiplier)

        elif self.trn_cls.id in [TransactionClass.CASH_INFLOW, TransactionClass.CASH_OUTFLOW]:
            self.pl_fx_mul = self.stl_ccy_cur_fx - self.ref_fx * self.trn_ccy_acc_hist_fx
            self.pl_fixed_mul = self.ref_fx * self.trn_ccy_acc_hist_fx

            self.principal_res = self.cash * self.pl_fx_mul
            self.principal_closed_res = self.principal_res
            self.principal_fx_res = self.principal_res
            self.principal_fx_closed_res = self.principal_res

        if self.trn_cls.id in [TransactionClass.CASH_INFLOW, TransactionClass.CASH_OUTFLOW]:
            self.mismatch = 0.0
        else:
            self.mismatch = self.cash - self.total

    @staticmethod
    def approach_clone(cur, closed, mul_delta):

        # def _t1_a(attr):
        #     setattr(t1, attr, -(getattr(closed, attr) * abm + getattr(cur, attr) * aem))
        #
        # def _t1_pl(principal_attr, carry_attr, overheads_attr, total_attr):
        #     _t1_a(principal_attr)
        #     _t1_a(carry_attr)
        #     _t1_a(overheads_attr)
        #     setattr(t1, total_attr,
        #             getattr(t1, principal_attr) + getattr(t1, carry_attr) + getattr(t1, overheads_attr))
        #
        # def _t2_a(attr):
        #     setattr(t2, attr, - getattr(t1, attr))
        #
        # def _t2_pl(principal_attr, carry_attr, overheads_attr, total_attr):
        #     _t2_a(principal_attr)
        #     _t2_a(carry_attr)
        #     _t2_a(overheads_attr)
        #     _t2_a(total_attr)

        def _clean(t):
            t.is_mismatch = False

            t.report_ccy_cur = None
            t.report_ccy_cur_fx = float('nan')
            t.report_ccy_cash_hist = None
            t.report_ccy_cash_hist_fx = float('nan')
            t.report_ccy_acc_hist = None
            t.report_ccy_acc_hist_fx = float('nan')

            t.instr_price_cur = None
            t.instr_price_cur_principal_price = float('nan')
            t.instr_price_cur_accrued_price = float('nan')
            t.instr_pricing_ccy_cur = None
            t.instr_pricing_ccy_cur_fx = float('nan')
            t.instr_accrued_ccy_cur = None
            t.instr_accrued_ccy_cur_fx = float('nan')

            t.trn_ccy_cash_hist = None
            t.trn_ccy_cash_hist_fx = float('nan')
            t.trn_ccy_acc_hist = None
            t.trn_ccy_acc_hist_fx = float('nan')
            t.trn_ccy_cur = None
            t.trn_ccy_cur_fx = float('nan')

            t.stl_ccy_cash_hist = None
            t.stl_ccy_cash_hist_fx = float('nan')
            t.stl_ccy_acc_hist = None
            t.stl_ccy_acc_hist_fx = float('nan')
            t.stl_ccy_cur = None
            t.stl_ccy_cur_fx = float('nan')

            t.mismatch = 0.0
            t.avco_multiplier = 0.0
            t.fifo_multiplier = 0.0
            t.multiplier = 1.0
            t.cash = 0.0
            t.cash_res = 0.0

            t.instr_principal = float('nan')
            t.instr_principal_res = 0.0
            t.instr_accrued = float('nan')
            t.instr_accrued_res = 0.0

            t.principal = float('nan')
            t.carry = float('nan')
            t.overheads = float('nan')
            t.total = float('nan')

            t.pl_fx_mul = float('nan')
            t.pl_fixed_mul = float('nan')

        pos_size = abs(closed.pos_size * mul_delta)

        try:
            abm = closed.report.approach_begin_multiplier * abs(pos_size / closed.pos_size)
        except ZeroDivisionError:
            abm = 0.0
        try:
            aem = closed.report.approach_end_multiplier * abs(pos_size / cur.pos_size)
        except ZeroDivisionError:
            aem = 0.0

        # abm = closed.report.approach_begin_multiplier * closed1.multiplier
        # aem = closed.report.approach_end_multiplier * cur1.multiplier
        # abm = closed.report.approach_begin_multiplier
        # aem = closed.report.approach_end_multiplier

        closed1 = closed
        # closed1 = closed.clone()
        # closed1.multiplier = abs(pos_size / closed.pos_size)
        # closed1.principal_res = closed.principal_res * closed1.multiplier
        # closed1.carry_res = closed.principal_res * closed1.multiplier
        # closed1.overheads_res = closed.principal_res * closed1.multiplier
        # closed1.total_res = closed.principal_res * closed1.multiplier
        # closed1.calc()

        cur1 = cur
        # cur1 = cur.clone()
        # cur1.multiplier = abs(pos_size / cur.pos_size)
        # cur1.principal_res = cur.principal_res * cur1.multiplier
        # cur1.carry_res = cur.principal_res * cur1.multiplier
        # cur1.overheads_res = cur.principal_res * cur1.multiplier
        # cur1.total_res = cur.principal_res * cur1.multiplier
        # cur1.calc()

        # t1 ----
        t1 = closed1.clone()
        t1.trn_cls = cur1.trn_cls
        t1.pk = 'a1,%s,%s,%s' % (closed1.pk, cur1.pk, t1.trn_cls)

        _clean(t1)

        t1.pos_size = -pos_size

        t1.principal_res = -(closed1.principal_res * abm + cur1.principal_res * aem)
        t1.carry_res = -(closed1.carry_res * abm + cur1.carry_res * aem)
        t1.overheads_res = -(closed1.overheads_res * abm + cur1.overheads_res * aem)
        t1.total_res = t1.principal_res + t1.carry_res + t1.overheads_res

        # t1.principal_closed_res = -(closed1.principal_closed_res * abm + cur1.principal_closed_res * aem)
        # t1.carry_closed_res = -(closed1.carry_closed_res * abm + cur1.carry_closed_res * aem)
        # t1.overheads_closed_res = -(closed1.overheads_closed_res * abm + cur1.overheads_closed_res * aem)
        # t1.total_closed_res = t1.principal_closed_res + t1.carry_closed_res + t1.overheads_closed_res
        t1.principal_closed_res = t1.principal_res
        t1.carry_closed_res = t1.carry_res
        t1.overheads_closed_res = t1.overheads_res
        t1.total_closed_res = t1.total_res

        # t1.principal_opened_res = -(closed1.principal_opened_res * abm + cur1.principal_opened_res * aem)
        # t1.carry_opened_res = -(closed1.carry_opened_res * abm + cur1.carry_opened_res * aem)
        # t1.overheads_opened_res = -(closed1.overheads_opened_res * abm + cur1.overheads_opened_res * aem)
        # t1.total_opened_res = t1.principal_opened_res + t1.carry_opened_res + t1.overheads_opened_res
        t1.principal_opened_res = 0.0
        t1.carry_opened_res = 0.0
        t1.overheads_opened_res = 0.0
        t1.total_opened_res = 0.0

        t1.principal_fx_res = -(closed1.principal_fx_res * abm + cur1.principal_fx_res * aem)
        t1.carry_fx_res = -(closed1.carry_fx_res * abm + cur1.carry_fx_res * aem)
        t1.overheads_fx_res = -(closed1.overheads_fx_res * abm + cur1.overheads_fx_res * aem)
        t1.total_fx_res = t1.principal_fx_res + t1.carry_fx_res + t1.overheads_fx_res

        # t1.principal_fx_closed_res = -(closed1.principal_fx_closed_res * abm + cur1.principal_fx_closed_res * aem)
        # t1.carry_fx_closed_res = -(closed1.carry_fx_closed_res * abm + cur1.carry_fx_closed_res * aem)
        # t1.overheads_fx_closed_res = -(closed1.overheads_fx_closed_res * abm + cur1.overheads_fx_closed_res * aem)
        # t1.total_fx_closed_res = t1.principal_fx_closed_res + t1.carry_fx_closed_res + t1.overheads_fx_closed_res
        t1.principal_fx_closed_res = t1.principal_fx_res
        t1.carry_fx_closed_res = t1.carry_fx_res
        t1.overheads_fx_closed_res = t1.overheads_fx_res
        t1.total_fx_closed_res = t1.total_fx_res

        # t1.principal_fx_opened_res = -(closed1.principal_fx_opened_res * abm + cur1.principal_fx_opened_res * aem)
        # t1.carry_fx_opened_res = -(closed1.carry_fx_opened_res * abm + cur1.carry_fx_opened_res * aem)
        # t1.overheads_fx_opened_res = -(closed1.overheads_fx_opened_res * abm + cur1.overheads_fx_opened_res * aem)
        # t1.total_fx_opened_res = t1.principal_fx_opened_res + t1.carry_fx_opened_res + t1.overheads_fx_opened_res
        t1.principal_fx_opened_res = 0.0
        t1.carry_fx_opened_res = 0.0
        t1.overheads_fx_opened_res = 0.0
        t1.total_fx_opened_res = 0.0

        t1.principal_fixed_res = -(closed1.principal_fixed_res * abm + cur1.principal_fixed_res * aem)
        t1.carry_fixed_res = -(closed1.carry_fixed_res * abm + cur1.carry_fixed_res * aem)
        t1.overheads_fixed_res = -(closed1.overheads_fixed_res * abm + cur1.overheads_fixed_res * aem)
        t1.total_fixed_res = t1.principal_fixed_res + t1.carry_fixed_res + t1.overheads_fixed_res

        # t1.principal_fixed_closed_res = -(
        #     closed1.principal_fixed_closed_res * abm + cur1.principal_fixed_closed_res * aem)
        # t1.carry_fixed_closed_res = -(closed1.carry_fixed_closed_res * abm + cur1.carry_fixed_closed_res * aem)
        # t1.overheads_fixed_closed_res = -(
        #     closed1.overheads_fixed_closed_res * abm + cur1.overheads_fixed_closed_res * aem)
        # t1.total_fixed_closed_res = t1.principal_fixed_closed_res + t1.carry_fixed_closed_res + t1.overheads_fixed_closed_res
        t1.principal_fixed_closed_res = t1.principal_fixed_res
        t1.carry_fixed_closed_res = t1.carry_fixed_res
        t1.overheads_fixed_closed_res = t1.overheads_fixed_res
        t1.total_fixed_closed_res = t1.total_fixed_res

        # t1.principal_fixed_opened_res = -(
        #     closed1.principal_fixed_opened_res * abm + cur1.principal_fixed_opened_res * aem)
        # t1.carry_fixed_opened_res = -(closed1.carry_fixed_opened_res * abm + cur1.carry_fixed_opened_res * aem)
        # t1.overheads_fixed_opened_res = -(
        #     closed1.overheads_fixed_opened_res * abm + cur1.overheads_fixed_opened_res * aem)
        # t1.total_fixed_opened_res = t1.principal_fixed_opened_res + t1.carry_fixed_opened_res + t1.overheads_fixed_opened_res
        t1.principal_fixed_opened_res = 0.0
        t1.carry_fixed_opened_res = 0.0
        t1.overheads_fixed_opened_res = 0.0
        t1.total_fixed_opened_res = 0.0

        # t2 ----
        t2 = cur1.clone()
        t2.trn_cls = closed1.trn_cls
        t2.pk = 'a2,%s,%s,%s' % (closed1.pk, cur1.pk, t2.trn_cls)

        _clean(t2)

        t2.pos_size = -t1.pos_size

        t2.principal_res = -t1.principal_res
        t2.carry_res = -t1.carry_res
        t2.overheads_res = -t1.overheads_res
        t2.total_res = -t1.total_res

        t2.principal_closed_res = -t1.principal_closed_res
        t2.carry_closed_res = -t1.carry_closed_res
        t2.overheads_closed_res = -t1.overheads_closed_res
        t2.total_closed_res = -t1.total_closed_res

        t2.principal_opened_res = -t1.principal_opened_res
        t2.carry_opened_res = -t1.carry_opened_res
        t2.overheads_opened_res = -t1.overheads_opened_res
        t2.total_opened_res = -t1.total_opened_res

        t2.principal_fx_res = -t1.principal_fx_res
        t2.carry_fx_res = -t1.carry_fx_res
        t2.overheads_fx_res = -t1.overheads_fx_res
        t2.total_fx_res = -t1.total_fx_res

        t2.principal_fx_closed_res = -t1.principal_fx_closed_res
        t2.carry_fx_closed_res = -t1.carry_fx_closed_res
        t2.overheads_fx_closed_res = -t1.overheads_fx_closed_res
        t2.total_fx_closed_res = -t1.total_fx_closed_res

        t2.principal_fx_opened_res = -t1.principal_fx_opened_res
        t2.carry_fx_opened_res = -t1.carry_fx_opened_res
        t2.overheads_fx_opened_res = -t1.overheads_fx_opened_res
        t2.total_fx_opened_res = -t1.total_fx_opened_res

        t2.principal_fixed_res = -t1.principal_fixed_res
        t2.carry_fixed_res = -t1.carry_fixed_res
        t2.overheads_fixed_res = -t1.overheads_fixed_res
        t2.total_fixed_res = -t1.total_fixed_res

        t2.principal_fixed_closed_res = -t1.principal_fixed_closed_res
        t2.carry_fixed_closed_res = -t1.carry_fixed_closed_res
        t2.overheads_fixed_closed_res = -t1.overheads_fixed_closed_res
        t2.total_fixed_closed_res = -t1.total_fixed_closed_res

        t2.principal_fixed_opened_res = -t1.principal_fixed_opened_res
        t2.carry_fixed_opened_res = -t1.carry_fixed_opened_res
        t2.overheads_fixed_opened_res = -t1.overheads_fixed_opened_res
        t2.total_fixed_opened_res = -t1.total_fixed_opened_res

        return t1, t2

    def transfer_clone(self, t1_cls, t2_cls, t1_pos_sign=-1.0, t1_cash_sign=1.0):
        # t1
        t1 = self.clone()
        t1.is_mismatch = False
        t1.trn_cls = t1_cls
        t1.acc_pos = self.acc_cash
        t1.acc_cash = self.acc_cash
        t1.str1_pos = self.str1_cash
        t1.str1_cash = self.str1_cash
        t1.str2_pos = self.str2_cash
        t1.str2_cash = self.str2_cash
        t1.str3_pos = self.str2_cash
        t1.str3_cash = self.str3_cash

        t1.pos_size = self.pos_size * t1_pos_sign
        t1.cash = self.pos_size * t1_pos_sign
        t1.principal = self.pos_size * t1_cash_sign
        t1.carry = self.pos_size * t1_cash_sign
        t1.overheads = self.pos_size * t1_cash_sign
        t1.calc()

        # t2
        t2 = self.clone()
        t2.is_mismatch = False
        t2.trn_cls = t2_cls
        t2.acc_pos = self.acc_cash
        t2.acc_cash = self.acc_cash
        t2.str1_pos = self.str1_cash
        t2.str1_cash = self.str1_cash
        t2.str2_pos = self.str2_cash
        t2.str2_cash = self.str2_cash
        t2.str3_pos = self.str2_cash
        t2.str3_cash = self.str3_cash

        t2.pos_size = -t1.pos_size
        t2.cash = -t1.pos_size
        t2.principal = -t1.pos_size
        t2.carry = -t1.pos_size
        t2.overheads = -t1.pos_size
        t2.calc()
        return t1, t2

    def fx_trade_clone(self):
        # t1
        t1 = self.clone()
        t1.is_hidden = False
        t1.is_mismatch = False
        t1.trn_ccy = self.trn_ccy
        t1.stl_ccy = self.trn_ccy
        t1.principal = self.pos_size
        t1.cash = self.pos_size
        t1.ref_fx = 1.0
        t1.pricing()
        t1.calc()

        # t2
        t2 = self.clone()
        t2.is_hidden = False
        t2.is_mismatch = False
        t2.trn_ccy = self.trn_ccy
        t2.stl_ccy = self.stl_ccy
        t2.pos_size = self.principal
        t2.cash = self.principal
        t2.principal = self.principal
        try:
            t2.ref_fx = abs(self.pos_size / self.principal)
        except ZeroDivisionError:
            t2.ref_fx = 0.0
        t2.pricing()
        t2.calc()
        return t1, t2

    # globals ----------------------------------------------------

    def is_show_details(self, acc):
        if self.case in [1, 2] and self.report.show_transaction_details:
            return acc and acc.type and acc.type.show_transaction_details
        return False


# additional fields
#
# Pricing currency => Instrument Pricing Ccy for instrumen;= System CCY (by default USD, but may be changed) for Currency
# Current Price, pricing ccy => Pricing CCY for enitiy = Currency (not instrument) is System Currency (by default USD, but may be changed)
# Current Accrued, accrued ccy =>
# Pricing Ccy FX rate => FX of Pricing CCY vs Reporting CCY
# Accrued currency FX rate => Accrued currency FX rate
# Current Payment Size, accrued ccy => from Accruals Schedule - coupon size used to calculate Annual Coupon and Coupon Yield
# Current Payment Frequency => Current Payment Frequency
# Current Payment Periodicity N => from Accruals  Schedule.
#
# YTM =>
# Modified Duration =>
#
# Last Notes => Front Office Notes - last Note from Basic Transaction Buy/Sell
# Gross Cost Price, pricing ccy => doesn't include overheads
# Net Cost Price, pricing ccy => includes overheads
# YTM at Cost =>
# Time Invested =>
# Amount invested, rep ccy => principal + carry (no overheads)
# Amount invested, pricing ccy =>
#
# Mkt Value, pricing ccy =>
# Exposure, pricing ccy =>

# Position Return, rep ccy => pos return / time invested
# Position Return, pricing ccy =>
# Daily Price Change, % =>  (Current Price - Fross Cost Price) / Gross Cost Price, if Time Invested = 1 day
# MTD Price Change, %


class ReportItem(_Base):
    TYPE_UNKNOWN = 0
    TYPE_INSTRUMENT = 1
    TYPE_CURRENCY = 2
    TYPE_TRANSACTION_PL = 3
    TYPE_FX_TRADE = 4
    TYPE_CASH_IN_OUT = 5
    TYPE_MISMATCH = 100  # Linked instrument
    TYPE_SUMMARY = 200
    # TYPE_INVESTED_CURRENCY = 300
    # TYPE_INVESTED_SUMMARY = 301
    TYPE_CHOICES = (
        (TYPE_UNKNOWN, ugettext_lazy('Unknown')),
        (TYPE_INSTRUMENT, ugettext_lazy('Instrument')),
        (TYPE_CURRENCY, ugettext_lazy('Currency')),
        (TYPE_TRANSACTION_PL, ugettext_lazy('Transaction PL')),
        (TYPE_FX_TRADE, ugettext_lazy('FX-Trade')),
        (TYPE_CASH_IN_OUT, ugettext_lazy('Cash In/Out')),
        (TYPE_MISMATCH, ugettext_lazy('Mismatch')),
        (TYPE_SUMMARY, ugettext_lazy('Summary')),
        # (TYPE_INVESTED_CURRENCY, 'Invested'),
        # (TYPE_INVESTED_SUMMARY, 'Invested summary'),
    )

    type = None
    trn = None

    instr = None
    ccy = None
    trn_ccy = None  # for FX_TRADE
    prtfl = None
    acc = None
    str1 = None
    str2 = None
    str3 = None
    # detail_trn = None
    custom_fields = []
    is_empty = False

    pricing_ccy = None
    last_notes = ''

    # link
    mismatch = 0.0
    # mismatch_ccy = None
    mismatch_prtfl = None
    mismatch_acc = None

    # allocations
    alloc_bl = None
    alloc_pl = None

    # pricing
    report_ccy_cur = None
    report_ccy_cur_fx = 0.0
    instr_price_cur = None
    instr_price_cur_principal_price = 0.0
    instr_price_cur_accrued_price = 0.0
    instr_pricing_ccy_cur = None
    instr_pricing_ccy_cur_fx = 0.0
    instr_accrued_ccy_cur = None
    instr_accrued_ccy_cur_fx = 0.0
    ccy_cur = None
    ccy_cur_fx = 0.0
    pricing_ccy_cur = None
    pricing_ccy_cur_fx = 0.0

    # instr
    instr_principal_res = 0.0
    instr_accrued_res = 0.0
    exposure_res = 0.0
    exposure_loc = 0.0

    instr_accrual = None  # Current Payment Size, Current Payment Frequency, Current Payment Periodicity N
    instr_accrual_accrued_price = 0.0

    # ----------------------------------------------------

    pos_size = 0.0
    market_value_res = 0.0
    market_value_loc = 0.0
    cost_res = 0.0
    ytm = 0.0
    modified_duration = 0.0
    ytm_at_cost = 0.0
    time_invested = 0.0
<<<<<<< HEAD
    gross_cost_loc = 0.0
=======
    gross_cost_res = 0.0
    gross_cost_loc = 0.0
    net_cost_res = 0.0
>>>>>>> 0e262124
    net_cost_loc = 0.0
    amount_invested_res = 0.0
    amount_invested_loc = 0.0
    pos_return_res = 0.0
    pos_return_loc = 0.0
    daily_price_change = 0.0
    mtd_price_change = 0.0

    # P&L ----------------------------------------------------

    # full ----------------------------------------------------
    principal_res = 0.0
    carry_res = 0.0
    overheads_res = 0.0
    total_res = 0.0

    # full / closed ----------------------------------------------------
    principal_closed_res = 0.0
    carry_closed_res = 0.0
    overheads_closed_res = 0.0
    total_closed_res = 0.0

    # full / opened ----------------------------------------------------
    principal_opened_res = 0.0
    carry_opened_res = 0.0
    overheads_opened_res = 0.0
    total_opened_res = 0.0

    # fx ----------------------------------------------------
    principal_fx_res = 0.0
    carry_fx_res = 0.0
    overheads_fx_res = 0.0
    total_fx_res = 0.0

    # fx / closed ----------------------------------------------------
    principal_fx_closed_res = 0.0
    carry_fx_closed_res = 0.0
    overheads_fx_closed_res = 0.0
    total_fx_closed_res = 0.0

    # fx / opened ----------------------------------------------------
    principal_fx_opened_res = 0.0
    carry_fx_opened_res = 0.0
    overheads_fx_opened_res = 0.0
    total_fx_opened_res = 0.0

    # fixed ----------------------------------------------------
    principal_fixed_res = 0.0
    carry_fixed_res = 0.0
    overheads_fixed_res = 0.0
    total_fixed_res = 0.0

    # fixed / closed ----------------------------------------------------
    principal_fixed_closed_res = 0.0
    carry_fixed_closed_res = 0.0
    overheads_fixed_closed_res = 0.0
    total_fixed_closed_res = 0.0

    # fixed / opened ----------------------------------------------------
    principal_fixed_opened_res = 0.0
    carry_fixed_opened_res = 0.0
    overheads_fixed_opened_res = 0.0
    total_fixed_opened_res = 0.0

    dump_columns = [
        'type_code',
        'user_code',
        'short_name',
        'name',
        # 'trn',
        # 'prtfl',
        # 'acc',
        # 'str1',
        # 'str2',
        # 'str3',
        # 'detail_trn',
        'instr',
        'ccy',
        'trn_ccy',
        # 'alloc_bl',
        # 'alloc_pl',

        # 'mismatch_prtfl',
        # 'mismatch_acc',
        # 'mismatch_ccy',
        'mismatch',

        'pos_size',
        'market_value_res',

        # 'cost_res',
        # 'instr_principal_res',
        # 'instr_accrued_res',

        # full ----------------------------------------------------
        # 'principal_res',
        # 'carry_res',
        # 'overheads_res',
        'total_res',

        # full / closed ----------------------------------------------------
        # 'principal_closed_res',
        # 'carry_closed_res',
        # 'overheads_closed_res',
        'total_closed_res',

        # full / opened ----------------------------------------------------
        # 'principal_opened_res',
        # 'carry_opened_res',
        # 'overheads_opened_res',
        'total_opened_res',

        # fx ----------------------------------------------------
        # 'principal_fx_res',
        # 'carry_fx_res',
        # 'overheads_fx_res',
        'total_fx_res',

        # fx / closed ----------------------------------------------------
        # 'principal_fx_closed_res',
        # 'carry_fx_closed_res',
        # 'overheads_fx_closed_res',
        'total_fx_closed_res',

        # fx / opened ----------------------------------------------------
        # 'principal_fx_opened_res',
        # 'carry_fx_opened_res',
        # 'overheads_fx_opened_res',
        'total_fx_opened_res',

        # fixed ----------------------------------------------------
        # 'principal_fixed_res',
        # 'carry_fixed_res',
        # 'overheads_fixed_res',
        'total_fixed_res',

        # fixed / closed ----------------------------------------------------
        # 'principal_fixed_closed_res',
        # 'carry_fixed_closed_res',
        # 'overheads_fixed_closed_res',
        'total_fixed_closed_res',

        # fixed / opened ----------------------------------------------------
        # 'principal_fixed_opened_res',
        # 'carry_fixed_opened_res',
        # 'overheads_fixed_opened_res',
        'total_fixed_opened_res',
    ]

    def __init__(self, report, pricing_provider, fx_rate_provider, type):
        super(ReportItem, self).__init__(report, pricing_provider, fx_rate_provider)
        self.type = type

    @classmethod
    def from_trn(cls, report, pricing_provider, fx_rate_provider, type, trn, instr=None, ccy=None, trn_ccy=None,
                 prtfl=None, acc=None, str1=None, str2=None, str3=None, val=None):
        item = cls(report, pricing_provider, fx_rate_provider, type)
        item.trn = trn

        # item.instr = instr  # -> Instrument
        # item.ccy = ccy  # -> Currency
        item.prtfl = prtfl or trn.prtfl  # -> Portfolio
        item.alloc_bl = trn.alloc_bl
        item.alloc_pl = trn.alloc_pl

        if type in [ReportItem.TYPE_INSTRUMENT, ReportItem.TYPE_TRANSACTION_PL, ReportItem.TYPE_FX_TRADE,
                    ReportItem.TYPE_CASH_IN_OUT]:
            # full ----------------------------------------------------
            item.principal_res = trn.principal_res
            item.carry_res = trn.carry_res
            item.overheads_res = trn.overheads_res
            item.total_res = trn.total_res

            # full / closed ----------------------------------------------------
            item.principal_closed_res = trn.principal_closed_res
            item.carry_closed_res = trn.carry_closed_res
            item.overheads_closed_res = trn.overheads_closed_res
            item.total_closed_res = trn.total_closed_res

            # full / opened ----------------------------------------------------
            item.principal_opened_res = trn.principal_opened_res
            item.carry_opened_res = trn.carry_opened_res
            item.overheads_opened_res = trn.overheads_opened_res
            item.total_opened_res = trn.total_opened_res

            # fx ----------------------------------------------------
            item.principal_fx_res = trn.principal_fx_res
            item.carry_fx_res = trn.carry_fx_res
            item.overheads_fx_res = trn.overheads_fx_res
            item.total_fx_res = trn.total_fx_res

            # fx / closed ----------------------------------------------------
            item.principal_fx_closed_res = trn.principal_fx_closed_res
            item.carry_fx_closed_res = trn.carry_fx_closed_res
            item.overheads_fx_closed_res = trn.overheads_fx_closed_res
            item.total_fx_closed_res = trn.total_fx_closed_res

            # fx / opened ----------------------------------------------------
            item.principal_fx_opened_res = trn.principal_fx_opened_res
            item.carry_fx_opened_res = trn.carry_fx_opened_res
            item.overheads_fx_opened_res = trn.overheads_fx_opened_res
            item.total_fx_opened_res = trn.total_fx_opened_res

            # fixed ----------------------------------------------------
            item.principal_fixed_res = trn.principal_fixed_res
            item.carry_fixed_res = trn.carry_fixed_res
            item.overheads_fixed_res = trn.overheads_fixed_res
            item.total_fixed_res = trn.total_fixed_res

            # fixed / closed ----------------------------------------------------
            item.principal_fixed_closed_res = trn.principal_fixed_closed_res
            item.carry_fixed_closed_res = trn.carry_fixed_closed_res
            item.overheads_fixed_closed_res = trn.overheads_fixed_closed_res
            item.total_fixed_closed_res = trn.total_fixed_closed_res

            # fixed / opened ----------------------------------------------------
            item.principal_fixed_opened_res = trn.principal_fixed_opened_res
            item.carry_fixed_opened_res = trn.carry_fixed_opened_res
            item.overheads_fixed_opened_res = trn.overheads_fixed_opened_res
            item.total_fixed_opened_res = trn.total_fixed_opened_res

        if item.type == ReportItem.TYPE_INSTRUMENT:
            item.acc = acc or trn.acc_pos
            item.str1 = str1 or trn.str1_pos
            item.str2 = str2 or trn.str2_pos
            item.str3 = str3 or trn.str3_pos
            item.instr = instr or trn.instr

            item.pos_size = trn.pos_size * (1.0 - trn.multiplier)
            item.cost_res = trn.principal_res * (1.0 - trn.multiplier)

            item.pricing_ccy = trn.instr.pricing_currency

            if trn.trn_cls.id in [TransactionClass.BUY, TransactionClass.SELL]:
                item.last_notes = trn.notes

        elif item.type == ReportItem.TYPE_CURRENCY:
            item.acc = acc or trn.acc_cash
            item.str1 = str1 or trn.str1_cash
            item.str2 = str2 or trn.str2_cash
            item.str3 = str3 or trn.str3_cash
            item.ccy = ccy or trn.trn_ccy

            item.pos_size = val

            item.pricing_ccy = trn.report.master_user.system_currency

        elif item.type == ReportItem.TYPE_FX_TRADE:
            item.acc = acc or trn.acc_cash
            item.str1 = str1 or trn.str1_cash
            item.str2 = str2 or trn.str2_cash
            item.str3 = str3 or trn.str3_cash
            item.ccy = ccy
            item.trn_ccy = trn_ccy

        elif item.type == ReportItem.TYPE_CASH_IN_OUT:
            item.acc = acc or trn.acc_cash
            item.str1 = str1 or trn.str1_cash
            item.str2 = str2 or trn.str2_cash
            item.str3 = str3 or trn.str3_cash
            item.ccy = ccy

        elif item.type == ReportItem.TYPE_TRANSACTION_PL:
            # item.principal_res = trn.principal_res
            # item.carry_res = trn.carry_res
            # item.overheads_res = trn.overheads_res
            pass

        elif item.type == ReportItem.TYPE_MISMATCH:
            item.prtfl = item.report.master_user.mismatch_portfolio
            item.acc = item.report.master_user.mismatch_account
            item.str1 = item.report.master_user.strategy1
            item.str2 = item.report.master_user.strategy2
            item.str3 = item.report.master_user.strategy3
            item.instr = trn.link_instr
            item.ccy = trn.stl_ccy
            item.mismatch_prtfl = trn.prtfl
            item.mismatch_acc = trn.acc_cash
            item.mismatch = trn.mismatch

        # elif item.type in [ReportItem.TYPE_SUMMARY, ReportItem.TYPE_INVESTED_SUMMARY]:
        elif item.type in [ReportItem.TYPE_SUMMARY, ]:
            item.pos_size = float('nan')

        # if trn.is_show_details(acc):
        #     item.detail_trn = trn

        return item

    @classmethod
    def from_item(cls, src):
        item = cls(src.report, src.pricing_provider, src.fx_rate_provider, src.type)

        item.instr = src.instr  # -> Instrument
        item.ccy = src.ccy  # -> Currency
        item.trn_ccy = src.trn_ccy  # -> Currency
        item.prtfl = src.prtfl  # -> Portfolio if use_portfolio
        item.instr = src.instr
        item.acc = src.acc  # -> Account if use_account
        item.str1 = src.str1  # -> Strategy1 if use_strategy1
        item.str2 = src.str2  # -> Strategy2 if use_strategy2
        item.str3 = src.str3  # -> Strategy3 if use_strategy3

        item.pricing_ccy = src.pricing_ccy

        # if item.type in [ReportItem.TYPE_TRANSACTION_PL, ReportItem.TYPE_FX_TRADE]:
        #     item.trn = src.trn
        if src.detail_trn:
            item.trn = src.trn

        item.alloc_bl = src.alloc_bl
        item.alloc_pl = src.alloc_pl

        # item.mismatch_ccy = src.mismatch_ccy
        item.mismatch_prtfl = src.mismatch_prtfl
        item.mismatch_acc = src.mismatch_acc

        # if item.type in [ReportItem.TYPE_SUMMARY, ReportItem.TYPE_INVESTED_SUMMARY]:
        if item.type in [ReportItem.TYPE_SUMMARY]:
            item.pos_size = float('nan')

        return item

    def pricing(self):
        self.report_ccy_cur = self.fx_rate_provider[self.report.report_currency]
        self.report_ccy_cur_fx = self.report_ccy_cur.fx_rate

        # try:
        #     report_ccy_cur_fx = 1.0 / self.report_ccy_cur_fx
        # except ZeroDivisionError:
        #     report_ccy_cur_fx = 0.0
        report_ccy_cur_fx = safe_div(1.0, self.report_ccy_cur_fx)

        if self.instr:
            self.instr_price_cur = self.pricing_provider[self.instr]
            self.instr_price_cur_principal_price = self.instr_price_cur.principal_price
            self.instr_price_cur_accrued_price = self.instr_price_cur.accrued_price
            self.instr_pricing_ccy_cur = self.fx_rate_provider[self.instr.pricing_currency]
            self.instr_pricing_ccy_cur_fx = self.instr_pricing_ccy_cur.fx_rate * report_ccy_cur_fx
            self.instr_accrued_ccy_cur = self.fx_rate_provider[self.instr.accrued_currency]
            self.instr_accrued_ccy_cur_fx = self.instr_accrued_ccy_cur.fx_rate * report_ccy_cur_fx

            self.pricing_ccy_cur = self.instr_pricing_ccy_cur
            self.pricing_ccy_cur_fx = self.instr_pricing_ccy_cur_fx

        if self.ccy:
            self.ccy_cur = self.fx_rate_provider[self.ccy]
            self.ccy_cur_fx = self.ccy_cur.fx_rate * report_ccy_cur_fx

            if self.pricing_ccy:
                self.pricing_ccy_cur = self.fx_rate_provider[self.pricing_ccy]
                self.pricing_ccy_cur_fx = self.pricing_ccy_cur.fx_rate * report_ccy_cur_fx

    def add(self, o):
        # TODO: in TYPE_INSTRUMENT or global
        # full ----------------------------------------------------
        self.principal_res += o.principal_res
        self.carry_res += o.carry_res
        self.overheads_res += o.overheads_res

        # full / closed ----------------------------------------------------
        self.principal_closed_res += o.principal_closed_res
        self.carry_closed_res += o.carry_closed_res
        self.overheads_closed_res += o.overheads_closed_res

        # full / opened ----------------------------------------------------
        self.principal_opened_res += o.principal_opened_res
        self.carry_opened_res += o.carry_opened_res
        self.overheads_opened_res += o.overheads_opened_res

        # fx ----------------------------------------------------
        self.principal_fx_res += o.principal_fx_res
        self.carry_fx_res += o.carry_fx_res
        self.overheads_fx_res += o.overheads_fx_res

        # fx / closed ----------------------------------------------------
        self.principal_fx_closed_res += o.principal_fx_closed_res
        self.carry_fx_closed_res += o.carry_fx_closed_res
        self.overheads_fx_closed_res += o.overheads_fx_closed_res

        # fx / opened ----------------------------------------------------
        self.principal_fx_opened_res += o.principal_fx_opened_res
        self.carry_fx_opened_res += o.carry_fx_opened_res
        self.overheads_fx_opened_res += o.overheads_fx_opened_res

        # fixed ----------------------------------------------------
        self.principal_fixed_res += o.principal_fixed_res
        self.carry_fixed_res += o.carry_fixed_res
        self.overheads_fixed_res += o.overheads_fixed_res

        # fixed / closed ----------------------------------------------------
        self.principal_fixed_closed_res += o.principal_fixed_closed_res
        self.carry_fixed_closed_res += o.carry_fixed_closed_res
        self.overheads_fixed_closed_res += o.overheads_fixed_closed_res

        # fixed / opened ----------------------------------------------------
        self.principal_fixed_opened_res += o.principal_fixed_opened_res
        self.carry_fixed_opened_res += o.carry_fixed_opened_res
        self.overheads_fixed_opened_res += o.overheads_fixed_opened_res

        # if self.type == ReportItem.TYPE_CURRENCY or self.type == ReportItem.TYPE_INVESTED_CURRENCY:
        if self.type == ReportItem.TYPE_CURRENCY:
            self.pos_size += o.pos_size

            # self.market_value_res += o.pos_size * o.ccy_cur_fx

        elif self.type == ReportItem.TYPE_INSTRUMENT:
            self.pos_size += o.pos_size

            # self.principal_res += o.instr_principal_res
            # self.carry_res += o.instr_accrued_res

            # self.market_value_res += o.instr_principal_res + o.instr_accrued_res
            self.cost_res += o.cost_res

            # self.total_real_res += o.total_real_res
            # self.total_unreal_res += o.market_value_res + o.cost_res
            # self.total_unreal_res += (o.instr_principal_res + o.instr_accrued_res) + o.cost_res

            if o.last_notes is not None:
                self.last_notes = o.last_notes

        # elif self.type == ReportItem.TYPE_SUMMARY or self.type == ReportItem.TYPE_INVESTED_SUMMARY:
        elif self.type == ReportItem.TYPE_SUMMARY:
            self.market_value_res += o.market_value_res
            # self.total_real_res += o.total_real_res
            # self.total_unreal_res += o.total_unreal_res

        elif self.type == ReportItem.TYPE_MISMATCH:
            self.mismatch += o.mismatch

    def close(self):
        # if self.type == ReportItem.TYPE_CURRENCY or self.type == ReportItem.TYPE_INVESTED_CURRENCY:
        if self.type == ReportItem.TYPE_CURRENCY:
            self.market_value_res = self.pos_size * self.ccy_cur_fx

        elif self.type == ReportItem.TYPE_INSTRUMENT:
            if self.instr:
                self.instr_principal_res = self.pos_size * self.instr.price_multiplier * self.instr_price_cur_principal_price * self.instr_pricing_ccy_cur_fx
                self.instr_accrued_res = self.pos_size * self.instr.accrued_multiplier * self.instr_price_cur_accrued_price * self.instr_pricing_ccy_cur_fx

                self.instr_accrual = self.instr.find_accrual(self.report.report_date)
                if self.instr_accrual:
                    self.instr_accrual_accrued_price = self.instr.get_accrued_price(self.report.report_date,
                                                                                    accrual=self.instr_accrual)
            else:
                self.instr_principal_res = 0.0
                self.instr_accrued_res = 0.0

                self.instr_accrual = None
                self.instr_accrual_accrued_price = 0.0

            self.exposure_res = self.instr_principal_res + self.instr_accrued_res

            self.market_value_res = self.instr_principal_res + self.instr_accrued_res

            # self.total_unreal_res = self.market_value_res + self.cost_res

            # full ----------------------------------------------------
            self.principal_res += self.instr_principal_res
            self.carry_res += self.instr_accrued_res

            # full / closed ----------------------------------------------------
            pass

            # full / opened ----------------------------------------------------
            self.principal_opened_res += self.instr_principal_res
            self.carry_opened_res += self.instr_accrued_res

            # fx ----------------------------------------------------
            pass

            # fx / closed ----------------------------------------------------
            pass

            # fx / opened ----------------------------------------------------
            pass

            # fixed ----------------------------------------------------
            self.principal_fixed_res += self.instr_principal_res
            self.carry_fixed_res += self.instr_accrued_res

            # fixed / closed ----------------------------------------------------
            pass

            # fixed / opened ----------------------------------------------------
            self.principal_fixed_opened_res += self.instr_principal_res
            self.carry_fixed_opened_res += self.instr_accrued_res

            self.amount_invested_res = self.principal_res + self.carry_res

        elif self.type == ReportItem.TYPE_MISMATCH:
            # self.market_value_res = self.pos_size * self.ccy_cur_fx
            #
            # self.is_empty = isclose(self.pos_size, 0.0)
            pass

        self.total_res = self.principal_res + self.carry_res + self.overheads_res
        self.total_closed_res = self.principal_closed_res + self.carry_closed_res + self.overheads_closed_res
        self.total_opened_res = self.principal_opened_res + self.carry_opened_res + self.overheads_opened_res
        self.total_fx_res = self.principal_fx_res + self.carry_fx_res + self.overheads_fx_res
        self.total_fx_closed_res = self.principal_fx_closed_res + self.carry_fx_closed_res + self.overheads_fx_closed_res
        self.total_fx_opened_res = self.principal_fx_opened_res + self.carry_fx_opened_res + self.overheads_fx_opened_res
        self.total_fixed_res = self.principal_fixed_res + self.carry_fixed_res + self.overheads_fixed_res
        self.total_fixed_closed_res = self.principal_fixed_closed_res + self.carry_fixed_closed_res + self.overheads_fixed_closed_res
        self.total_fixed_opened_res = self.principal_fixed_opened_res + self.carry_fixed_opened_res + self.overheads_fixed_opened_res

        self.market_value_loc = safe_div(self.market_value_res, self.pricing_ccy_cur_fx)
        self.exposure_loc = safe_div(self.exposure_res, self.pricing_ccy_cur_fx)
        self.amount_invested_loc = safe_div(self.amount_invested_res, self.pricing_ccy_cur_fx)

        # is_empty

        if self.type == ReportItem.TYPE_CURRENCY:
            self.is_empty = isclose(self.pos_size, 0.0)

        elif self.type == ReportItem.TYPE_INSTRUMENT:
            self.is_empty = isclose(self.pos_size, 0.0) and \
                            isclose(self.total_res, 0.0) and \
                            isclose(self.total_closed_res, 0.0) and \
                            isclose(self.total_opened_res, 0.0)

    # ----------------------------------------------------
    # @staticmethod
    # def group_key(report, item):
    #     return (
    #         item.type,
    #         getattr(item.prtfl, 'id', None),
    #         getattr(item.acc, 'id', None),
    #         getattr(item.str1, 'id', None),
    #         getattr(item.str2, 'id', None),
    #         getattr(item.str3, 'id', None),
    #         getattr(item.alloc_bl, 'id', None),
    #         getattr(item.alloc_pl, 'id', None),
    #         getattr(item.instr, 'id', None),
    #         getattr(item.ccy, 'id', None),
    #         getattr(item.detail_trn, 'id', None),
    #     )
    #
    # @staticmethod
    # def mismatch_group_key(report, item):
    #     return (
    #         item.type,
    #         getattr(item.prtfl, 'id', None),
    #         getattr(item.acc, 'id', None),
    #         getattr(item.instr, 'id', None),
    #         getattr(item.mismatch_prtfl, 'id', None),
    #         getattr(item.mismatch_acc, 'id', None),
    #         getattr(item.mismatch_ccy, 'id', None),
    #     )

    # ----------------------------------------------------
    @property
    def pk(self):
        return (
            self.type,
            getattr(self.prtfl, 'id', -1),
            getattr(self.acc, 'id', -1),
            getattr(self.instr, 'id', -1),
            getattr(self.ccy, 'id', -1),
            getattr(self.mismatch_prtfl, 'id', -1),
            getattr(self.mismatch_acc, 'id', -1),
        )

    @property
    def type_name(self):
        for i, n in ReportItem.TYPE_CHOICES:
            if i == self.type:
                return n
        return 'ERR'

    @property
    def type_code(self):
        if self.type == ReportItem.TYPE_UNKNOWN:
            return 'UNKNOWN'

        elif self.type == ReportItem.TYPE_INSTRUMENT:
            return 'INSTR'

        elif self.type == ReportItem.TYPE_CURRENCY:
            return 'CCY'

        elif self.type == ReportItem.TYPE_TRANSACTION_PL:
            return 'TRN_PL'

        elif self.type == ReportItem.TYPE_FX_TRADE:
            return 'FX_TRADE'

        elif self.type == ReportItem.TYPE_CASH_IN_OUT:
            return 'CASH_IN_OUT'

        elif self.type == ReportItem.TYPE_MISMATCH:
            return 'MISMATCH'

        elif self.type == ReportItem.TYPE_SUMMARY:
            return 'SUMMARY'

        # elif self.type == ReportItem.TYPE_INVESTED_CURRENCY:
        #     return 'INV_CCY'
        #
        # elif self.type == ReportItem.TYPE_INVESTED_SUMMARY:
        #     return 'INV_SUMMARY'

        return 'ERR'

    @property
    def user_code(self):
        if self.type == ReportItem.TYPE_UNKNOWN:
            return '<UNKNOWN>'

        elif self.type == ReportItem.TYPE_INSTRUMENT:
            return getattr(self.instr, 'user_code', None)

        elif self.type == ReportItem.TYPE_CURRENCY:
            return getattr(self.ccy, 'user_code', None)

        elif self.type == ReportItem.TYPE_TRANSACTION_PL:
            return 'TRANSACTION_PL'

        elif self.type == ReportItem.TYPE_FX_TRADE:
            # return 'FX_TRADE'
            return '%s/%s' % (getattr(self.trn_ccy, 'user_code', None), getattr(self.ccy, 'user_code', None),)

        elif self.type == ReportItem.TYPE_CASH_IN_OUT:
            # return 'CASH_IN_OUT'
            return getattr(self.ccy, 'user_code', None)

        elif self.type == ReportItem.TYPE_MISMATCH:
            return getattr(self.ccy, 'user_code', None)

        elif self.type == ReportItem.TYPE_SUMMARY:
            return 'SUMMARY'

        # elif self.type == ReportItem.TYPE_INVESTED_CURRENCY:
        #     return getattr(self.ccy, 'user_code', None)
        #
        # elif self.type == ReportItem.TYPE_INVESTED_SUMMARY:
        #     return 'INVESTED_SUMMARY'

        return '<ERROR>'

    @property
    def short_name(self):
        if self.type == ReportItem.TYPE_UNKNOWN:
            return '<UNKNOWN>'

        elif self.type == ReportItem.TYPE_INSTRUMENT:
            return getattr(self.instr, 'short_name', None)

        elif self.type == ReportItem.TYPE_CURRENCY:
            return getattr(self.ccy, 'short_name', None)

        elif self.type == ReportItem.TYPE_TRANSACTION_PL:
            return ugettext('Transaction PL')

        elif self.type == ReportItem.TYPE_FX_TRADE:
            # return ugettext('FX-Trade')
            return ugettext('FX-Trades: %s/%s') % (getattr(self.trn_ccy, 'short_name', None),
                                                   getattr(self.ccy, 'short_name', None),)

        elif self.type == ReportItem.TYPE_CASH_IN_OUT:
            # return ugettext('Cash In/Out: %s/%s')
            return ugettext('Cash In/Out: %s') % getattr(self.ccy, 'short_name', None)

        elif self.type == ReportItem.TYPE_MISMATCH:
            return getattr(self.instr, 'short_name', None)

        elif self.type == ReportItem.TYPE_SUMMARY:
            return ugettext('Summary')

        # elif self.type == ReportItem.TYPE_INVESTED_CURRENCY:
        #     return getattr(self.ccy, 'name', None)
        #
        # elif self.type == ReportItem.TYPE_INVESTED_SUMMARY:
        #     return ugettext('Invested summary')

        return '<ERROR>'

    @property
    def name(self):
        if self.type == ReportItem.TYPE_UNKNOWN:
            return '<UNKNOWN>'

        elif self.type == ReportItem.TYPE_INSTRUMENT:
            return getattr(self.instr, 'name', None)

        elif self.type == ReportItem.TYPE_CURRENCY:
            return getattr(self.ccy, 'name', None)

        elif self.type == ReportItem.TYPE_TRANSACTION_PL:
            return ugettext('Transaction PL')

        elif self.type == ReportItem.TYPE_FX_TRADE:
            # return ugettext('FX-Trade')
            return ugettext('FX-Trades: %s/%s') % (
                getattr(self.trn_ccy, 'name', None), getattr(self.ccy, 'name', None),)

        elif self.type == ReportItem.TYPE_CASH_IN_OUT:
            # return ugettext('Cash In/Out: %s/%s')
            return ugettext('Cash In/Out: %s') % getattr(self.ccy, 'name', None)

        elif self.type == ReportItem.TYPE_MISMATCH:
            return getattr(self.instr, 'name', None)

        elif self.type == ReportItem.TYPE_SUMMARY:
            return ugettext('Summary')

        # elif self.type == ReportItem.TYPE_INVESTED_CURRENCY:
        #     return getattr(self.ccy, 'name', None)
        #
        # elif self.type == ReportItem.TYPE_INVESTED_SUMMARY:
        #     return ugettext('Invested summary')

        return '<ERROR>'

    # @property
    # def detail(self):
    #     from poms.reports.serializers import ReportItemSerializer
    #     my_data = formula.get_model_data(self, ReportItemSerializer, context=self.context)
    #
    #     try:
    #         return formula.safe_eval('item.instr', names={'item': self})
    #     except formula.InvalidExpression:
    #         return 'OLALALALALALA'
    #
    #     if self.detail_trn:
    #         expr = self.acc.type.transaction_details_expr
    #         if expr:
    #             try:
    #                 value = formula.safe_eval(expr, names={'item': self})
    #             except formula.InvalidExpression:
    #                 value = ugettext('Invalid expression')
    #             return value
    #     return None

    @property
    def trn_cls(self):
        return getattr(self.trn, 'trn_cls', None)

    @property
    def detail_trn(self):
        if self.trn and self.acc and self.trn.is_show_details(self.acc):
            return self.trn
        return None

    def eval_custom_fields(self):
        # from poms.reports.serializers import ReportItemSerializer
        res = []
        for cf in self.report.custom_fields:
            if cf.expr and self.report.member:
                try:
                    names = {
                        # 'item': formula.get_model_data(self, ReportItemSerializer, context=context)
                        'item': self
                    }
                    value = formula.safe_eval(cf.expr, names=names, context=self.report.context)
                except formula.InvalidExpression:
                    value = ugettext('Invalid expression')
            else:
                value = None
            res.append({
                'custom_field': cf,
                'value': value
            })
        self.custom_fields = res


class Report(object):
    MODE_IGNORE = 0
    MODE_INDEPENDENT = 1
    MODE_INTERDEPENDENT = 2
    MODE_CHOICES = (
        (MODE_IGNORE, 'Ignore'),
        (MODE_INDEPENDENT, 'Independent'),
        (MODE_INTERDEPENDENT, 'Offsetting (Interdependent - 0/100, 100/0, 50/50)'),
    )

    def __init__(self,
                 id=None,
                 master_user=None,
                 member=None,
                 task_id=None,
                 task_status=None,
                 report_date=None,
                 report_currency=None,
                 pricing_policy=None,
                 cost_method=None,
                 portfolio_mode=MODE_INDEPENDENT,
                 account_mode=MODE_INDEPENDENT,
                 strategy1_mode=MODE_INDEPENDENT,
                 strategy2_mode=MODE_INDEPENDENT,
                 strategy3_mode=MODE_INDEPENDENT,
                 show_transaction_details=False,
                 approach_multiplier=0.5,
                 instruments=None,
                 portfolios=None,
                 accounts=None,
                 strategies1=None,
                 strategies2=None,
                 strategies3=None,
                 transaction_classes=None,
                 date_field=None,
                 custom_fields=None,
                 items=None):
        self.id = id
        self.task_id = task_id
        self.task_status = task_status

        self.master_user = master_user
        self.member = member
        self.context = {
            'master_user': self.master_user,
            'member': self.member,
        }
        self.pricing_policy = pricing_policy
        self.report_date = report_date or (date_now() - timedelta(days=1))
        self.report_currency = report_currency or master_user.system_currency
        self.cost_method = cost_method or CostMethod.objects.get(pk=CostMethod.AVCO)

        self.portfolio_mode = portfolio_mode
        self.account_mode = account_mode
        self.strategy1_mode = strategy1_mode
        self.strategy2_mode = strategy2_mode
        self.strategy3_mode = strategy3_mode
        self.show_transaction_details = show_transaction_details
        self.approach_multiplier = approach_multiplier

        self.instruments = instruments or []
        self.portfolios = portfolios or []
        self.accounts = accounts or []
        self.strategies1 = strategies1 or []
        self.strategies2 = strategies2 or []
        self.strategies3 = strategies3 or []
        self.transaction_classes = transaction_classes or []
        self.date_field = date_field or 'transaction_date'

        self.custom_fields = custom_fields or []

        self.items = items or []
        self.transactions = []

    def __str__(self):
        return "%s for %s @ %s" % (self.__class__.__name__, self.master_user, self.report_date)

    def close(self):
        for item in self.items:
            item.eval_custom_fields()

    @property
    def approach_begin_multiplier(self):
        return self.approach_multiplier

    @property
    def approach_end_multiplier(self):
        return 1.0 - self.approach_multiplier

    @property
    def system_ccy(self):
        return self.master_user.system_currency

    def is_system_ccy(self, ccy):
        return self.master_user.system_currency_id == ccy.id


class ReportBuilder(object):
    def __init__(self, instance=None, queryset=None, transactions=None):
        self.instance = instance
        self._queryset = queryset
        self._transactions = transactions

        self._items = []

    # @property
    # def _system_currency(self):
    #     return self.instance.master_user.system_currency

    @cached_property
    def _trn_cls_sell(self):
        return TransactionClass.objects.get(pk=TransactionClass.SELL)

    @cached_property
    def _trn_cls_buy(self):
        return TransactionClass.objects.get(pk=TransactionClass.BUY)

    @cached_property
    def _trn_cls_fx_trade(self):
        return TransactionClass.objects.get(pk=TransactionClass.FX_TRADE)

    def _trn_qs(self):
        if self._queryset is None:
            queryset = Transaction.objects.all()
        else:
            queryset = self._queryset

        # permissions and attributes refreshed after build report
        queryset = queryset.prefetch_related(
            'master_user',
            # 'complex_transaction',
            # 'complex_transaction__transaction_type',
            'transaction_class',
            'instrument',
            'instrument__instrument_type',
            # 'instrument__instrument_type__instrument_class',
            'instrument__accrual_calculation_schedules',
            'instrument__accrual_calculation_schedules__accrual_calculation_model',
            'instrument__accrual_calculation_schedules__periodicity',
            'transaction_currency',
            'settlement_currency',
            'portfolio',
            'account_cash',
            # 'account_cash__type',
            'account_position',
            # 'account_position__type',
            'account_interim',
            # 'account_interim__type',
            'strategy1_position',
            # 'strategy1_position__subgroup',
            # 'strategy1_position__subgroup__group',
            'strategy1_cash',
            # 'strategy1_cash__subgroup',
            # 'strategy1_cash__subgroup__group',
            'strategy2_position',
            # 'strategy2_position__subgroup',
            # 'strategy2_position__subgroup__group',
            'strategy2_cash',
            # 'strategy2_cash__subgroup',
            # 'strategy2_cash__subgroup__group',
            'strategy3_position',
            # 'strategy3_position__subgroup',
            # 'strategy3_position__subgroup__group',
            'strategy3_cash',
            # 'strategy3_cash__subgroup',
            # 'strategy3_cash__subgroup__group',
            # 'responsible',
            # 'responsible__group',
            # 'counterparty',
            # 'counterparty__group',
            'linked_instrument',
            # 'linked_instrument__instrument_type',
            # 'linked_instrument__instrument_type__instrument_class',
            'allocation_balance',
            # 'allocation_balance__instrument_type',
            # 'allocation_balance__instrument_type__instrument_class',
            'allocation_pl',
            # 'allocation_pl__instrument_type',
            # 'allocation_pl__instrument_type__instrument_class',
        ).prefetch_related(
            #     get_attributes_prefetch_by_path('portfolio__attributes'),
            #     get_attributes_prefetch_by_path('instrument__attributes'),
            #     get_attributes_prefetch_by_path('account_cash__attributes'),
            #     get_attributes_prefetch_by_path('account_position__attributes'),
            #     get_attributes_prefetch_by_path('account_interim__attributes'),
            #     get_attributes_prefetch_by_path('transaction_currency__attributes'),
            #     get_attributes_prefetch_by_path('settlement_currency__attributes'),
            #     *get_permissions_prefetch_lookups(
            #         ('portfolio', Portfolio),
            #         ('instrument', Instrument),
            #         ('instrument__instrument_type', InstrumentType),
            #         ('account_cash', Account),
            #         ('account_cash__type', AccountType),
            #         ('account_position', Account),
            #         ('account_position__type', AccountType),
            #         ('account_interim', Account),
            #         ('account_interim__type', AccountType),
            #         ('strategy1_position', Strategy1),
            #         ('strategy1_position__subgroup', Strategy1Subgroup),
            #         ('strategy1_position__subgroup__group', Strategy1Group),
            #         ('strategy1_cash', Strategy1),
            #         ('strategy1_cash__subgroup', Strategy1Subgroup),
            #         ('strategy1_cash__subgroup__group', Strategy1Group),
            #         ('strategy2_position', Strategy2),
            #         ('strategy2_position__subgroup', Strategy2Subgroup),
            #         ('strategy2_position__subgroup__group', Strategy2Group),
            #         ('strategy2_cash', Strategy2),
            #         ('strategy2_cash__subgroup', Strategy2Subgroup),
            #         ('strategy2_cash__subgroup__group', Strategy2Group),
            #         ('strategy3_position', Strategy3),
            #         ('strategy3_position__subgroup', Strategy3Subgroup),
            #         ('strategy3_position__subgroup__group', Strategy3Group),
            #         ('strategy3_cash', Strategy3),
            #         ('strategy3_cash__subgroup', Strategy3Subgroup),
            #         ('strategy3_cash__subgroup__group', Strategy3Group),
            #         ('responsible', Responsible),
            #         ('responsible__group', ResponsibleGroup),
            #         ('counterparty', Counterparty),
            #         ('counterparty__group', CounterpartyGroup),
            #         ('linked_instrument', Instrument),
            #         ('linked_instrument__instrument_type', InstrumentType),
            #         ('allocation_balance', Instrument),
            #         ('allocation_balance__instrument_type', InstrumentType),
            #         ('allocation_pl', Instrument),
            #         ('allocation_pl__instrument_type', InstrumentType),
            #     )
        )

        a_filters = [
            Q(complex_transaction__isnull=True) | Q(complex_transaction__status=ComplexTransaction.PRODUCTION,
                                                    complex_transaction__is_deleted=False)
        ]

        kw_filters = {
            'master_user': self.instance.master_user,
            'is_deleted': False,
            '%s__lte' % self.instance.date_field: self.instance.report_date
        }

        if self.instance.instruments:
            kw_filters['instrument__in'] = self.instance.instruments

        if self.instance.portfolios:
            # queryset = queryset.filter(portfolio__in=self.instance.portfolios)
            kw_filters['portfolio__in'] = self.instance.portfolios

        if self.instance.accounts:
            # queryset = queryset.filter(account_position__in=self.instance.accounts)
            # queryset = queryset.filter(account_cash__in=self.instance.accounts)
            # queryset = queryset.filter(account_interim__in=self.instance.accounts)
            kw_filters['account_position__in'] = self.instance.accounts
            kw_filters['account_cash__in'] = self.instance.accounts
            kw_filters['account_interim__in'] = self.instance.accounts

        if self.instance.strategies1:
            # queryset = queryset.filter(strategy1_position__in=self.instance.strategies1)
            # queryset = queryset.filter(strategy1_cash__in=self.instance.strategies1)
            kw_filters['strategy1_position__in'] = self.instance.strategies1
            kw_filters['strategy1_cash__in'] = self.instance.strategies1

        if self.instance.strategies2:
            # queryset = queryset.filter(strategy2_position__in=self.instance.strategies2)
            # queryset = queryset.filter(strategy2_cash__in=self.instance.strategies2)
            kw_filters['strategy2_position__in'] = self.instance.strategies2
            kw_filters['strategy2_cash__in'] = self.instance.strategies2

        if self.instance.strategies3:
            # queryset = queryset.filter(strategy3_position__in=self.instance.strategies3)
            # queryset = queryset.filter(strategy3_cash__in=self.instance.strategies3)
            kw_filters['strategy3_position__in'] = self.instance.strategies3
            kw_filters['strategy3_cash__in'] = self.instance.strategies3

        if self.instance.transaction_classes:
            # queryset = queryset.filter(transaction_class__in=self.instance.transaction_classes)
            kw_filters['transaction_class__in'] = self.instance.transaction_classes

        # queryset = queryset.filter(
        #     master_user=self.instance.master_user,
        #     is_deleted=False,
        #     **{'%s__lte' % self.instance.date_field: self.instance.report_date}
        # ).filter(
        #     Q(complex_transaction__isnull=True) | Q(complex_transaction__status=ComplexTransaction.PRODUCTION,
        #                                             complex_transaction__is_deleted=False)
        # )

        queryset = queryset.filter(*a_filters, **kw_filters)

        queryset = queryset.order_by(self.instance.date_field, 'transaction_code', 'id')

        return queryset

    def sort_transactions(self, transactions):
        def _trn_key(t):

            d = None
            if self.instance.date_field == 'accounting_date':
                d = t.acc_date
            elif self.instance.date_field == 'cash_date':
                d = t.cash_date
            else:
                if t.trn_date is None:
                    if t.acc_date and t.cash_date:
                        d = min(t.acc_date, t.cash_date)
                else:
                    d = t.trn_date

            return (
                d if d is not None else date.min,
                t.trn_code if t.trn_code is not None else sys.maxsize,
                t.pk if t.pk is not None else sys.maxsize,
            )

        return sorted(transactions, key=_trn_key)

    @cached_property
    def pricing_provider(self):
        if self.instance.pricing_policy is None:
            return FakeInstrumentPricingProvider(self.instance.master_user, None, self.instance.report_date)
        else:
            p = InstrumentPricingProvider(self.instance.master_user, self.instance.pricing_policy,
                                          self.instance.report_date)
            p.fill_using_transactions(self._trn_qs(), lazy=False)
            return p

    @cached_property
    def fx_rate_provider(self):
        if self.instance.pricing_policy is None:
            return FakeCurrencyFxRateProvider(self.instance.master_user, None, self.instance.report_date)
        else:
            p = CurrencyFxRateProvider(self.instance.master_user, self.instance.pricing_policy,
                                       self.instance.report_date)
            p.fill_using_transactions(self._trn_qs(), currencies=[self.instance.report_currency], lazy=False)
            return p

    def get_transactions(self):
        if self._transactions is not None:
            return self._transactions

        trn_qs = self._trn_qs()
        if not trn_qs.exists():
            return []

        res = []
        for t in trn_qs:
            overrides = {}

            if self.instance.portfolio_mode == Report.MODE_IGNORE:
                overrides['portfolio'] = self.instance.master_user.portfolio

            if self.instance.account_mode == Report.MODE_IGNORE:
                overrides['account_position'] = self.instance.master_user.account
                overrides['account_cash'] = self.instance.master_user.account
                overrides['account_interim'] = self.instance.master_user.account

            if self.instance.strategy1_mode == Report.MODE_IGNORE:
                overrides['strategy1_position'] = self.instance.master_user.strategy1
                overrides['strategy1_cash'] = self.instance.master_user.strategy1

            if self.instance.strategy2_mode == Report.MODE_IGNORE:
                overrides['strategy2_position'] = self.instance.master_user.strategy2
                overrides['strategy2_cash'] = self.instance.master_user.strategy2

            if self.instance.strategy3_mode == Report.MODE_IGNORE:
                overrides['strategy3_position'] = self.instance.master_user.strategy3
                overrides['strategy3_cash'] = self.instance.master_user.strategy3

            trn = VirtualTransaction(
                report=self.instance,
                pricing_provider=self.pricing_provider,
                fx_rate_provider=self.fx_rate_provider,
                trn=t,
                overrides=overrides
            )
            trn.pricing()
            res.append(trn)

        return res

    def clone_transactions_if_need(self, transactions):
        res = []
        for trn in transactions:
            res.append(trn)

            trn.calc()

            if trn.trn_cls.id in [TransactionClass.BUY, TransactionClass.SELL]:
                if trn.closed_by:
                    for closed_by, delta in trn.closed_by:
                        closed_by2, trn2 = VirtualTransaction.approach_clone(closed_by, trn, delta)
                        res.append(trn2)
                        res.append(closed_by2)

            elif trn.trn_cls.id == TransactionClass.FX_TRADE:
                trn.is_hidden = True

                trn1, trn2 = trn.fx_trade_clone()
                res.append(trn1)
                res.append(trn2)

            elif trn.trn_cls.id == TransactionClass.TRANSFER:
                trn.is_hidden = True
                # split TRANSFER to sell/buy or buy/sell
                if trn.pos_size >= 0:
                    trn1, trn2 = trn.transfer_clone(self._trn_cls_sell, self._trn_cls_buy)
                else:
                    trn1, trn2 = trn.transfer_clone(self._trn_cls_buy, self._trn_cls_sell)
                res.append(trn1)
                res.append(trn2)

            elif trn.trn_cls.id == TransactionClass.FX_TRANSFER:
                trn.is_hidden = True

                trn1, trn2 = trn.transfer_clone(self._trn_cls_fx_trade, self._trn_cls_fx_trade)
                res.append(trn1)
                res.append(trn2)

        return res

    # def _calc_multipliers(self, src):
    #     rolling_positions = Counter()
    #     items = defaultdict(list)
    #
    #     res = []
    #
    #     def _set_mul(t0, multiplier):
    #         delta = multiplier - t0.multiplier
    #         t0.multiplier = multiplier
    #         return delta
    #
    #     def _close_by(closed, cur, delta):
    #         closed.closed_by.append((cur, delta))
    #
    #     for t in src:
    #         res.append(t)
    #
    #         if t.trn_cls.id not in [TransactionClass.BUY, TransactionClass.SELL]:
    #             continue
    #
    #         t_key = (
    #             getattr(t.prtfl, 'id', None) if self.instance.portfolio_mode == Report.MODE_INDEPENDENT else None,
    #             getattr(t.acc_pos, 'id', None) if self.instance.account_mode == Report.MODE_INDEPENDENT else None,
    #             getattr(t.str1_pos, 'id', None) if self.instance.strategy1_mode == Report.MODE_INDEPENDENT else None,
    #             getattr(t.str2_pos, 'id', None) if self.instance.strategy2_mode == Report.MODE_INDEPENDENT else None,
    #             getattr(t.str3_pos, 'id', None) if self.instance.strategy3_mode == Report.MODE_INDEPENDENT else None,
    #             getattr(t.instr, 'id', None),
    #         )
    #
    #         t.multiplier = 0.0
    #         t.closed_by = []
    #         rolling_position = rolling_positions[t_key]
    #
    #         if isclose(rolling_position, 0.0):
    #             k = -1
    #         else:
    #             k = - t.pos_size / rolling_position
    #
    #         if self.instance.cost_method.id == CostMethod.AVCO:
    #
    #             if k > 1.0:
    #                 if t_key in items:
    #                     for t0 in items[t_key]:
    #                         delta = _set_mul(t0, 1.0)
    #                         _close_by(t0, t, delta)
    #                     del items[t_key]
    #                 items[t_key].append(t)
    #                 _set_mul(t, 1.0 / k)
    #                 rolling_position = t.pos_size * (1.0 - t.multiplier)
    #
    #             elif isclose(k, 1.0):
    #                 if t_key in items:
    #                     for t0 in items[t_key]:
    #                         delta = _set_mul(t0, 1.0)
    #                         _close_by(t0, t, delta)
    #                     del items[t_key]
    #                 _set_mul(t, 1.0)
    #                 rolling_position = 0.0
    #
    #             elif k > 0.0:
    #                 if t_key in items:
    #                     for t0 in items[t_key]:
    #                         delta = _set_mul(t0, t0.multiplier + k * (1.0 - t0.multiplier))
    #                         _close_by(t0, t, delta)
    #                 _set_mul(t, 1.0)
    #                 rolling_position += t.pos_size
    #
    #             else:
    #                 items[t_key].append(t)
    #                 rolling_position += t.pos_size
    #
    #         elif self.instance.cost_method.id == CostMethod.FIFO:
    #
    #             if k > 1.0:
    #                 if t_key in items:
    #                     for t0 in items[t_key]:
    #                         delta = _set_mul(t0, 1.0)
    #                         _close_by(t0, t, delta)
    #                     items[t_key].clear()
    #                 items[t_key].append(t)
    #                 _set_mul(t, 1.0 / k)
    #                 rolling_position = t.pos_size * (1.0 - t.multiplier)
    #
    #             elif isclose(k, 1.0):
    #                 if t_key in items:
    #                     for t0 in items[t_key]:
    #                         delta = _set_mul(t0, 1.0)
    #                         _close_by(t0, t, delta)
    #                     del items[t_key]
    #                 _set_mul(t, 1.0)
    #                 rolling_position = 0.0
    #
    #             elif k > 0.0:
    #                 position = t.pos_size
    #                 if t_key in items:
    #                     t_items = items[t_key]
    #                     for t0 in t_items:
    #                         remaining = t0.pos_size * (1.0 - t0.multiplier)
    #                         k0 = - position / remaining
    #                         if k0 > 1.0:
    #                             delta = _set_mul(t0, 1.0)
    #                             _close_by(t0, t, delta)
    #                             position += remaining
    #                         elif isclose(k0, 1.0):
    #                             delta = _set_mul(t0, 1.0)
    #                             _close_by(t0, t, delta)
    #                             position += remaining
    #                         elif k0 > 0.0:
    #                             position += remaining * k0
    #                             delta = _set_mul(t0, t0.multiplier + k0 * (1.0 - t0.multiplier))
    #                             _close_by(t0, t, delta)
    #                         # else:
    #                         #     break
    #                         if isclose(position, 0.0):
    #                             break
    #                     t_items = [t0 for t0 in t_items if not isclose(t0.multiplier, 1.0)]
    #                     if t_items:
    #                         items[t_key] = t_items
    #                     else:
    #                         del items[t_key]
    #
    #                 _set_mul(t, abs((t.pos_size - position) / t.pos_size))
    #                 rolling_position += t.pos_size * t.multiplier
    #
    #             else:
    #                 items[t_key].append(t)
    #                 rolling_position += t.pos_size
    #
    #         rolling_positions[t_key] = rolling_position
    #
    #     return res

    def calc_multipliers(self, transactions):
        # # TO DO: check. approach_clone
        # if self.instance.cost_method.id == CostMethod.AVCO:
        #     self._calc_avco_multipliers(src)
        # elif self.instance.cost_method.id == CostMethod.FIFO:
        #     self._calc_fifo_multipliers(src)
        self.calc_avco_multipliers(transactions)
        self.calc_fifo_multipliers(transactions)

        # res = []
        # if self.instance.cost_method.id == CostMethod.AVCO:
        #     for t in src:
        #         # res.append(t)
        #         t.multiplier = t.avco_multiplier
        # elif self.instance.cost_method.id == CostMethod.FIFO:
        #     for t in src:
        #         # res.append(t)
        #         t.multiplier = t.fifo_multiplier
        # else:
        #     for t in src:
        #         # res.append(t)
        #         t.multiplier = 0.0
        #         # return src

        for t in transactions:
            # res.append(t)

            if t.instr and t.instr.instrument_type.instrument_class_id == InstrumentClass.CONTRACT_FOR_DIFFERENCE:
                t.multiplier = t.fifo_multiplier
                t.closed_by = t.fifo_closed_by

            if self.instance.cost_method.id == CostMethod.AVCO:
                t.multiplier = t.avco_multiplier
                t.closed_by = t.avco_closed_by

            elif self.instance.cost_method.id == CostMethod.FIFO:
                t.multiplier = t.fifo_multiplier
                t.closed_by = t.fifo_closed_by

    def _get_trn_key(self, t):
        return (
            getattr(t.prtfl, 'id', None) if self.instance.portfolio_mode == Report.MODE_INDEPENDENT else None,
            getattr(t.acc_pos, 'id', None) if self.instance.account_mode == Report.MODE_INDEPENDENT else None,
            getattr(t.str1_pos, 'id', None) if self.instance.strategy1_mode == Report.MODE_INDEPENDENT else None,
            getattr(t.str2_pos, 'id', None) if self.instance.strategy2_mode == Report.MODE_INDEPENDENT else None,
            getattr(t.str3_pos, 'id', None) if self.instance.strategy3_mode == Report.MODE_INDEPENDENT else None,
            getattr(t.instr, 'id', None),
        )

    def calc_avco_multipliers(self, src):
        rolling_positions = Counter()
        items = defaultdict(list)

        def _set_mul(t0, avco_multiplier):
            delta = avco_multiplier - t0.avco_multiplier
            t0.avco_multiplier = avco_multiplier
            return delta

        def _close_by(closed, cur, delta):
            # closed.avco_closed_by.append(VirtualTransactionClosedByData(cur, delta))
            closed.avco_closed_by.append((cur, delta))

        # res = []
        for t in src:
            # res.append(t)

            if t.trn_cls.id not in [TransactionClass.BUY, TransactionClass.SELL]:
                continue

            t_key = self._get_trn_key(t)

            t.avco_multiplier = 0.0
            t.avco_closed_by = []
            rolling_position = rolling_positions[t_key]

            if isclose(rolling_position, 0.0):
                k = -1
            else:
                k = - t.pos_size / rolling_position

            if k > 1.0:
                if t_key in items:
                    for t0 in items[t_key]:
                        delta = _set_mul(t0, 1.0)
                        _close_by(t0, t, delta)
                    del items[t_key]
                items[t_key].append(t)
                _set_mul(t, 1.0 / k)
                rolling_position = t.pos_size * (1.0 - t.avco_multiplier)

            elif isclose(k, 1.0):
                if t_key in items:
                    for t0 in items[t_key]:
                        delta = _set_mul(t0, 1.0)
                        _close_by(t0, t, delta)
                    del items[t_key]
                _set_mul(t, 1.0)
                rolling_position = 0.0

            elif k > 0.0:
                if t_key in items:
                    for t0 in items[t_key]:
                        delta = _set_mul(t0, t0.avco_multiplier + k * (1.0 - t0.avco_multiplier))
                        _close_by(t0, t, delta)
                _set_mul(t, 1.0)
                rolling_position += t.pos_size

            else:
                items[t_key].append(t)
                rolling_position += t.pos_size

            rolling_positions[t_key] = rolling_position

            # return res

    def calc_fifo_multipliers(self, src):
        rolling_positions = Counter()
        items = defaultdict(list)

        def _set_mul(t0, fifo_multiplier):
            delta = fifo_multiplier - t0.fifo_multiplier
            t0.fifo_multiplier = fifo_multiplier
            return delta

        def _close_by(closed, cur, delta):
            # closed.fifo_closed_by.append(VirtualTransactionClosedByData(cur, delta))
            closed.fifo_closed_by.append((cur, delta))

        # res = []
        for t in src:
            # res.append(t)

            if t.trn_cls.id not in [TransactionClass.BUY, TransactionClass.SELL]:
                continue

            t_key = self._get_trn_key(t)

            t.fifo_multiplier = 0.0
            t.fifo_closed_by = []
            rolling_position = rolling_positions[t_key]

            if isclose(rolling_position, 0.0):
                k = -1
            else:
                k = - t.pos_size / rolling_position

            if k > 1.0:
                if t_key in items:
                    for t0 in items[t_key]:
                        delta = _set_mul(t0, 1.0)
                        _close_by(t0, t, delta)
                    items[t_key].clear()
                items[t_key].append(t)
                _set_mul(t, 1.0 / k)
                rolling_position = t.pos_size * (1.0 - t.fifo_multiplier)

            elif isclose(k, 1.0):
                if t_key in items:
                    for t0 in items[t_key]:
                        delta = _set_mul(t0, 1.0)
                        _close_by(t0, t, delta)
                    del items[t_key]
                _set_mul(t, 1.0)
                rolling_position = 0.0

            elif k > 0.0:
                position = t.pos_size
                if t_key in items:
                    t_items = items[t_key]
                    for t0 in t_items:
                        remaining = t0.pos_size * (1.0 - t0.fifo_multiplier)
                        k0 = - position / remaining
                        if k0 > 1.0:
                            delta = _set_mul(t0, 1.0)
                            _close_by(t0, t, delta)
                            position += remaining
                        elif isclose(k0, 1.0):
                            delta = _set_mul(t0, 1.0)
                            _close_by(t0, t, delta)
                            position += remaining
                        elif k0 > 0.0:
                            position += remaining * k0
                            delta = _set_mul(t0, t0.fifo_multiplier + k0 * (1.0 - t0.fifo_multiplier))
                            _close_by(t0, t, delta)
                        # else:
                        #     break
                        if isclose(position, 0.0):
                            break
                    t_items = [t0 for t0 in t_items if not isclose(t0.fifo_multiplier, 1.0)]
                    if t_items:
                        items[t_key] = t_items
                    else:
                        del items[t_key]

                _set_mul(t, abs((t.pos_size - position) / t.pos_size))
                rolling_position += t.pos_size * t.fifo_multiplier

            else:
                items[t_key].append(t)
                rolling_position += t.pos_size

            rolling_positions[t_key] = rolling_position

            # return res

    def build(self, full=True):
        mismatch_items = []

        # split transactions to atomic items using transaction class, case and something else

        transactions = self.get_transactions()
        self.calc_multipliers(transactions)
        transactions = self.clone_transactions_if_need(transactions)
        self.instance.transactions = transactions

        for trn in transactions:
            if trn.is_mismatch and trn.link_instr and not isclose(trn.mismatch, 0.0):
                item = ReportItem.from_trn(self.instance, self.pricing_provider, self.fx_rate_provider,
                                           ReportItem.TYPE_MISMATCH, trn)
                mismatch_items.append(item)

            if trn.is_hidden:
                continue

            if trn.trn_cls.id in [TransactionClass.BUY, TransactionClass.SELL]:
                self._add_instr(trn)
                self._add_cash(trn, val=trn.cash, ccy=trn.stl_ccy)

            elif trn.trn_cls.id in [TransactionClass.CASH_INFLOW, TransactionClass.CASH_OUTFLOW]:
                self._add_cash(trn, val=trn.cash, ccy=trn.stl_ccy,
                               acc=trn.acc_pos, str1=trn.str1_pos, str2=trn.str2_pos,
                               str3=trn.str3_pos)

                # P&L
                item = ReportItem.from_trn(self.instance, self.pricing_provider, self.fx_rate_provider,
                                           ReportItem.TYPE_CASH_IN_OUT, trn, acc=trn.acc_cash,
                                           str1=trn.str1_cash, str2=trn.str2_cash, str3=trn.str3_cash,
                                           ccy=trn.stl_ccy)
                self._items.append(item)

            elif trn.trn_cls.id == TransactionClass.INSTRUMENT_PL:
                self._add_instr(trn)
                self._add_cash(trn, val=trn.cash, ccy=trn.stl_ccy)

            elif trn.trn_cls.id == TransactionClass.TRANSACTION_PL:
                self._add_cash(trn, val=trn.cash, ccy=trn.stl_ccy)

                item = ReportItem.from_trn(self.instance, self.pricing_provider, self.fx_rate_provider,
                                           ReportItem.TYPE_TRANSACTION_PL, trn, acc=trn.acc_pos,
                                           str1=trn.str1_pos, str2=trn.str2_pos, str3=trn.str3_pos)
                self._items.append(item)

            elif trn.trn_cls.id == TransactionClass.FX_TRADE:
                # TODO: Что используем для strategy?
                self._add_cash(trn, val=trn.principal, ccy=trn.stl_ccy)

                # self._add_cash(trn, val=trn.cash, ccy=trn.stl_ccy)

                # P&L
                item = ReportItem.from_trn(self.instance, self.pricing_provider, self.fx_rate_provider,
                                           ReportItem.TYPE_FX_TRADE, trn, acc=trn.acc_cash,
                                           str1=trn.str1_cash, str2=trn.str2_cash, str3=trn.str3_cash,
                                           ccy=trn.trn.settlement_currency, trn_ccy=trn.trn_ccy)
                self._items.append(item)

            elif trn.trn_cls.id == TransactionClass.TRANSFER:
                # raise RuntimeError('Virtual transaction must be created')
                pass

            elif trn.trn_cls.id == TransactionClass.FX_TRANSFER:
                # raise RuntimeError('Virtual transaction must be created')
                pass

            else:
                raise RuntimeError('Invalid transaction class: %s' % trn.trn_cls.id)

        def _group_key(item):
            return (
                item.type,
                getattr(item.prtfl, 'id', -1),
                getattr(item.acc, 'id', -1),
                getattr(item.str1, 'id', -1),
                getattr(item.str2, 'id', -1),
                getattr(item.str3, 'id', -1),
                getattr(item.alloc_bl, 'id', -1),
                getattr(item.alloc_pl, 'id', -1),
                getattr(item.instr, 'id', -1),
                getattr(item.ccy, 'id', -1),
                getattr(item.trn_ccy, 'id', -1),
                getattr(item.detail_trn, 'id', -1),
            )

        _items = sorted(self._items, key=_group_key)

        # aggregate items

        res_items = []
        for k, g in groupby(_items, key=_group_key):
            res_item = None

            for item in g:
                if item.type in [ReportItem.TYPE_INSTRUMENT, ReportItem.TYPE_CURRENCY, ReportItem.TYPE_TRANSACTION_PL,
                                 ReportItem.TYPE_FX_TRADE, ReportItem.TYPE_CASH_IN_OUT, ]:
                    if res_item is None:
                        res_item = ReportItem.from_item(item)
                    res_item.add(item)

            if res_item:
                res_item.pricing()
                res_item.close()
                res_items.append(res_item)

        # ReportItem.dumps(_items)

        # res_items = [item for item in res_items if not item.is_empty]

        # aggregate summary
        summaries = []
        if settings.DEBUG:
            summary = ReportItem(self.instance, self.pricing_provider, self.fx_rate_provider, ReportItem.TYPE_SUMMARY)
            for item in res_items:
                if item.type in [ReportItem.TYPE_INSTRUMENT, ReportItem.TYPE_CURRENCY, ReportItem.TYPE_TRANSACTION_PL,
                                 ReportItem.TYPE_FX_TRADE, ReportItem.TYPE_CASH_IN_OUT]:
                    summary.add(item)
            summary.close()
            summaries.append(summary)

        # mismatches

        def _mismatch_group_key(item):
            return (
                item.type,
                getattr(item.prtfl, 'id', -1),
                getattr(item.acc, 'id', -1),
                getattr(item.instr, 'id', -1),
                getattr(item.ccy, 'id', -1),
                getattr(item.mismatch_prtfl, 'id', -1),
                getattr(item.mismatch_acc, 'id', -1),
            )

        mismatch_items0 = sorted(mismatch_items, key=_mismatch_group_key)
        mismatch_items = []
        for k, g in groupby(mismatch_items0, key=_mismatch_group_key):
            mismatch_item = None
            for item in g:
                if mismatch_item is None:
                    mismatch_item = ReportItem.from_item(item)
                mismatch_item.add(item)

            if mismatch_item:
                mismatch_item.pricing()
                mismatch_item.close()
                mismatch_items.append(mismatch_item)

        # self.instance.items = res_items + mismatch_items + [summary, ] + invested_items + [invested_summary, ]
        self.instance.items = res_items + mismatch_items + summaries

        if full:
            self._refresh_with_perms()

        self.instance.close()

        # _l.debug('0' * 100)
        # VirtualTransaction.dumps(self.instance.transactions)
        # _l.debug('1' * 100)
        # ReportItem.dumps(self._items)
        # _l.debug('2' * 100)
        # ReportItem.dumps(self.instance.items)
        # _l.debug('3' * 100)

        return self.instance

    def _add_instr(self, trn):
        if trn.case == 0:
            item = ReportItem.from_trn(self.instance, self.pricing_provider, self.fx_rate_provider,
                                       ReportItem.TYPE_INSTRUMENT, trn)
            self._items.append(item)

        elif trn.case == 1:
            item = ReportItem.from_trn(self.instance, self.pricing_provider, self.fx_rate_provider,
                                       ReportItem.TYPE_INSTRUMENT, trn)
            self._items.append(item)

        elif trn.case == 2:
            pass

        else:
            raise RuntimeError('Invalid transaction case: %s' % trn.case)

    def _add_cash(self, trn, val, ccy, acc=None, acc_interim=None, str1=None, str2=None, str3=None):
        if trn.case == 0:
            item = ReportItem.from_trn(self.instance, self.pricing_provider, self.fx_rate_provider,
                                       ReportItem.TYPE_CURRENCY, trn, ccy=ccy, acc=acc,
                                       str1=str1, str2=str2, str3=str3,
                                       val=val)
            self._items.append(item)

        elif trn.case == 1:
            item = ReportItem.from_trn(self.instance, self.pricing_provider, self.fx_rate_provider,
                                       ReportItem.TYPE_CURRENCY, trn, ccy=ccy, acc=acc_interim or trn.acc_interim,
                                       str1=str1, str2=str2, str3=str3,
                                       val=val)
            self._items.append(item)

        elif trn.case == 2:
            item = ReportItem.from_trn(self.instance, self.pricing_provider, self.fx_rate_provider,
                                       ReportItem.TYPE_CURRENCY, trn, ccy=ccy, acc=acc,
                                       str1=str1, str2=str2, str3=str3,
                                       val=val)
            self._items.append(item)

            item = ReportItem.from_trn(self.instance, self.pricing_provider, self.fx_rate_provider,
                                       ReportItem.TYPE_CURRENCY, trn, ccy=ccy, acc=acc_interim or trn.acc_interim,
                                       str1=str1, str2=str2, str3=str3,
                                       val=-val)
            self._items.append(item)

        else:
            raise RuntimeError('Invalid transaction case: %s' % trn.case)

    def _refresh_with_perms(self):
        instrs = set()
        ccys = set()
        prtfls = set()
        accs = set()
        strs1 = set()
        strs2 = set()
        strs3 = set()

        for i in self.instance.items:
            if i.instr:
                instrs.add(i.instr.id)
            if i.ccy:
                ccys.add(i.ccy.id)
            if i.trn_ccy:
                ccys.add(i.trn_ccy.id)
            if i.prtfl:
                prtfls.add(i.prtfl.id)
            if i.acc:
                accs.add(i.acc.id)
            if i.str1:
                strs1.add(i.str1.id)
            if i.str2:
                strs2.add(i.str2.id)
            if i.str3:
                strs3.add(i.str3.id)

            if i.mismatch_prtfl:
                prtfls.add(i.mismatch_prtfl.id)
            if i.mismatch_acc:
                accs.add(i.mismatch_acc.id)

            if i.alloc_bl:
                instrs.add(i.alloc_bl.id)
            if i.alloc_pl:
                instrs.add(i.alloc_pl.id)

        instrs = Instrument.objects.filter(master_user=self.instance.master_user).prefetch_related(
            'master_user', 'instrument_type', 'instrument_type__instrument_class',
            'pricing_currency', 'accrued_currency', 'payment_size_detail', 'daily_pricing_model',
            'price_download_scheme', 'price_download_scheme__provider',
            get_attributes_prefetch(),
            get_tag_prefetch(),
            *get_permissions_prefetch_lookups(
                (None, Instrument),
                ('instrument_type', InstrumentType),
            )
        ).in_bulk(instrs)
        ccys = Currency.objects.filter(master_user=self.instance.master_user).prefetch_related(
            'master_user', 'daily_pricing_model', 'price_download_scheme', 'price_download_scheme__provider',
            get_attributes_prefetch(),
            get_tag_prefetch()
        ).in_bulk(ccys)
        prtfls = Portfolio.objects.filter(master_user=self.instance.master_user).prefetch_related(
            'master_user',
            get_attributes_prefetch(),
            get_tag_prefetch(),
            *get_permissions_prefetch_lookups(
                (None, Portfolio),
            )
        ).in_bulk(prtfls)
        accs = Account.objects.filter(master_user=self.instance.master_user).prefetch_related(
            'master_user', 'type',
            get_attributes_prefetch(),
            get_tag_prefetch(),
            *get_permissions_prefetch_lookups(
                (None, Account),
                ('type', AccountType),
            )
        ).in_bulk(accs)
        strs1 = Strategy1.objects.filter(master_user=self.instance.master_user).prefetch_related(
            'master_user', 'subgroup', 'subgroup__group',
            get_tag_prefetch(),
            *get_permissions_prefetch_lookups(
                (None, Strategy1),
                ('subgroup', Strategy1Subgroup),
                ('subgroup__group', Strategy1Group),
            )
        ).in_bulk(strs1)
        strs2 = Strategy2.objects.filter(master_user=self.instance.master_user).prefetch_related(
            'master_user', 'subgroup', 'subgroup__group',
            get_tag_prefetch(),
            *get_permissions_prefetch_lookups(
                (None, Strategy2),
                ('subgroup', Strategy2Subgroup),
                ('subgroup__group', Strategy2Group),
            )
        ).in_bulk(strs2)
        strs3 = Strategy3.objects.filter(master_user=self.instance.master_user).prefetch_related(
            'master_user', 'subgroup', 'subgroup__group',
            get_tag_prefetch(),
            *get_permissions_prefetch_lookups(
                (None, Strategy3),
                ('subgroup', Strategy3Subgroup),
                ('subgroup__group', Strategy3Group),
            )
        ).in_bulk(strs3)

        for i in self.instance.items:
            if i.instr:
                i.instr = instrs[i.instr.id]
            if i.ccy:
                i.ccy = ccys[i.ccy.id]
            if i.trn_ccy:
                i.trn_ccy = ccys[i.trn_ccy.id]
            if i.prtfl:
                i.prtfl = prtfls[i.prtfl.id]
            if i.acc:
                i.acc = accs[i.acc.id]
            if i.str1:
                i.str1 = strs1[i.str1.id]
            if i.str2:
                i.str2 = strs2[i.str2.id]
            if i.str3:
                i.str3 = strs3[i.str3.id]

            if i.mismatch_prtfl:
                i.mismatch_prtfl = prtfls[i.mismatch_prtfl.id]
            if i.mismatch_acc:
                i.mismatch_acc = accs[i.mismatch_acc.id]

            if i.alloc_bl:
                i.alloc_bl = instrs[i.alloc_bl.id]
            if i.alloc_pl:
                i.alloc_pl = instrs[i.alloc_pl.id]<|MERGE_RESOLUTION|>--- conflicted
+++ resolved
@@ -990,13 +990,9 @@
     modified_duration = 0.0
     ytm_at_cost = 0.0
     time_invested = 0.0
-<<<<<<< HEAD
-    gross_cost_loc = 0.0
-=======
     gross_cost_res = 0.0
     gross_cost_loc = 0.0
     net_cost_res = 0.0
->>>>>>> 0e262124
     net_cost_loc = 0.0
     amount_invested_res = 0.0
     amount_invested_loc = 0.0
