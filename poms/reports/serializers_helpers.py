--- conflicted
+++ resolved
@@ -327,10 +327,7 @@
     result["instrument_principal_price"] = item["instrument_principal_price"]
     result["instrument_accrued_price"] = item["instrument_accrued_price"]
     result["instrument_factor"] = item["instrument_factor"]
-<<<<<<< HEAD
-=======
     result["daily_price_change"] = item["daily_price_change"]
->>>>>>> 9a2b1067
 
     result["account"] = item["account_position_id"]
 
@@ -509,10 +506,7 @@
     result["instrument_principal_price"] = item["instrument_principal_price"]
     result["instrument_accrued_price"] = item["instrument_accrued_price"]
     result["instrument_factor"] = item["instrument_factor"]
-<<<<<<< HEAD
-=======
     result["daily_price_change"] = item["daily_price_change"]
->>>>>>> 9a2b1067
 
     #
     result["position_size"] = item["position_size"]
