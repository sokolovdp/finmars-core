from __future__ import unicode_literals

import json
import logging
import time
import traceback
import uuid
from datetime import timedelta, date

from django.db.models import ForeignKey
from django.utils.translation import gettext_lazy
from rest_framework import serializers
from rest_framework.exceptions import ValidationError

from poms.accounts.fields import AccountField
from poms.accounts.serializers import AccountViewSerializer
from poms.expressions_engine import formula
from poms.common.fields import ExpressionField
from poms.common.models import EXPRESSION_FIELD_LENGTH
from poms.common.utils import date_now, date_yesterday
from poms.currencies.fields import CurrencyField, SystemCurrencyDefault
from poms.currencies.serializers import CurrencyViewSerializer
from poms.instruments.fields import RegisterField, BundleField, PricingPolicyField, SystemPricingPolicyDefault
from poms.instruments.models import CostMethod
from poms.instruments.serializers import PricingPolicyViewSerializer, CostMethodSerializer
from poms.portfolios.fields import PortfolioField
from poms.portfolios.serializers import PortfolioViewSerializer
from poms.reports.backend_reports_utils import BackendReportHelperService

from poms.reports.base_serializers import ReportInstrumentSerializer, ReportInstrumentTypeSerializer, \
    ReportCurrencySerializer, ReportPortfolioSerializer, ReportAccountSerializer, ReportAccountTypeSerializer, \
    ReportStrategy1Serializer, ReportStrategy2Serializer, ReportStrategy3Serializer, ReportResponsibleSerializer, \
    ReportCounterpartySerializer, ReportComplexTransactionSerializer
from poms.reports.common import Report, PerformanceReport, TransactionReport
from poms.reports.fields import BalanceReportCustomFieldField, PLReportCustomFieldField, \
    TransactionReportCustomFieldField, ReportCurrencyField, ReportPricingPolicyField
from poms.reports.models import BalanceReportCustomField, PLReportCustomField, TransactionReportCustomField, \
    PLReportInstance, BalanceReportInstance, PerformanceReportInstance, \
    PerformanceReportInstanceItem, TransactionReportInstance
from poms.reports.serializers_helpers import serialize_price_checker_item, serialize_price_checker_item_instrument, \
    serialize_transaction_report_item, serialize_pl_report_item, serialize_report_item_instrument, \
    serialize_balance_report_item
from poms.strategies.fields import Strategy1Field, Strategy2Field, Strategy3Field
from poms.strategies.serializers import Strategy1ViewSerializer, Strategy2ViewSerializer, Strategy3ViewSerializer
from poms.transactions.models import TransactionClass
from poms.transactions.serializers import TransactionClassSerializer, ComplexTransactionStatusSerializer
from poms.users.fields import MasterUserField, HiddenMemberField
from poms_app import settings

_l = logging.getLogger('poms.reports')

_cf_list = [
    'id',
    'master_user',
    'name',
    'user_code',
    'expr',
    'value_type',
    'notes',
    'configuration_code',
]

class BalanceReportCustomFieldSerializer(serializers.ModelSerializer):
    master_user = MasterUserField()
    expr = ExpressionField(max_length=EXPRESSION_FIELD_LENGTH, required=False, allow_blank=True, default='""')

    class Meta:
        model = BalanceReportCustomField
        fields = _cf_list


class PLReportCustomFieldSerializer(serializers.ModelSerializer):
    master_user = MasterUserField()
    expr = ExpressionField(max_length=EXPRESSION_FIELD_LENGTH, required=False, allow_blank=True, default='""')

    class Meta:
        model = PLReportCustomField
        fields = _cf_list


class TransactionReportCustomFieldSerializer(serializers.ModelSerializer):
    master_user = MasterUserField()
    expr = ExpressionField(max_length=EXPRESSION_FIELD_LENGTH, required=False, allow_blank=True, default='""')

    class Meta:
        model = TransactionReportCustomField
        fields = _cf_list


class ReportSerializerWithLogs(serializers.Serializer):
    pass
    # def to_representation(self, instance):
    #     """
    #     Object instance -> Dict of primitive datatypes.
    #     """
    #     ret = OrderedDict()
    #     fields = self._readable_fields
    #
    #     st = time.perf_counter()
    #
    #     for field in fields:
    #         try:
    #             attribute = field.get_attribute(instance)
    #         except SkipField:
    #             continue
    #
    #         field_st = time.perf_counter()
    #
    #         # We skip `to_representation` for `None` values so that fields do
    #         # not have to explicitly deal with that case.
    #         #
    #         # For related fields with `use_pk_only_optimization` we need to
    #         # resolve the pk value.
    #         check_for_none = attribute.pk if isinstance(attribute, PKOnlyObject) else attribute
    #         if check_for_none is None:
    #             ret[field.field_name] = None
    #         else:
    #             ret[field.field_name] = field.to_representation(attribute)
    #
    #         if 'item_' in field.field_name:
    #             if hasattr(instance, 'is_report'):
    #                 result_time = "{:3.3f}".format(time.perf_counter() - field_st)
    #
    #                 _l.debug('field %s to representation done %s' % (field.field_name, result_time))
    #
    #     if hasattr(instance, 'is_report'):
    #         _l.debug('report to representation done %s' % "{:3.3f}".format(time.perf_counter() - st))
    #
    #     return ret


class ReportSerializer(ReportSerializerWithLogs):
    task_id = serializers.CharField(allow_null=True, allow_blank=True, required=False) # something depreacted
    report_instance_id = serializers.CharField(allow_null=True, allow_blank=True, required=False) # needs for backend reports
    task_status = serializers.ReadOnlyField()

    master_user = MasterUserField()
    member = HiddenMemberField()

    save_report = serializers.BooleanField(default=False)

    pl_first_date = serializers.DateField(required=False, allow_null=True,
                                          help_text=gettext_lazy('First date for pl report'))
    report_type = serializers.ChoiceField(read_only=True, choices=Report.TYPE_CHOICES)
    report_date = serializers.DateField(required=False, allow_null=True, default=date_now,
                                        help_text=gettext_lazy('Report date or second date for pl report'))
    report_currency = ReportCurrencyField(required=False, allow_null=True, default=SystemCurrencyDefault())
    pricing_policy = ReportPricingPolicyField()
    cost_method = serializers.PrimaryKeyRelatedField(queryset=CostMethod.objects, allow_null=True, allow_empty=True)

    portfolio_mode = serializers.ChoiceField(default=Report.MODE_INDEPENDENT,
                                             initial=Report.MODE_INDEPENDENT,
                                             choices=Report.MODE_CHOICES,
                                             required=False,
                                             help_text='Portfolio consolidation')
    account_mode = serializers.ChoiceField(default=Report.MODE_INDEPENDENT,
                                           initial=Report.MODE_INDEPENDENT,
                                           choices=Report.MODE_CHOICES,
                                           required=False,
                                           help_text='Account consolidation')
    strategy1_mode = serializers.ChoiceField(default=Report.MODE_INDEPENDENT,
                                             initial=Report.MODE_INDEPENDENT,
                                             choices=Report.MODE_CHOICES,
                                             required=False,
                                             help_text='Strategy1 consolidation')
    strategy2_mode = serializers.ChoiceField(default=Report.MODE_INDEPENDENT,
                                             initial=Report.MODE_INDEPENDENT,
                                             choices=Report.MODE_CHOICES,
                                             required=False,
                                             help_text='Strategy2 consolidation')
    strategy3_mode = serializers.ChoiceField(default=Report.MODE_INDEPENDENT,
                                             initial=Report.MODE_INDEPENDENT,
                                             choices=Report.MODE_CHOICES,
                                             required=False,
                                             help_text='Strategy3 consolidation')

    allocation_mode = serializers.ChoiceField(default=Report.MODE_INDEPENDENT,
                                              initial=Report.MODE_INDEPENDENT,
                                              choices=Report.MODE_CHOICES,
                                              required=False,
                                              help_text='Allocation consolidation')

    only_numbers = serializers.BooleanField(default=False, initial=False)
    show_transaction_details = serializers.BooleanField(default=False, initial=False)
    show_balance_exposure_details = serializers.BooleanField(default=False, initial=False)
    approach_multiplier = serializers.FloatField(default=0.5, initial=0.5, min_value=0.0, max_value=1.0, required=False)
    allocation_detailing = serializers.BooleanField(default=True, initial=True)
    pl_include_zero = serializers.BooleanField(default=False, initial=False)
    custom_fields_to_calculate = serializers.CharField(allow_null=True, allow_blank=True, required=False)
    expression_iterations_count = serializers.IntegerField(default=1, initial=1, min_value=1, required=False)

    custom_fields = BalanceReportCustomFieldField(many=True, allow_empty=True, allow_null=True, required=False)

    execution_time = serializers.FloatField(allow_null=True, required=False, read_only=True)
    relation_prefetch_time = serializers.FloatField(allow_null=True, required=False, read_only=True)
    serialization_time = serializers.FloatField(allow_null=True, required=False, read_only=True)
    auth_time = serializers.FloatField(allow_null=True, required=False, read_only=True)

    portfolios = PortfolioField(many=True, required=False, allow_null=True, allow_empty=True)
    accounts = AccountField(many=True, required=False, allow_null=True, allow_empty=True)
    accounts_position = AccountField(many=True, required=False, allow_null=True, allow_empty=True)
    accounts_cash = AccountField(many=True, required=False, allow_null=True, allow_empty=True)
    strategies1 = Strategy1Field(many=True, required=False, allow_null=True, allow_empty=True)
    strategies2 = Strategy2Field(many=True, required=False, allow_null=True, allow_empty=True)
    strategies3 = Strategy3Field(many=True, required=False, allow_null=True, allow_empty=True)
    transaction_classes = serializers.PrimaryKeyRelatedField(queryset=TransactionClass.objects.all(),
                                                             many=True, required=False, allow_null=True,
                                                             allow_empty=True)
    date_field = serializers.ChoiceField(required=False, allow_null=True,
                                         choices=(
                                             ('transaction_date', gettext_lazy('Transaction date')),
                                             ('accounting_date', gettext_lazy('Accounting date')),
                                             ('date', gettext_lazy('Date')),
                                             ('cash_date', gettext_lazy('Cash date')),
                                             ('user_date_1', gettext_lazy('User Date 1')),
                                             ('user_date_2', gettext_lazy('User Date 2')),
                                             ('user_date_3', gettext_lazy('User Date 3')),
                                             ('user_date_4', gettext_lazy('User Date 4')),
                                             ('user_date_5', gettext_lazy('User Date 5')),
                                             ('user_date_6', gettext_lazy('User Date 6')),
                                             ('user_date_7', gettext_lazy('User Date 7')),
                                             ('user_date_8', gettext_lazy('User Date 8')),
                                             ('user_date_9', gettext_lazy('User Date 9')),
                                             ('user_date_10', gettext_lazy('User Date 10')),
                                         ))

    pricing_policy_object = PricingPolicyViewSerializer(source='pricing_policy', read_only=True)
    report_currency_object = CurrencyViewSerializer(source='report_currency', read_only=True)
    cost_method_object = CostMethodSerializer(source='cost_method', read_only=True)
    portfolios_object = PortfolioViewSerializer(source='portfolios', read_only=True, many=True)
    accounts_object = AccountViewSerializer(source='accounts', read_only=True, many=True)
    accounts_position_object = AccountViewSerializer(source='accounts_position', read_only=True, many=True)
    accounts_cash_object = AccountViewSerializer(source='accounts_cash', read_only=True, many=True)
    strategies1_object = Strategy1ViewSerializer(source='strategies1', read_only=True, many=True)
    strategies2_object = Strategy2ViewSerializer(source='strategies2', read_only=True, many=True)
    strategies3_object = Strategy3ViewSerializer(source='strategies3', read_only=True, many=True)
    custom_fields_object = BalanceReportCustomFieldSerializer(source='custom_fields', read_only=True, many=True)
    transaction_classes_object = TransactionClassSerializer(source='transaction_classes',
                                                            read_only=True, many=True)

    # transactions = ReportTransactionSerializer(many=True, read_only=True)
    # items = ReportItemSerializer(many=True, read_only=True)

    item_instruments = ReportInstrumentSerializer(many=True, read_only=True)
    item_instrument_types = ReportInstrumentTypeSerializer(many=True, read_only=True)
    item_currencies = ReportCurrencySerializer(many=True, read_only=True)
    item_portfolios = ReportPortfolioSerializer(many=True, read_only=True)
    item_accounts = ReportAccountSerializer(many=True, read_only=True)
    item_account_types = ReportAccountTypeSerializer(many=True, read_only=True)
    item_strategies1 = ReportStrategy1Serializer(many=True, read_only=True)
    item_strategies2 = ReportStrategy2Serializer(many=True, read_only=True)
    item_strategies3 = ReportStrategy3Serializer(many=True, read_only=True)
    # Deprecated
    # item_currency_fx_rates = ReportCurrencyHistorySerializer(many=True, read_only=True)
    # item_instrument_pricings = ReportPriceHistorySerializer(many=True, read_only=True)
    # item_instrument_accruals = ReportAccrualCalculationScheduleSerializer(many=True, read_only=True)


    frontend_request_options = serializers.JSONField(allow_null=True, required=False) # for backend report calculation mode

    def __init__(self, *args, **kwargs):
        super(ReportSerializer, self).__init__(*args, **kwargs)

    def validate(self, attrs):

        _l.info("Report Serializer validate start")

        if not attrs.get('report_date', None):
            if settings.DEBUG:
                attrs['report_date'] = date(2017, 2, 12)
            else:
                attrs['report_date'] = date_now() - timedelta(days=1)

        pl_first_date = attrs.get('pl_first_date', None)
        if pl_first_date and pl_first_date >= attrs['report_date']:
            raise ValidationError(gettext_lazy('"pl_first_date" must be lesser than "report_date"'))

        # if settings.DEBUG:
        #     if not attrs.get('pl_first_date', None):
        #         attrs['pl_first_date'] = date(2017, 2, 10)

        if not attrs.get('report_currency', None):
            attrs['report_currency'] = attrs['master_user'].system_currency

        if not attrs.get('cost_method', None):
            attrs['cost_method'] = CostMethod.objects.get(pk=CostMethod.AVCO)

        return attrs

    def create(self, validated_data):
        return Report(**validated_data)

    def _extract_names(self, item, data):
        names = item.copy()
        names.update({
            'report_currency': data['report_currency'],
            'report_date': data['report_date'],
            'pl_first_date': data['pl_first_date'],
            'cost_method': data['cost_method'],
            'pricing_policy': data['pricing_policy'],
            'portfolio_mode': data['portfolio_mode'],
            'account_mode': data['account_mode'],
        })
        return names

    def _get_item_dict(self, data, key):
        return {o['id']: o for o in data[key]}

    def _set_object(self, names, pk_attr, objs):

        if pk_attr in names:
            pk = names[pk_attr]
            if pk is not None:

                try:
                    names['%s_object' % pk_attr] = objs[pk]
                except KeyError:
                    pass

    def evaluate_expression(self, expr, names, context):
        try:
            return formula.safe_eval(expr, names=names, context=context)
        except formula.InvalidExpression as e:
            _l.debug('evaluate_expression e %s' % e)
            _l.debug('evaluate_expression traceback %s' % traceback.format_exc())
            return gettext_lazy('Invalid expression')


    def process_custom_field(self, cf, value):
        expr = cf['expr']
        if expr:
            if cf['value_type'] == 10:
                return self.evaluate_expression('str(item)', names={'item': value}, context=self.context)
            elif cf['value_type'] == 20:
                return self.evaluate_expression('float(item)', names={'item': value}, context=self.context)
            elif cf['value_type'] == 40:
                return self.evaluate_expression("parse_date(item, '%d/%m/%Y')", names={'item': value}, context=self.context)
        return None

    def to_representation(self, instance):

        to_representation_st = time.perf_counter()

        instance.is_report = True

        data = super(ReportSerializer, self).to_representation(instance)

        _l.info('ReportSerializer to_representation_st done: %s' % "{:3.3f}".format(
            time.perf_counter() - to_representation_st))

        # _l.debug('data["custom_fields_to_calculate"] %s' % data["custom_fields_to_calculate"])

        st = time.perf_counter()

        dict_st = time.perf_counter()

        item_dicts = {
            'portfolio': self._get_item_dict(data, 'item_portfolios'),
            'account': self._get_item_dict(data, 'item_accounts'),
            'strategy1': self._get_item_dict(data, 'item_strategies1'),
            'strategy2': self._get_item_dict(data, 'item_strategies2'),
            'strategy3': self._get_item_dict(data, 'item_strategies3'),
            'instrument': self._get_item_dict(data, 'item_instruments'),
            'currency': self._get_item_dict(data, 'item_currencies'),
            'pricing_currency': self._get_item_dict(data, 'item_currencies'),
            'exposure_currency': self._get_item_dict(data, 'item_currencies'),
            'allocation': self._get_item_dict(data, 'item_instruments'),
            'mismatch_portfolio': self._get_item_dict(data, 'item_portfolios'),
            'mismatch_account': self._get_item_dict(data, 'item_accounts'),
        }

        _l.info('ReportSerializer custom columns dict  done: %s' % "{:3.3f}".format(
            time.perf_counter() - dict_st))

        custom_fields = data['custom_fields_object']

        calc_st = time.perf_counter()

        if len(data["custom_fields_to_calculate"]):
            if custom_fields:
                items = data['items']

                for item in items:

                    item_st = time.perf_counter()

                    names = self._extract_names(item, data)
                    for name, item_dict in item_dicts.items():
                        self._set_object(names, name, item_dict)

                    names = formula.value_prepare(names)



                    cfv = []

                    custom_fields_names = {}

                    # _l.info('names %s' % names)


                    for i in range(data['expression_iterations_count']):
                        for cf in custom_fields:
                            if cf["name"] in data["custom_fields_to_calculate"]:
                                expr = cf['expr']
                                value = self.evaluate_expression(expr, names, context=self.context) if expr else None
                                if cf['user_code'] not in custom_fields_names or \
                                        custom_fields_names[cf['user_code']] in [None, gettext_lazy('Invalid expression')]:
                                    custom_fields_names[cf['user_code']] = value

                    names['custom_fields'] = custom_fields_names

                    for key, value in custom_fields_names.items():
                        for cf in custom_fields:
                            if cf['user_code'] == key:
                                value = self.process_custom_field(cf, value)
                                cfv.append({
                                    'custom_field': cf['id'],
                                    'user_code': cf['user_code'],
                                    'value': value,
                                })

                    item['custom_fields'] = cfv

                    # _l.debug('ReportSerializer item done: %s' % "{:3.3f}".format(
                    #     time.perf_counter() - item_st))


        _l.info('ReportSerializer custom columns calc_st done: %s' % "{:3.3f}".format(
            time.perf_counter() - calc_st))

        _l.info('ReportSerializer custom columns done: %s' % "{:3.3f}".format(
            time.perf_counter() - st))

        data['serialization_time'] = float("{:3.3f}".format(time.perf_counter() - to_representation_st))

        return data


class BalanceReportSerializer(ReportSerializer):
    calculate_pl = serializers.BooleanField(default=True, initial=True)

    items = serializers.SerializerMethodField()

    item_instruments = serializers.SerializerMethodField()

    def get_items(self, obj):

        result = []

        for item in obj.items:
            result.append(serialize_balance_report_item(item))

        return result

    def get_item_instruments(self, obj):

        result = []

        for item in obj.item_instruments:
            result.append(serialize_report_item_instrument(item))

        return result

    def to_representation(self, instance):

        # No need for now, but do not delete

        to_representation_st = time.perf_counter()

        data = super(BalanceReportSerializer, self).to_representation(instance)

        data['serialization_time'] = float("{:3.3f}".format(time.perf_counter() - to_representation_st))

        return data


class SummarySerializer(serializers.Serializer):

    date_from = serializers.DateField(required=False, allow_null=True, default=date_yesterday,
                                        help_text=gettext_lazy('Date from'))

    date_to = serializers.DateField(required=False, allow_null=True, default=date_now,
                                      help_text=gettext_lazy('Date from'))

    currency = CurrencyField(required=False, allow_null=True, default=SystemCurrencyDefault())
    pricing_policy = PricingPolicyField(required=False, allow_null=True, default=SystemPricingPolicyDefault())
    portfolios = PortfolioField(many=True, required=False, allow_null=True, allow_empty=True)
    calculate_new = serializers.BooleanField(default=False, initial=False)

class PLReportSerializer(ReportSerializer):
    custom_fields = PLReportCustomFieldField(many=True, allow_empty=True, allow_null=True, required=False)

    items = serializers.SerializerMethodField()

    item_instruments = serializers.SerializerMethodField()

    def get_items(self, obj):

        result = []

        for item in obj.items:
            result.append(serialize_pl_report_item(item))

        return result

    def get_item_instruments(self, obj):

        _l.debug('get item instruments here')

        result = []

        for item in obj.item_instruments:
            result.append(serialize_report_item_instrument(item))

        return result

    def to_representation(self, instance):

        to_representation_st = time.perf_counter()

        data = super(PLReportSerializer, self).to_representation(instance)

        return data


class TransactionReportSerializer(ReportSerializerWithLogs):
    report_instance_id = serializers.CharField(allow_null=True, allow_blank=True, required=False)
    task_id = serializers.CharField(allow_null=True, allow_blank=True, required=False)
    task_status = serializers.ReadOnlyField()

    master_user = MasterUserField()
    member = HiddenMemberField()

    date_field = serializers.ChoiceField(required=False, allow_null=True,
                                         choices=(
                                             ('transaction_date', gettext_lazy('Transaction date')),
                                             ('accounting_date', gettext_lazy('Accounting date')),
                                             ('cash_date', gettext_lazy('Cash date')),
                                             ('date', gettext_lazy('Date')),
                                             ('user_date_1', gettext_lazy('User Date 1')),
                                             ('user_date_2', gettext_lazy('User Date 2')),
                                             ('user_date_3', gettext_lazy('User Date 3')),
                                             ('user_date_4', gettext_lazy('User Date 4')),
                                             ('user_date_5', gettext_lazy('User Date 5')),
                                             # ('user_date_6', gettext_lazy('User Date 6')),
                                             # ('user_date_7', gettext_lazy('User Date 7')),
                                             # ('user_date_8', gettext_lazy('User Date 8')),
                                             # ('user_date_9', gettext_lazy('User Date 9')),
                                             # ('user_date_10', gettext_lazy('User Date 10')),
                                         ))

    depth_level = serializers.ChoiceField(required=False, allow_null=True,
                                          choices=(
                                              ('complex_transaction', gettext_lazy('Complex Transaction')),
                                              ('base_transaction', gettext_lazy('Base Transaction')),
                                              ('entry', gettext_lazy('Entry')),
                                          ))
    expression_iterations_count = serializers.IntegerField(default=1, initial=1, min_value=1, required=False)
    count = serializers.IntegerField(default=0, initial=0, min_value=0, read_only=True)

    begin_date = serializers.DateField(required=False, allow_null=True, initial=date_now() - timedelta(days=365),
                                       default=date_now() - timedelta(days=365))
    end_date = serializers.DateField(required=False, allow_null=True, initial=date_now, default=date_now)
    portfolios = PortfolioField(many=True, required=False, allow_null=True, allow_empty=True)
    bundle = BundleField(required=False, allow_null=True, allow_empty=True)
    accounts = AccountField(many=True, required=False, allow_null=True, allow_empty=True)
    accounts_position = AccountField(many=True, required=False, allow_null=True, allow_empty=True)
    accounts_cash = AccountField(many=True, required=False, allow_null=True, allow_empty=True)
    strategies1 = Strategy1Field(many=True, required=False, allow_null=True, allow_empty=True)
    strategies2 = Strategy2Field(many=True, required=False, allow_null=True, allow_empty=True)
    strategies3 = Strategy3Field(many=True, required=False, allow_null=True, allow_empty=True)
    # custom_fields = CustomFieldField(many=True, allow_empty=True, allow_null=True, required=False)

    custom_fields = TransactionReportCustomFieldField(many=True, allow_empty=True, allow_null=True, required=False)
    custom_fields_to_calculate = serializers.CharField(default='', allow_null=True, allow_blank=True, required=False)
    custom_fields_object = TransactionReportCustomFieldSerializer(source='custom_fields', read_only=True, many=True)

    complex_transaction_statuses_filter = serializers.CharField(default='', allow_null=True, allow_blank=True,
                                                                required=False)

    portfolios_object = PortfolioViewSerializer(source='portfolios', read_only=True, many=True)
    accounts_object = AccountViewSerializer(source='accounts', read_only=True, many=True)
    accounts_position_object = AccountViewSerializer(source='accounts_position', read_only=True, many=True)
    accounts_cash_object = AccountViewSerializer(source='accounts_cash', read_only=True, many=True)
    strategies1_object = Strategy1ViewSerializer(source='strategies1', read_only=True, many=True)
    strategies2_object = Strategy2ViewSerializer(source='strategies2', read_only=True, many=True)
    strategies3_object = Strategy3ViewSerializer(source='strategies3', read_only=True, many=True)

    execution_time = serializers.FloatField(allow_null=True, required=False, read_only=True)
    relation_prefetch_time = serializers.FloatField(allow_null=True, required=False, read_only=True)
    serialization_time = serializers.FloatField(allow_null=True, required=False, read_only=True)
    auth_time = serializers.FloatField(allow_null=True, required=False, read_only=True)

    items = serializers.SerializerMethodField()
    item_transaction_classes = TransactionClassSerializer(many=True, read_only=True)
    item_complex_transactions = ReportComplexTransactionSerializer(many=True, read_only=True)
    item_complex_transaction_status = ComplexTransactionStatusSerializer(many=True, read_only=True)
    # item_complex_transactions = ComplexTransactionSerializer(many=True, read_only=True)
    # item_transaction_types = TransactionTypeViewSerializer(source='transaction_types', many=True, read_only=True)
    item_instruments = ReportInstrumentSerializer(many=True, read_only=True)
    item_instrument_types = ReportInstrumentTypeSerializer(many=True, read_only=True)
    item_currencies = ReportCurrencySerializer(many=True, read_only=True)
    item_portfolios = ReportPortfolioSerializer(many=True, read_only=True)
    item_accounts = ReportAccountSerializer(many=True, read_only=True)
    item_account_types = ReportAccountTypeSerializer(many=True, read_only=True)
    item_strategies1 = ReportStrategy1Serializer(many=True, read_only=True)
    item_strategies2 = ReportStrategy2Serializer(many=True, read_only=True)
    item_strategies3 = ReportStrategy3Serializer(many=True, read_only=True)
    item_responsibles = ReportResponsibleSerializer(many=True, read_only=True)
    item_counterparties = ReportCounterpartySerializer(many=True, read_only=True)

    filters = serializers.JSONField(allow_null=True, required=False) # for backend filters in transactions report
    frontend_request_options = serializers.JSONField(allow_null=True, required=False) # for backend report calculation mode

    def __init__(self, *args, **kwargs):
        super(TransactionReportSerializer, self).__init__(*args, **kwargs)

        # self.fields['custom_fields_object'] = CustomFieldViewSerializer(source='custom_fields', read_only=True,
        #                                                                 many=True)

    def create(self, validated_data):
        return TransactionReport(**validated_data)

    def get_items(self, obj):

        result = []

        for item in obj.items:
            result.append(serialize_transaction_report_item(item))

        return result

    def to_representation(self, instance):

        to_representation_st = time.perf_counter()

        instance.is_report = True

        data = super(TransactionReportSerializer, self).to_representation(instance)

        _l.debug('TransactionReportSerializer to_representation_st done: %s' % "{:3.3f}".format(
            time.perf_counter() - to_representation_st))

        st = time.perf_counter()

        items = data['items']
        custom_fields = data['custom_fields_object']

        # _l.info('custom_fields_to_calculate %s' % data["custom_fields_to_calculate"])
        # _l.info('custom_fields %s' % data["custom_fields_object"])

        if len(data["custom_fields_to_calculate"]):

            if custom_fields and items:
                item_transaction_classes = {o['id']: o for o in data['item_transaction_classes']}
                item_complex_transactions = {o['id']: o for o in data['item_complex_transactions']}
                item_instruments = {o['id']: o for o in data['item_instruments']}
                item_currencies = {o['id']: o for o in data['item_currencies']}
                item_portfolios = {o['id']: o for o in data['item_portfolios']}
                item_accounts = {o['id']: o for o in data['item_accounts']}
                item_strategies1 = {o['id']: o for o in data['item_strategies1']}
                item_strategies2 = {o['id']: o for o in data['item_strategies2']}
                item_strategies3 = {o['id']: o for o in data['item_strategies3']}
                item_responsibles = {o['id']: o for o in data['item_responsibles']}
                item_counterparties = {o['id']: o for o in data['item_counterparties']}

                def _set_object(names, pk_attr, objs):
                    pk = names[pk_attr]
                    if pk is not None:

                        try:
                            names['%s_object' % pk_attr] = objs[pk]
                        except KeyError:
                            pass
                            # print('pk %s' % pk)
                            # print('pk_attr %s' % pk_attr)
                        # names[pk_attr] = objs[pk]

                for item in items:

                    names = {}

                    for key, value in item.items():
                        names[key] = value

                    _set_object(names, 'complex_transaction', item_complex_transactions)
                    _set_object(names, 'transaction_class', item_transaction_classes)
                    _set_object(names, 'instrument', item_instruments)
                    _set_object(names, 'transaction_currency', item_currencies)
                    _set_object(names, 'settlement_currency', item_currencies)
                    _set_object(names, 'portfolio', item_portfolios)
                    _set_object(names, 'account_cash', item_accounts)
                    _set_object(names, 'account_position', item_accounts)
                    _set_object(names, 'account_interim', item_accounts)
                    _set_object(names, 'strategy1_position', item_strategies1)
                    _set_object(names, 'strategy1_cash', item_strategies1)
                    _set_object(names, 'strategy2_position', item_strategies2)
                    _set_object(names, 'strategy2_cash', item_strategies2)
                    _set_object(names, 'strategy3_position', item_strategies3)
                    _set_object(names, 'strategy3_cash', item_strategies3)
                    _set_object(names, 'responsible', item_responsibles)
                    _set_object(names, 'counterparty', item_counterparties)
                    _set_object(names, 'linked_instrument', item_instruments)
                    _set_object(names, 'allocation_balance', item_instruments)
                    _set_object(names, 'allocation_pl', item_instruments)

                    names = formula.value_prepare(names)

                    cfv = []

                    custom_fields_names = {}

                    # for i in range(5):
                    for i in range(data['expression_iterations_count']):

                        for cf in custom_fields:

                            if cf["name"] in data["custom_fields_to_calculate"]:

                                expr = cf['expr']

                                if expr:
                                    try:
                                        value = formula.safe_eval(expr, names=names, context=self.context)
                                    except formula.InvalidExpression:
                                        value = gettext_lazy('Invalid expression')
                                else:
                                    value = None

                                if not cf['user_code'] in custom_fields_names:
                                    custom_fields_names[cf['user_code']] = value
                                else:
                                    if custom_fields_names[cf['user_code']] == None or custom_fields_names[
                                        cf['user_code']] == gettext_lazy('Invalid expression'):
                                        custom_fields_names[cf['user_code']] = value

                        names['custom_fields'] = custom_fields_names

                    for key, value in custom_fields_names.items():

                        for cf in custom_fields:

                            if cf['user_code'] == key:

                                expr = cf['expr']

                                if cf['value_type'] == 10:

                                    if expr:
                                        try:
                                            value = formula.safe_eval('str(item)', names={'item': value},
                                                                      context=self.context)
                                        except formula.InvalidExpression:
                                            value = gettext_lazy('Invalid expression')
                                    else:
                                        value = None

                                elif cf['value_type'] == 20:

                                    if expr:
                                        try:
                                            value = formula.safe_eval('float(item)', names={'item': value},
                                                                      context=self.context)
                                        except formula.InvalidExpression:
                                            value = gettext_lazy('Invalid expression')
                                    else:
                                        value = None
                                elif cf['value_type'] == 40:

                                    if expr:
                                        try:
                                            value = formula.safe_eval("parse_date(item, '%d/%m/%Y')",
                                                                      names={'item': value}, context=self.context)
                                        except formula.InvalidExpression:
                                            value = gettext_lazy('Invalid expression')
                                    else:
                                        value = None

                                cfv.append({
                                    'custom_field': cf['id'],
                                    'user_code': cf['user_code'],
                                    'value': value,
                                })

                    item['custom_fields'] = cfv

        # _l.debug(
        #     'TransactionReportSerializer custom fields execution done: %s' % "{:3.3f}".format(time.perf_counter() - st))

        data['serialization_time'] = float("{:3.3f}".format(time.perf_counter() - to_representation_st))

        return data


class PerformanceReportItemSerializer(serializers.Serializer):
    id = serializers.ReadOnlyField()

    date_from = serializers.CharField(read_only=True)
    date_to = serializers.CharField(read_only=True)

    begin_nav = serializers.FloatField(read_only=True)
    end_nav = serializers.FloatField(read_only=True)

    cash_flow = serializers.FloatField(read_only=True)
    cash_inflow = serializers.FloatField(read_only=True)
    cash_outflow = serializers.FloatField(read_only=True)
    nav = serializers.FloatField(read_only=True)
    instrument_return = serializers.FloatField(read_only=True)
    cumulative_return = serializers.FloatField(read_only=True)

    def __init__(self, *args, **kwargs):
        kwargs.setdefault('read_only', True)

        super(PerformanceReportItemSerializer, self).__init__(*args, **kwargs)


class PerformanceReportSerializer(serializers.Serializer):
    master_user = MasterUserField()
    member = HiddenMemberField()

    save_report = serializers.BooleanField(default=False)

    begin_date = serializers.DateField(required=False, allow_null=True, default=date.min)
    end_date = serializers.DateField(required=False, allow_null=True, default=date_now)
    calculation_type = serializers.ChoiceField(allow_null=True,
                                               initial=PerformanceReport.CALCULATION_TYPE_TIME_WEIGHTED,
                                               default=PerformanceReport.CALCULATION_TYPE_TIME_WEIGHTED,
                                               choices=PerformanceReport.CALCULATION_TYPE_CHOICES, allow_blank=True,
                                               required=False)
    segmentation_type = serializers.ChoiceField(allow_null=True, initial=PerformanceReport.SEGMENTATION_TYPE_MONTHS,
                                                default=PerformanceReport.SEGMENTATION_TYPE_MONTHS,
                                                choices=PerformanceReport.SEGMENTATION_TYPE_CHOICES, allow_blank=True,
                                                required=False)
    registers = RegisterField(many=True, required=False, allow_null=True, allow_empty=True)
    bundle = BundleField(required=False, allow_null=True, allow_empty=True)
    report_currency = CurrencyField(required=False, allow_null=True, default=SystemCurrencyDefault())
    report_currency_object = CurrencyViewSerializer(source='report_currency', read_only=True)
    error_message = serializers.CharField(read_only=True)

    items = PerformanceReportItemSerializer(many=True, read_only=True)
    raw_items = serializers.JSONField(allow_null=True, required=False, read_only=True)
    begin_nav = serializers.ReadOnlyField()
    end_nav = serializers.ReadOnlyField()
    grand_return = serializers.ReadOnlyField()
    grand_cash_flow = serializers.ReadOnlyField()
    grand_cash_inflow = serializers.ReadOnlyField()
    grand_cash_outflow = serializers.ReadOnlyField()
    grand_nav = serializers.ReadOnlyField()

    def __init__(self, *args, **kwargs):
        super(PerformanceReportSerializer, self).__init__(*args, **kwargs)

    def create(self, validated_data):
        return PerformanceReport(**validated_data)

    def to_representation(self, instance):

        to_representation_st = time.perf_counter()

        data = super(PerformanceReportSerializer, self).to_representation(instance)

        report_uuid = str(uuid.uuid4())

        if instance.save_report:

            register_ids_list = []
            register_names_list = []
            register_ids = ''
            register_names = ''

            for r in instance.registers:
                register_ids_list.append(str(r.id))
                register_names_list.append(str(r.name))

            register_ids = ", ".join(register_ids_list)
            register_names = ", ".join(register_names_list)

            report_instance_name = ''
            if self.instance.report_instance_name:
                report_instance_name = self.instance.report_instance_name
            else:
                report_instance_name = report_uuid

            report_instance = None

            try:

                report_instance = PerformanceReportInstance.objects.get(
                    master_user=instance.master_user,
                    member=instance.member,
                    user_code=report_instance_name,
                )

            except Exception as e:

                report_instance = PerformanceReportInstance.objects.create(
                    master_user=instance.master_user,
                    member=instance.member,
                    user_code=report_instance_name,
                    name=report_instance_name,
                    short_name=report_instance_name,
                    report_currency=instance.report_currency,
                    begin_date=instance.begin_date,
                    end_date=instance.end_date,
                )

            report_instance.report_currency = instance.report_currency
            report_instance.begin_date = instance.begin_date
            report_instance.end_date = instance.end_date
            report_instance.calculation_type = instance.calculation_type
            report_instance.segmentation_type = instance.segmentation_type
            report_instance.registers = register_ids
            report_instance.registers_names = register_names
            report_instance.begin_nav = instance.begin_nav
            report_instance.end_nav = instance.end_nav
            report_instance.grand_return = instance.grand_return
            report_instance.grand_cash_flow = instance.grand_cash_flow
            report_instance.grand_cash_inflow = instance.grand_cash_inflow
            report_instance.grand_cash_outflow = instance.grand_cash_outflow
            report_instance.grand_nav = instance.grand_nav

            report_instance.report_uuid = report_uuid
            report_instance.save()

            PerformanceReportInstanceItem.objects.filter(report_instance=report_instance).delete()

            custom_fields_map = {}

            for custom_field in instance.custom_fields:
                custom_fields_map[custom_field.id] = custom_field

            for item in data['items']:

                instance_item = PerformanceReportInstanceItem(report_instance=report_instance,
                                                              master_user=instance.master_user,
                                                              member=instance.member,
                                                              begin_date=instance.begin_date,
                                                              end_date=instance.end_date,
                                                              calculation_type=instance.calculation_type,
                                                              segmentation_type=instance.segmentation_type,
                                                              registers=register_ids,
                                                              registers_names=register_names,
                                                              report_currency=instance.report_currency,
                                                              )

                for field in PerformanceReportInstanceItem._meta.fields:

                    if field.name not in ['id']:

                        if field.name in item:

                            if isinstance(field, ForeignKey):

                                try:
                                    setattr(instance_item, field.name + '_id', item[field.name])
                                except Exception as e:
                                    print('exception field %s : %s' % (field.name, e))
                                    setattr(instance_item, field.name, None)

                            else:

                                try:
                                    setattr(instance_item, field.name, item[field.name])
                                except Exception as e:
                                    print('exception field %s : %s' % (field.name, e))
                                    setattr(instance_item, field.name, None)

                instance_item.save()

        data['report_uuid'] = report_uuid

        data['serialization_time'] = float("{:3.3f}".format(time.perf_counter() - to_representation_st))

        return data


class PriceHistoryCheckSerializer(ReportSerializer):
    items = serializers.SerializerMethodField()

    item_instruments = serializers.SerializerMethodField()

    def get_items(self, obj):

        result = []

        for item in obj.items:
            result.append(serialize_price_checker_item(item))

        return result

    def get_item_instruments(self, obj):

        result = []

        for item in obj.item_instruments:
            result.append(serialize_price_checker_item_instrument(item))

        return result

def _calc_total_market_val(full_items):

    total_market_value = 0

    for item in full_items:

        if not isinstance(item["market_value"], (int, float)):
            total_market_value = '#Error'

            _l.error("market_value has not a number value: %s" % item["market_value"])
            _l.error("market_value has not a number value: traceback %s" % traceback.print_stack(limit=5))
            break

        total_market_value = total_market_value + item["market_value"]

    return total_market_value

class BackendBalanceReportGroupsSerializer(BalanceReportSerializer):

    def to_representation(self, instance):

        if not instance.frontend_request_options:
            raise serializers.ValidationError('frontend_request_options is required')

        to_representation_st = time.perf_counter()


        helper_service = BackendReportHelperService()

        _l.info("BackendBalanceReportGroupsSerializer.to_representation")

        if not instance.report_instance_id:

            data = super(BackendBalanceReportGroupsSerializer, self).to_representation(instance)

            report_uuid = str(uuid.uuid4())

            report_instance_name = ''
            if self.instance.report_instance_name:
                report_instance_name = self.instance.report_instance_name
            else:
                report_instance_name = report_uuid

            report_instance = BalanceReportInstance.objects.create(
                master_user=instance.master_user,
                member=instance.member,
                user_code=report_instance_name,
                name=report_instance_name,
                short_name=report_instance_name,
                report_date=instance.report_date,
                report_currency=instance.report_currency,
                pricing_policy=instance.pricing_policy,
                cost_method=instance.cost_method,
            )

            report_instance.report_date = instance.report_date
            report_instance.report_currency = instance.report_currency
            report_instance.pricing_policy = instance.pricing_policy
            report_instance.cost_method = instance.cost_method

            report_instance.report_uuid = report_uuid

            data['report_uuid'] = report_uuid

            full_items = helper_service.convert_report_items_to_full_items(data)

            data['items'] = full_items

            report_instance.data = json.loads(json.dumps(data, default=str)) # TODO consider something more logical, we got here date conversion error

            report_instance.save()



        else:

            report_instance = BalanceReportInstance.objects.get(id=instance.report_instance_id)

            data = report_instance.data

            full_items = report_instance.data['items']

        data['report_instance_id'] = report_instance.id

        # filter by previous groups
        full_items = helper_service.filter(full_items, instance.frontend_request_options)

<<<<<<< HEAD
        # total_market_value = 0
        # for item in full_items:
        #
        #     total_market_value = total_market_value + item["market_value"]
        total_market_value = _calc_total_market_val(full_items)
=======
        total_market_value = 0

        try:
            for item in full_items:
                total_market_value = total_market_value + item["market_value"]

        except Exception as e:
            _l.error("Could not calculate market_value, some prices/fxrates are missing")
            total_market_value = None
>>>>>>> 30ec3af4

        full_items = helper_service.filter_by_groups_filters(full_items, instance.frontend_request_options)

        full_items = helper_service.sort_items(full_items, instance.frontend_request_options)

        groups_types = instance.frontend_request_options['groups_types']
        columns = instance.frontend_request_options['columns']

        group_type = groups_types[len(groups_types) - 1]

        unique_groups = helper_service.get_unique_groups(full_items, group_type, columns, total_market_value)
        unique_groups = helper_service.sort_groups(unique_groups, instance.frontend_request_options)

        # _l.info('unique_groups %s' % unique_groups)

        groups = unique_groups

        data['items'] = groups
        data.pop('item_currencies', [])
        data.pop('item_portfolios', [])
        data.pop('item_instruments', [])
        data.pop('item_instrument_types', [])
        data.pop('item_accounts', [])
        data.pop('item_account_types', [])
        data.pop('item_strategies1', [])
        data.pop('item_strategies2', [])
        data.pop('item_strategies3', [])

        _l.info("BackendBalanceReportGroupsSerializer.to_representation")

        data['serialization_time'] = float("{:3.3f}".format(time.perf_counter() - to_representation_st))

        # _l.info('data items %s ' % data['items'])

        return data


class BackendBalanceReportItemsSerializer(BalanceReportSerializer):

    def to_representation(self, instance):

        if not instance.frontend_request_options:
            raise serializers.ValidationError('frontend_request_options is required')

        to_representation_st = time.perf_counter()

        helper_service = BackendReportHelperService()

        _l.info("BackendBalanceReportItemsSerializer.to_representation")

        # TODO Hard logic requires refactor
        # Idea is that if user is not passed report_instance_id then we calculated it normal flow
        # if user passed report_instance_id then we skip:
        #    - build_report step
        #    - all to_representation steps
        # Idea is that we put calculated report and to_representation result to BalanceReportInstance.data
        # And if user just applies filters or regroups there is no need for calculating whole report again

        if not instance.report_instance_id:

            data = super(BackendBalanceReportItemsSerializer, self).to_representation(instance)

            report_uuid = str(uuid.uuid4())

            report_instance_name = ''
            if self.instance.report_instance_name:
                report_instance_name = self.instance.report_instance_name
            else:
                report_instance_name = report_uuid

            report_instance = BalanceReportInstance.objects.create(
                master_user=instance.master_user,
                member=instance.member,
                user_code=report_instance_name,
                name=report_instance_name,
                short_name=report_instance_name,
                report_date=instance.report_date,
                report_currency=instance.report_currency,
                pricing_policy=instance.pricing_policy,
                cost_method=instance.cost_method,
            )

            report_instance.report_date = instance.report_date
            report_instance.report_currency = instance.report_currency
            report_instance.pricing_policy = instance.pricing_policy
            report_instance.cost_method = instance.cost_method

            report_instance.report_uuid = report_uuid

            data['report_uuid'] = report_uuid

            full_items = helper_service.convert_report_items_to_full_items(data)

            data['items'] = full_items

            report_instance.data = json.loads(json.dumps(data, default=str)) # TODO consider something more logical, we got here date conversion error

            report_instance.save()

        else:

            report_instance = BalanceReportInstance.objects.get(id=instance.report_instance_id)

            data = report_instance.data

            full_items = report_instance.data['items']


        data['report_instance_id'] = report_instance.id

        # _l.info('full_items %s' % full_items[0])
        full_items = helper_service.filter(full_items, instance.frontend_request_options)

<<<<<<< HEAD
        # total_market_value = 0
        # for item in full_items:
        #     total_market_value = total_market_value + item["market_value"]
        total_market_value = _calc_total_market_val(full_items)
=======
        total_market_value = 0
        try:
            for item in full_items:
                total_market_value = total_market_value + item["market_value"]

        except Exception as e:
            _l.error("Could not calculate market_value, some prices/fxrates are missing")
            total_market_value = None
>>>>>>> 30ec3af4

        full_items = helper_service.filter_by_groups_filters(full_items, instance.frontend_request_options)

        full_items = helper_service.sort_items(full_items, instance.frontend_request_options)
        full_items = helper_service.calculate_market_value_percent(full_items, total_market_value)
        # full_items = helper_service.reduce_columns(full_items, instance.frontend_request_options)

        result_items = []

        # _l.info("full_items items len %s" % len(full_items))
        # _l.info("original items len %s" % len(data['items']))

        # for item in data['items']:
        #     for full_item in full_items:
        #         if item['id'] == full_item['id']:
        #             result_items.append(item)
        #
        # data['items'] = result_items

        data['items'] = full_items
        data.pop('item_currencies', [])
        data.pop('item_portfolios', [])
        data.pop('item_instruments', [])
        data.pop('item_instrument_types', [])
        data.pop('item_accounts', [])
        data.pop('item_account_types', [])
        data.pop('item_strategies1', [])
        data.pop('item_strategies2', [])
        data.pop('item_strategies3', [])

        # _l.info("after filter items len %s" % len(data['items']))

        # original_items = helper_service.filterByGlobalTableSearch(original_items, globalTableSearch)

        data['serialization_time'] = float("{:3.3f}".format(time.perf_counter() - to_representation_st))

        return data




class BackendPLReportGroupsSerializer(PLReportSerializer):

    def to_representation(self, instance):

        if not instance.frontend_request_options:
            raise serializers.ValidationError('frontend_request_options is required')

        to_representation_st = time.perf_counter()

        helper_service = BackendReportHelperService()

        if not instance.report_instance_id:

            data = super(BackendPLReportGroupsSerializer, self).to_representation(instance)

            report_uuid = str(uuid.uuid4())

            report_instance_name = ''
            if self.instance.report_instance_name:
                report_instance_name = self.instance.report_instance_name
            else:
                report_instance_name = report_uuid

            report_instance = PLReportInstance.objects.create(
                master_user=instance.master_user,
                member=instance.member,
                user_code=report_instance_name,
                name=report_instance_name,
                short_name=report_instance_name,
                report_date=instance.report_date,
                pl_first_date=instance.pl_first_date,
                report_currency=instance.report_currency,
                pricing_policy=instance.pricing_policy,
                cost_method=instance.cost_method,
            )

            report_instance.report_uuid = report_uuid
            report_instance.report_date = instance.report_date
            report_instance.pl_first_date = instance.pl_first_date
            report_instance.report_currency = instance.report_currency
            report_instance.pricing_policy = instance.pricing_policy
            report_instance.cost_method = instance.cost_method

            report_instance.report_uuid = report_uuid

            data['report_uuid'] = report_uuid

            full_items = helper_service.convert_report_items_to_full_items(data)

            data['items'] = full_items

            report_instance.data = json.loads(json.dumps(data, default=str)) # TODO consider something more logical, we got here date conversion error

            report_instance.save()

        else:

            report_instance = PLReportInstance.objects.get(id=instance.report_instance_id)

            data = report_instance.data

            full_items = report_instance.data['items']

        data['report_instance_id'] = report_instance.id


        _l.info("BackendBalanceReportGroupsSerializer.to_representation")

        # filter by previous groups
        full_items = helper_service.filter(full_items, instance.frontend_request_options)
<<<<<<< HEAD
        # total_market_value = 0
        # for item in full_items:
        #     total_market_value = total_market_value + item["market_value"]
        total_market_value = _calc_total_market_val(full_items)
=======
        total_market_value = 0
        try:
            for item in full_items:
                total_market_value = total_market_value + item["market_value"]

        except Exception as e:
            _l.error("Could not calculate market_value, some prices/fxrates are missing")
            total_market_value = None
>>>>>>> 30ec3af4

        full_items = helper_service.filter_by_groups_filters(full_items, instance.frontend_request_options)


        groups = []

        # _l.info('instance.frontend_request_options %s' % instance.frontend_request_options)
        # _l.info('original_items0 %s' % full_items[0])

        groups_types = instance.frontend_request_options['groups_types']
        columns = instance.frontend_request_options['columns']

        group_type = groups_types[len(groups_types) - 1]

        unique_groups = helper_service.get_unique_groups(full_items, group_type, columns, total_market_value)
        unique_groups = helper_service.sort_groups(unique_groups, instance.frontend_request_options)

        # _l.info('unique_groups %s' % unique_groups)

        groups = unique_groups

        data['items'] = groups

        _l.info("BackendBalanceReportGroupsSerializer.to_representation")

        data['serialization_time'] = float("{:3.3f}".format(time.perf_counter() - to_representation_st))

        # _l.info('data items %s ' % data['items'])

        return data


class BackendPLReportItemsSerializer(PLReportSerializer):

    def to_representation(self, instance):

        if not instance.frontend_request_options:
            raise serializers.ValidationError('frontend_request_options is required')

        to_representation_st = time.perf_counter()



        helper_service = BackendReportHelperService()

        if not instance.report_instance_id:

            data = super(BackendPLReportItemsSerializer, self).to_representation(instance)

            report_uuid = str(uuid.uuid4())

            report_instance_name = ''
            if self.instance.report_instance_name:
                report_instance_name = self.instance.report_instance_name
            else:
                report_instance_name = report_uuid

            report_instance = PLReportInstance.objects.create(
                master_user=instance.master_user,
                member=instance.member,
                user_code=report_instance_name,
                name=report_instance_name,
                short_name=report_instance_name,
                report_date=instance.report_date,
                pl_first_date=instance.pl_first_date,
                report_currency=instance.report_currency,
                pricing_policy=instance.pricing_policy,
                cost_method=instance.cost_method,
            )

            report_instance.report_uuid = report_uuid
            report_instance.report_date = instance.report_date
            report_instance.pl_first_date = instance.pl_first_date
            report_instance.report_currency = instance.report_currency
            report_instance.pricing_policy = instance.pricing_policy
            report_instance.cost_method = instance.cost_method

            report_instance.report_uuid = report_uuid

            data['report_uuid'] = report_uuid

            full_items = helper_service.convert_report_items_to_full_items(data)

            data['items'] = full_items

            report_instance.data = json.loads(json.dumps(data, default=str)) # TODO consider something more logical, we got here date conversion error

            report_instance.save()

        else:

            report_instance = PLReportInstance.objects.get(id=instance.report_instance_id)

            data = report_instance.data

            full_items = report_instance.data['items']

        data['report_instance_id'] = report_instance.id

        _l.info("BackendBalanceReportItemsSerializer.to_representation")

        # _l.info('full_items %s' % full_items[0])
        full_items = helper_service.filter(full_items, instance.frontend_request_options)
<<<<<<< HEAD
        # total_market_value = 0
        # for item in full_items:
        #     total_market_value = total_market_value + item["market_value"]
        total_market_value = _calc_total_market_val(full_items)
=======
        total_market_value = 0
        try:
            for item in full_items:
                total_market_value = total_market_value + item["market_value"]

        except Exception as e:
            _l.error("Could not calculate market_value, some prices/fxrates are missing")
            total_market_value = None
>>>>>>> 30ec3af4

        full_items = helper_service.filter_by_groups_filters(full_items, instance.frontend_request_options)
        full_items = helper_service.sort_items(full_items, instance.frontend_request_options)
        full_items = helper_service.calculate_market_value_percent(full_items, total_market_value)
        # full_items = helper_service.reduce_columns(full_items, instance.frontend_request_options)


        result_items = []

        # _l.info("full_items items len %s" % len(full_items))
        # _l.info("original items len %s" % len(data['items']))

        # for item in data['items']:
        #     for full_item in full_items:
        #         if item['id'] == full_item['id']:
        #             result_items.append(item)
        #
        # data['items'] = result_items

        data['items'] = full_items
        data.pop('item_currencies', [])
        data.pop('item_portfolios', [])
        data.pop('item_instruments', [])
        data.pop('item_instrument_types', [])
        data.pop('item_accounts', [])
        data.pop('item_account_types', [])
        data.pop('item_strategies1', [])
        data.pop('item_strategies2', [])
        data.pop('item_strategies3', [])

        # _l.info("after filter items len %s" % len(data['items']))

        # original_items = helper_service.filterByGlobalTableSearch(original_items, globalTableSearch)

        data['serialization_time'] = float("{:3.3f}".format(time.perf_counter() - to_representation_st))

        return data





class BackendTransactionReportGroupsSerializer(TransactionReportSerializer):

    def to_representation(self, instance):

        if not instance.frontend_request_options:
            raise serializers.ValidationError('frontend_request_options is required')

        to_representation_st = time.perf_counter()

        helper_service = BackendReportHelperService()

        if not instance.report_instance_id:

            data = super(BackendTransactionReportGroupsSerializer, self).to_representation(instance)

            report_uuid = str(uuid.uuid4())

            report_instance_name = ''
            if self.instance.report_instance_name:
                report_instance_name = self.instance.report_instance_name
            else:
                report_instance_name = report_uuid

            report_instance = TransactionReportInstance.objects.create(
                master_user=instance.master_user,
                member=instance.member,
                user_code=report_instance_name,
                name=report_instance_name,
                short_name=report_instance_name,
                begin_date=instance.begin_date,
                end_date=instance.end_date,
            )

            report_instance.report_uuid = report_uuid
            report_instance.begin_date = instance.begin_date
            report_instance.end_date = instance.end_date

            report_instance.report_uuid = report_uuid

            data['report_uuid'] = report_uuid

            full_items = helper_service.convert_report_items_to_full_items(data)

            data['items'] = full_items

            report_instance.data = json.loads(json.dumps(data, default=str)) # TODO consider something more logical, we got here date conversion error

            report_instance.save()

        else:

            report_instance = TransactionReportInstance.objects.get(id=instance.report_instance_id)

            data = report_instance.data

            full_items = report_instance.data['items']

        data['report_instance_id'] = report_instance.id


        _l.info("BackendTransactionReportGroupsSerializer.to_representation")

        # filter by previous groups
        full_items = helper_service.filter(full_items, instance.frontend_request_options)

        groups = []

        # _l.info('instance.frontend_request_options %s' % instance.frontend_request_options)
        # _l.info('original_items0 %s' % full_items[0])

        groups_types = instance.frontend_request_options['groups_types']
        columns = instance.frontend_request_options['columns']

        group_type = groups_types[len(groups_types) - 1]

        unique_groups = helper_service.get_unique_groups(full_items, group_type, columns)
        unique_groups = helper_service.sort_groups(unique_groups, instance.frontend_request_options)

        # _l.info('unique_groups %s' % unique_groups)

        groups = unique_groups

        data['items'] = groups
        data.pop('item_currencies', [])
        data.pop('item_portfolios', [])
        data.pop('item_instruments', [])
        data.pop('item_instrument_types', [])
        data.pop('item_accounts', [])
        data.pop('item_account_types', [])
        data.pop('item_strategies1', [])
        data.pop('item_strategies2', [])
        data.pop('item_strategies3', [])

        _l.info("BackendTransactionReportGroupsSerializer.to_representation")

        data['serialization_time'] = float("{:3.3f}".format(time.perf_counter() - to_representation_st))

        _l.info('data items %s ' % data['items'])

        return data


class BackendTransactionReportItemsSerializer(TransactionReportSerializer):

    def to_representation(self, instance):

        if not instance.frontend_request_options:
            raise serializers.ValidationError('frontend_request_options is required')

        to_representation_st = time.perf_counter()

        helper_service = BackendReportHelperService()

        if not instance.report_instance_id:

            data = super(BackendTransactionReportItemsSerializer, self).to_representation(instance)

            report_uuid = str(uuid.uuid4())

            report_instance_name = ''
            if self.instance.report_instance_name:
                report_instance_name = self.instance.report_instance_name
            else:
                report_instance_name = report_uuid

            report_instance = TransactionReportInstance.objects.create(
                master_user=instance.master_user,
                member=instance.member,
                user_code=report_instance_name,
                name=report_instance_name,
                short_name=report_instance_name,
                begin_date=instance.begin_date,
                end_date=instance.end_date,
            )

            report_instance.report_uuid = report_uuid
            report_instance.begin_date = instance.begin_date
            report_instance.end_date = instance.end_date

            report_instance.report_uuid = report_uuid

            data['report_uuid'] = report_uuid

            full_items = helper_service.convert_report_items_to_full_items(data)

            data['items'] = full_items

            report_instance.data = json.loads(json.dumps(data, default=str)) # TODO consider something more logical, we got here date conversion error

            report_instance.save()

        else:

            report_instance = TransactionReportInstance.objects.get(id=instance.report_instance_id)

            data = report_instance.data

            full_items = report_instance.data['items']

        data['report_instance_id'] = report_instance.id

        _l.info("BackendTransactionReportItemsSerializer.to_representation")

        # _l.info('full_items %s' % full_items[0])
        full_items = helper_service.filter(full_items, instance.frontend_request_options)
        full_items = helper_service.reduce_columns(full_items, instance.frontend_request_options)

        full_items = helper_service.sort_items(full_items, instance.frontend_request_options)
        data['count'] = len(full_items)
        # full_items = helper_service.paginate_items(full_items, instance.frontend_request_options)

        result_items = []

        # _l.info("full_items items len %s" % len(full_items))
        # _l.info("original items len %s" % len(data['items']))

        # for item in data['items']:
        #     for full_item in full_items:
        #         if item['id'] == full_item['id']:
        #             result_items.append(item)

        # data['items'] = result_items
        data['items'] = full_items
        data.pop('item_currencies', [])
        data.pop('item_portfolios', [])
        data.pop('item_instruments', [])
        data.pop('item_instrument_types', [])
        data.pop('item_accounts', [])
        data.pop('item_account_types', [])
        data.pop('item_strategies1', [])
        data.pop('item_strategies2', [])
        data.pop('item_strategies3', [])
        data.pop('item_counterparties', [])
        data.pop('item_responsibles', [])
        data.pop('item_transaction_classes', [])
        data.pop('item_complex_transactions', [])

        # _l.info("after filter items len %s" % len(data['items']))

        # original_items = helper_service.filterByGlobalTableSearch(original_items, globalTableSearch)

        data['serialization_time'] = float("{:3.3f}".format(time.perf_counter() - to_representation_st))

        return data<|MERGE_RESOLUTION|>--- conflicted
+++ resolved
@@ -998,22 +998,7 @@
 
         return result
 
-def _calc_total_market_val(full_items):
-
-    total_market_value = 0
-
-    for item in full_items:
-
-        if not isinstance(item["market_value"], (int, float)):
-            total_market_value = '#Error'
-
-            _l.error("market_value has not a number value: %s" % item["market_value"])
-            _l.error("market_value has not a number value: traceback %s" % traceback.print_stack(limit=5))
-            break
-
-        total_market_value = total_market_value + item["market_value"]
-
-    return total_market_value
+
 
 class BackendBalanceReportGroupsSerializer(BalanceReportSerializer):
 
@@ -1085,13 +1070,6 @@
         # filter by previous groups
         full_items = helper_service.filter(full_items, instance.frontend_request_options)
 
-<<<<<<< HEAD
-        # total_market_value = 0
-        # for item in full_items:
-        #
-        #     total_market_value = total_market_value + item["market_value"]
-        total_market_value = _calc_total_market_val(full_items)
-=======
         total_market_value = 0
 
         try:
@@ -1101,7 +1079,6 @@
         except Exception as e:
             _l.error("Could not calculate market_value, some prices/fxrates are missing")
             total_market_value = None
->>>>>>> 30ec3af4
 
         full_items = helper_service.filter_by_groups_filters(full_items, instance.frontend_request_options)
 
@@ -1215,12 +1192,6 @@
         # _l.info('full_items %s' % full_items[0])
         full_items = helper_service.filter(full_items, instance.frontend_request_options)
 
-<<<<<<< HEAD
-        # total_market_value = 0
-        # for item in full_items:
-        #     total_market_value = total_market_value + item["market_value"]
-        total_market_value = _calc_total_market_val(full_items)
-=======
         total_market_value = 0
         try:
             for item in full_items:
@@ -1229,7 +1200,6 @@
         except Exception as e:
             _l.error("Could not calculate market_value, some prices/fxrates are missing")
             total_market_value = None
->>>>>>> 30ec3af4
 
         full_items = helper_service.filter_by_groups_filters(full_items, instance.frontend_request_options)
 
@@ -1341,12 +1311,6 @@
 
         # filter by previous groups
         full_items = helper_service.filter(full_items, instance.frontend_request_options)
-<<<<<<< HEAD
-        # total_market_value = 0
-        # for item in full_items:
-        #     total_market_value = total_market_value + item["market_value"]
-        total_market_value = _calc_total_market_val(full_items)
-=======
         total_market_value = 0
         try:
             for item in full_items:
@@ -1355,7 +1319,6 @@
         except Exception as e:
             _l.error("Could not calculate market_value, some prices/fxrates are missing")
             total_market_value = None
->>>>>>> 30ec3af4
 
         full_items = helper_service.filter_by_groups_filters(full_items, instance.frontend_request_options)
 
@@ -1459,12 +1422,6 @@
 
         # _l.info('full_items %s' % full_items[0])
         full_items = helper_service.filter(full_items, instance.frontend_request_options)
-<<<<<<< HEAD
-        # total_market_value = 0
-        # for item in full_items:
-        #     total_market_value = total_market_value + item["market_value"]
-        total_market_value = _calc_total_market_val(full_items)
-=======
         total_market_value = 0
         try:
             for item in full_items:
@@ -1473,7 +1430,6 @@
         except Exception as e:
             _l.error("Could not calculate market_value, some prices/fxrates are missing")
             total_market_value = None
->>>>>>> 30ec3af4
 
         full_items = helper_service.filter_by_groups_filters(full_items, instance.frontend_request_options)
         full_items = helper_service.sort_items(full_items, instance.frontend_request_options)
