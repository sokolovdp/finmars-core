--- conflicted
+++ resolved
@@ -412,13 +412,9 @@
     modified_duration = serializers.FloatField( read_only=True)
     ytm_at_cost = serializers.FloatField(read_only=True)
     time_invested = serializers.FloatField( read_only=True)
-<<<<<<< HEAD
-    gross_cost_price_loc = serializers.FloatField(source='gross_cost_loc', read_only=True)
-=======
     gross_cost_price = serializers.FloatField(source='gross_cost_res', read_only=True)
     gross_cost_price_loc = serializers.FloatField(source='gross_cost_loc', read_only=True)
     net_cost_price = serializers.FloatField(source='net_cost_res', read_only=True)
->>>>>>> 0e262124
     net_cost_price_loc = serializers.FloatField(source='net_cost_loc', read_only=True)
     amount_invested = serializers.FloatField(source='amount_invested_res', read_only=True)
     amount_invested_loc = serializers.FloatField(read_only=True)
