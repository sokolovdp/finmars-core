from __future__ import unicode_literals

from logging import getLogger

import django_filters
from django_filters.rest_framework import FilterSet
from rest_framework import status
from rest_framework.decorators import action
from rest_framework.response import Response
from rest_framework.settings import api_settings

from poms.accounts.models import Account
from poms.common.filters import CharFilter, ModelExtWithPermissionMultipleChoiceFilter, NoOpFilter, \
    GroupsAttributeFilter, AttributeFilter, EntitySpecificFilter
from poms.common.pagination import CustomPaginationMixin
from poms.common.utils import get_list_of_entity_attributes
from poms.counterparties.models import Responsible, Counterparty
from poms.obj_attrs.utils import get_attributes_prefetch
from poms.obj_attrs.views import GenericAttributeTypeViewSet, \
    GenericClassifierViewSet
from poms.obj_perms.filters import ObjectPermissionMemberFilter, ObjectPermissionGroupFilter, \
    ObjectPermissionPermissionFilter
from poms.obj_perms.permissions import PomsConfigurationPermission
from poms.obj_perms.utils import get_permissions_prefetch_lookups
from poms.obj_perms.views import AbstractWithObjectPermissionViewSet, AbstractEvGroupWithObjectPermissionViewSet
from poms.portfolios.models import Portfolio, PortfolioRegister, PortfolioRegisterRecord, PortfolioBundle
from poms.portfolios.serializers import PortfolioSerializer, PortfolioLightSerializer, PortfolioEvSerializer, \
    PortfolioRegisterSerializer, PortfolioRegisterEvSerializer, PortfolioRegisterRecordSerializer, \
    PortfolioRegisterRecordEvSerializer, PortfolioBundleSerializer, \
    PortfolioBundleEvSerializer
from poms.portfolios.tasks import calculate_portfolio_register_record, calculate_portfolio_register_price_history
from poms.transactions.models import TransactionType
from poms.users.filters import OwnerByMasterUserFilter

_l = getLogger('poms.portfolios')


class PortfolioAttributeTypeViewSet(GenericAttributeTypeViewSet):
    target_model = Portfolio
    target_model_serializer = PortfolioSerializer

    permission_classes = GenericAttributeTypeViewSet.permission_classes + [
        PomsConfigurationPermission
    ]


class PortfolioClassifierViewSet(GenericClassifierViewSet):
    target_model = Portfolio


class PortfolioFilterSet(FilterSet):
    id = NoOpFilter()
    is_deleted = django_filters.BooleanFilter()
    user_code = CharFilter()
    name = CharFilter()
    short_name = CharFilter()
    public_name = CharFilter()
    # account = ModelExtWithPermissionMultipleChoiceFilter(model=Account, field_name='accounts')
    # responsible = ModelExtWithPermissionMultipleChoiceFilter(model=Responsible, field_name='responsibles')
    # counterparty = ModelExtWithPermissionMultipleChoiceFilter(model=Counterparty, field_name='counterparties')
    # transaction_type = ModelExtWithPermissionMultipleChoiceFilter(model=TransactionType, field_name='transaction_types')
    member = ObjectPermissionMemberFilter(object_permission_model=Portfolio)
    member_group = ObjectPermissionGroupFilter(object_permission_model=Portfolio)
    permission = ObjectPermissionPermissionFilter(object_permission_model=Portfolio)
    attribute_types = GroupsAttributeFilter()
    attribute_values = GroupsAttributeFilter()

    class Meta:
        model = Portfolio
        fields = []


class PortfolioViewSet(AbstractWithObjectPermissionViewSet):
    queryset = Portfolio.objects.select_related(
        'master_user',
    ).prefetch_related(
        # Prefetch('accounts', queryset=Account.objects.select_related('type')),
        # Prefetch('responsibles', queryset=Responsible.objects.select_related('group')),
        # Prefetch('counterparties', queryset=Counterparty.objects.select_related('group')),
        # Prefetch('transaction_types', queryset=TransactionType.objects.select_related('group')),
        get_attributes_prefetch(),
        # *get_permissions_prefetch_lookups(
        #     (None, Portfolio),
        #     ('accounts', Account),
        #     ('accounts__type', AccountType),
        #     ('counterparties', Counterparty),
        #     ('counterparties__group', CounterpartyGroup),
        #     ('responsibles', Responsible),
        #     ('responsibles__group', ResponsibleGroup),
        #     ('transaction_types', TransactionType),
        #     ('transaction_types__group', TransactionTypeGroup),
        # )
    )
    serializer_class = PortfolioSerializer
    filter_backends = AbstractWithObjectPermissionViewSet.filter_backends + [
        OwnerByMasterUserFilter,
        AttributeFilter,
        GroupsAttributeFilter,
        EntitySpecificFilter
    ]
    filter_class = PortfolioFilterSet
    ordering_fields = [
        'user_code', 'name', 'short_name', 'public_name',
    ]

    def create(self, request, *args, **kwargs):
        # Probably pointless on portfolio create
        # Because you cannot book transaction without portfolio
        # calculate_portfolio_register_record.apply_async(
        #     link=[
        #         calculate_portfolio_register_price_history.s()
        #     ])

        _l.info("Create Portfolio")

        serializer = self.get_serializer(data=request.data)
        serializer.is_valid(raise_exception=True)
        self.perform_create(serializer)
        headers = self.get_success_headers(serializer.data)

        return Response(serializer.data, status=status.HTTP_201_CREATED, headers=headers)

    def update(self, request, *args, **kwargs):

        # trigger recalc after book properly
        # calculate_portfolio_register_record.apply_async(
        #     link=[
        #         calculate_portfolio_register_price_history.s()
        #     ])

        _l.info("Update Portfolio")

        partial = kwargs.pop('partial', False)
        instance = self.get_object()
        serializer = self.get_serializer(instance, data=request.data, partial=partial)
        serializer.is_valid(raise_exception=True)
        self.perform_update(serializer)

        return Response(serializer.data)

    @action(detail=False, methods=['get'], url_path='light', serializer_class=PortfolioLightSerializer)
    def list_light(self, request, *args, **kwargs):

        queryset = self.filter_queryset(self.get_queryset())
        page = self.paginator.post_paginate_queryset(queryset, request)
        serializer = self.get_serializer(page, many=True)

        result = self.get_paginated_response(serializer.data)

        return result
<<<<<<< HEAD
=======

    @action(detail=False, methods=['get'], url_path='attributes')
    def list_attributes(self, request, *args, **kwargs):

        items = [
            {
                "key": "name",
                "name": "Name",
                "value_type": 10
            },
            {
                "key": "short_name",
                "name": "Short name",
                "value_type": 10
            },
            {
                "key": "user_code",
                "name": "User code",
                "value_type": 10
            },
            {
                "key": "public_name",
                "name": "Public name",
                "value_type": 10,
            },
            {
                "key": "notes",
                "name": "Notes",
                "value_type": 10
            },
            {
                "key": "accounts",
                "name": "Accounts",
                "value_content_type": "accounts.account",
                "value_entity": "account",
                "code": "user_code",
                "value_type": "mc_field"

            },
            {
                "key": "responsibles",
                "name": "Responsibles",
                "value_content_type": "counterparties.responsible",
                "value_entity": "responsible",
                "code": "user_code",
                "value_type": "mc_field"
            },
            {
                "key": "counterparties",
                "name": "Counterparties",
                "value_content_type": "counterparties.counterparty",
                "value_entity": "counterparty",
                "code": "user_code",
                "value_type": "mc_field"
            },
            {
                "key": "transaction_types",
                "name": "Transaction types",
                "value_content_type": "transactions.transactiontype",
                "value_entity": "transaction-type",
                "code": "user_code",
                "value_type": "mc_field"
            }
        ]

        items = items + get_list_of_entity_attributes('portfolios.portfolio')

        result = {
            "count": len(items),
            "next": None,
            "previous": None,
            "results": items
        }

        return Response(result)

>>>>>>> 9a2b1067

class PortfolioLightFilterSet(FilterSet):
    id = NoOpFilter()
    is_deleted = django_filters.BooleanFilter()
    user_code = CharFilter()
    name = CharFilter()
    short_name = CharFilter()
    public_name = CharFilter()

    class Meta:
        model = Portfolio
        fields = []


class PortfolioEvFilterSet(FilterSet):
    id = NoOpFilter()
    is_deleted = django_filters.BooleanFilter()
    user_code = CharFilter()
    name = CharFilter()
    short_name = CharFilter()
    public_name = CharFilter()
    account = ModelExtWithPermissionMultipleChoiceFilter(model=Account, field_name='accounts')
    responsible = ModelExtWithPermissionMultipleChoiceFilter(model=Responsible, field_name='responsibles')
    counterparty = ModelExtWithPermissionMultipleChoiceFilter(model=Counterparty, field_name='counterparties')
    transaction_type = ModelExtWithPermissionMultipleChoiceFilter(model=TransactionType, field_name='transaction_types')
    member = ObjectPermissionMemberFilter(object_permission_model=Portfolio)
    member_group = ObjectPermissionGroupFilter(object_permission_model=Portfolio)
    permission = ObjectPermissionPermissionFilter(object_permission_model=Portfolio)
    attribute_types = GroupsAttributeFilter()
    attribute_values = GroupsAttributeFilter()

    class Meta:
        model = Portfolio
        fields = []


class PortfolioEvViewSet(AbstractWithObjectPermissionViewSet):
    queryset = Portfolio.objects.select_related(
        'master_user',
    ).prefetch_related(
        'attributes',
        'attributes__classifier',
        # get_attributes_prefetch(),
        *get_permissions_prefetch_lookups(
            (None, Portfolio),
        )
    )
    serializer_class = PortfolioEvSerializer
    filter_backends = AbstractWithObjectPermissionViewSet.filter_backends + [
        OwnerByMasterUserFilter,
        AttributeFilter,
        GroupsAttributeFilter,
        EntitySpecificFilter
    ]
    filter_class = PortfolioEvFilterSet
    ordering_fields = [
        'user_code', 'name', 'short_name', 'public_name',
    ]

# DEPRECATED
class PortfolioLightViewSet(AbstractWithObjectPermissionViewSet):
    queryset = Portfolio.objects.select_related(
        'master_user',
    ).prefetch_related(
        *get_permissions_prefetch_lookups(
            (None, Portfolio),
        )
    )
    serializer_class = PortfolioLightSerializer
    filter_backends = AbstractWithObjectPermissionViewSet.filter_backends + [
        OwnerByMasterUserFilter
    ]
    filter_class = PortfolioLightFilterSet
    ordering_fields = [
        'user_code', 'name', 'short_name', 'public_name',
    ]


class PortfolioEvGroupViewSet(AbstractEvGroupWithObjectPermissionViewSet, CustomPaginationMixin):
    queryset = Portfolio.objects.select_related(
        'master_user',
    ).prefetch_related(
        get_attributes_prefetch()
    )

    serializer_class = PortfolioSerializer
    pagination_class = api_settings.DEFAULT_PAGINATION_CLASS
    filter_class = PortfolioFilterSet

    filter_backends = AbstractWithObjectPermissionViewSet.filter_backends + [
        OwnerByMasterUserFilter,
        AttributeFilter
    ]


class PortfolioRegisterAttributeTypeViewSet(GenericAttributeTypeViewSet):
    target_model = PortfolioRegister
    target_model_serializer = PortfolioRegisterSerializer

    permission_classes = GenericAttributeTypeViewSet.permission_classes + [
        PomsConfigurationPermission
    ]


class PortfolioRegisterFilterSet(FilterSet):
    id = NoOpFilter()
    is_deleted = django_filters.BooleanFilter()
    user_code = CharFilter()
    name = CharFilter()
    short_name = CharFilter()
    public_name = CharFilter()

    class Meta:
        model = PortfolioRegister
        fields = []


class PortfolioRegisterEvFilterSet(FilterSet):
    id = NoOpFilter()
    is_deleted = django_filters.BooleanFilter()
    user_code = CharFilter()
    name = CharFilter()
    short_name = CharFilter()
    public_name = CharFilter()

    class Meta:
        model = PortfolioRegister
        fields = []


class PortfolioRegisterViewSet(AbstractWithObjectPermissionViewSet):
    queryset = PortfolioRegister.objects.select_related(
        'master_user',
    ).prefetch_related(
        get_attributes_prefetch(),
    )
    serializer_class = PortfolioRegisterSerializer
    filter_backends = AbstractWithObjectPermissionViewSet.filter_backends + [
        OwnerByMasterUserFilter,
        AttributeFilter,
        GroupsAttributeFilter,
        EntitySpecificFilter
    ]
    filter_class = PortfolioRegisterFilterSet
    ordering_fields = [
        'user_code', 'name', 'short_name', 'public_name',
    ]

    @action(detail=False, methods=['post'], url_path='calculate-records')
    def calculate_records(self, request):

        _l.debug("Run Calculate Portfolio Registry Records data %s" % request.data)

        portfolio_ids = request.data['portfolio_ids']

        master_user = request.user.master_user

        # Trigger Recalc Properly
        # calculate_portfolio_register_record.apply_async(
        #     kwargs={'portfolio_ids': portfolio_ids})

        return Response({'status': 'ok'})

    @action(detail=False, methods=['post'], url_path='calculate-price-history')
    def calculate_price_history(self, request):

        _l.debug("Run Calculate Portfolio Registry navs data %s" % request.data)

        master_user = request.user.master_user

        calculate_portfolio_register_price_history.apply_async()

        return Response({'status': 'ok'})

    def destroy(self, request, *args, **kwargs):
        instance = self.get_object()

        keep_instrument = request.data.get('keep_instrument')

        linked_instrument_id = instance.linked_instrument_id

        self.perform_destroy(instance)

        _l.info("Destroy portfolio register linked_instrument_id %s" % linked_instrument_id)
        _l.info("Destroy portfolio register keep_instrument %s" % keep_instrument)

        self.perform_destroy(instance)

        if keep_instrument != 'true':
            if linked_instrument_id:
                _l.info("initing fake delete for instrument")

                from poms.instruments.models import Instrument
                instrument = Instrument.objects.get(id=linked_instrument_id)
                instrument.fake_delete()

        return Response(status=status.HTTP_204_NO_CONTENT)


class PortfolioRegisterEvViewSet(AbstractWithObjectPermissionViewSet):
    queryset = PortfolioRegister.objects.select_related(
        'master_user',
    ).prefetch_related(
        'attributes',
        'attributes__classifier',
    )
    serializer_class = PortfolioRegisterEvSerializer
    filter_backends = AbstractWithObjectPermissionViewSet.filter_backends + [
        OwnerByMasterUserFilter,
        AttributeFilter,
        GroupsAttributeFilter,
        EntitySpecificFilter
    ]
    filter_class = PortfolioRegisterEvFilterSet
    ordering_fields = [
        'user_code', 'name', 'short_name', 'public_name',
    ]


class PortfolioRegisterEvGroupViewSet(AbstractEvGroupWithObjectPermissionViewSet, CustomPaginationMixin):
    queryset = PortfolioRegister.objects.select_related(
        'master_user',
    ).prefetch_related(
        get_attributes_prefetch()
    )

    serializer_class = PortfolioRegisterSerializer
    pagination_class = api_settings.DEFAULT_PAGINATION_CLASS
    filter_class = PortfolioRegisterFilterSet

    filter_backends = AbstractWithObjectPermissionViewSet.filter_backends + [
        OwnerByMasterUserFilter,
        AttributeFilter
    ]


# Portfolio Register Record

class PortfolioRegisterRecordFilterSet(FilterSet):
    id = NoOpFilter()

    class Meta:
        model = PortfolioRegisterRecord
        fields = []


class PortfolioRegisterRecordEvFilterSet(FilterSet):
    id = NoOpFilter()

    class Meta:
        model = PortfolioRegisterRecord
        fields = []


class PortfolioRegisterRecordViewSet(AbstractWithObjectPermissionViewSet):
    queryset = PortfolioRegisterRecord.objects.select_related(
        'master_user',
    )
    serializer_class = PortfolioRegisterRecordSerializer
    filter_backends = AbstractWithObjectPermissionViewSet.filter_backends + [
        OwnerByMasterUserFilter
    ]
    filter_class = PortfolioRegisterRecordFilterSet
    ordering_fields = [
    ]


class PortfolioRegisterRecordEvViewSet(AbstractWithObjectPermissionViewSet):
    queryset = PortfolioRegisterRecord.objects.select_related(
        'master_user',
    )
    serializer_class = PortfolioRegisterRecordEvSerializer
    filter_backends = AbstractWithObjectPermissionViewSet.filter_backends + [
        OwnerByMasterUserFilter,
        AttributeFilter,
        GroupsAttributeFilter
    ]
    filter_class = PortfolioRegisterRecordEvFilterSet
    ordering_fields = [
    ]


class PortfolioRegisterRecordEvGroupViewSet(AbstractEvGroupWithObjectPermissionViewSet, CustomPaginationMixin):
    queryset = PortfolioRegisterRecord.objects.select_related(
        'master_user',
    )

    serializer_class = PortfolioRegisterRecordSerializer
    pagination_class = api_settings.DEFAULT_PAGINATION_CLASS
    filter_class = PortfolioRegisterRecordFilterSet

    filter_backends = AbstractWithObjectPermissionViewSet.filter_backends + [
        OwnerByMasterUserFilter
    ]


class PortfolioBundleFilterSet(FilterSet):
    id = NoOpFilter()

    class Meta:
        model = PortfolioBundle
        fields = []


class PortfolioBundleEvFilterSet(FilterSet):
    id = NoOpFilter()

    class Meta:
        model = PortfolioBundle
        fields = []


class PortfolioBundleViewSet(AbstractWithObjectPermissionViewSet):
    queryset = PortfolioBundle.objects.select_related(
        'master_user',
    )
    serializer_class = PortfolioBundleSerializer
    filter_backends = AbstractWithObjectPermissionViewSet.filter_backends + [
        OwnerByMasterUserFilter
    ]
    filter_class = PortfolioBundleFilterSet
    ordering_fields = [
    ]


class PortfolioBundleEvViewSet(AbstractWithObjectPermissionViewSet):
    queryset = PortfolioRegisterRecord.objects.select_related(
        'master_user',
    )
    serializer_class = PortfolioBundleEvSerializer
    filter_backends = AbstractWithObjectPermissionViewSet.filter_backends + [
        OwnerByMasterUserFilter
    ]
    filter_class = PortfolioBundleEvFilterSet
    ordering_fields = [
    ]


class PortfolioBundleEvGroupViewSet(AbstractEvGroupWithObjectPermissionViewSet, CustomPaginationMixin):
    queryset = PortfolioBundle.objects.select_related(
        'master_user',
    )

    serializer_class = PortfolioBundleSerializer
    pagination_class = api_settings.DEFAULT_PAGINATION_CLASS
    filter_class = PortfolioBundleFilterSet

    filter_backends = AbstractWithObjectPermissionViewSet.filter_backends + [
        OwnerByMasterUserFilter
    ]<|MERGE_RESOLUTION|>--- conflicted
+++ resolved
@@ -148,8 +148,6 @@
         result = self.get_paginated_response(serializer.data)
 
         return result
-<<<<<<< HEAD
-=======
 
     @action(detail=False, methods=['get'], url_path='attributes')
     def list_attributes(self, request, *args, **kwargs):
@@ -226,7 +224,6 @@
 
         return Response(result)
 
->>>>>>> 9a2b1067
 
 class PortfolioLightFilterSet(FilterSet):
     id = NoOpFilter()
