import json
from datetime import date
from logging import getLogger

from django.contrib.contenttypes.fields import GenericRelation
from django.db import models
from django.utils.timezone import now
from django.utils.translation import gettext_lazy

<<<<<<< HEAD
from poms.clients.models import Client
=======
>>>>>>> 381b0dba
from poms.common.fields import ResourceGroupsField
from poms.common.models import (
    AbstractClassModel,
    ComputedModel,
    FakeDeletableModel,
    NamedModel,
    ObjectStateModel,
    TimeStampedModel,
)
from poms.common.utils import date_now, str_to_date
from poms.configuration.models import ConfigurationModel
from poms.currencies.models import Currency
from poms.file_reports.models import FileReport
from poms.iam.models import ResourceGroupAssignment
from poms.instruments.models import CostMethod, Instrument, PricingPolicy
from poms.obj_attrs.models import GenericAttribute
from poms.users.models import EcosystemDefault, MasterUser
from poms_app import settings

_l = getLogger("poms.portfolios")

def default_list():
    """
    Return default empty list for model fields
    """
    return []


class PortfolioClass(AbstractClassModel):
    GENERAL = 1
    POSITION = 2
    MANUAL = 3

    CLASSES = (
        (
            GENERAL,
            "general",
            gettext_lazy("General Portfolio"),
        ),
        (
            POSITION,
            "position",
            gettext_lazy("Position Only Portfolio"),
        ),
        (
            MANUAL,
            "manual",
            gettext_lazy("Manual Managed Portfolio"),
        ),
    )

    class Meta(AbstractClassModel.Meta):
        verbose_name = gettext_lazy("portfolio class")
        verbose_name_plural = gettext_lazy("portfolio classes")


class PortfolioType(
    NamedModel, FakeDeletableModel, TimeStampedModel, ConfigurationModel
):
    """
    Meta Entity, part of Finmars Configuration
    Mostly used for extra fragmentation of Reports
    Maybe in future would have extra logic
    """

    master_user = models.ForeignKey(
        MasterUser,
        related_name="portfolio_types",
        verbose_name=gettext_lazy("master user"),
        on_delete=models.CASCADE,
    )

    attributes = GenericRelation(
        GenericAttribute,
        verbose_name=gettext_lazy("attributes"),
    )

    portfolio_class = models.ForeignKey(
        PortfolioClass,
        related_name="portfolio_types",
        on_delete=models.PROTECT,
        verbose_name=gettext_lazy("portfolio class"),
    )

    class Meta(NamedModel.Meta, FakeDeletableModel.Meta):
        verbose_name = gettext_lazy("portfolio type")
        verbose_name_plural = gettext_lazy("portfolio types")
        permissions = [
            ("manage_portfoliotype", "Can manage portfolio type"),
        ]

    @staticmethod
    def get_system_attrs():
        """
        Returns attributes that front end uses
        """
        return [
            {
                "key": "name",
                "name": "Name",
                "value_type": 10,
                "allow_null": True,
            },
            {
                "key": "short_name",
                "name": "Short name",
                "value_type": 10,
                "allow_null": True,
            },
            {
                "key": "user_code",
                "name": "User code",
                "value_type": 10,
            },
            {
                "key": "configuration_code",
                "name": "Configuration code",
                "value_type": 10,
            },
            {
                "key": "public_name",
                "name": "Public name",
                "value_type": 10,
                "allow_null": True,
            },
            {
                "key": "notes",
                "name": "Notes",
                "value_type": 10,
                "allow_null": True,
            },
        ]


# noinspection PyUnresolvedReferences
class Portfolio(NamedModel, FakeDeletableModel, TimeStampedModel, ObjectStateModel):
    """
    Portfolio Entity - Way of grouping transactions in user-defined way.
    """

    master_user = models.ForeignKey(
        MasterUser,
        related_name="portfolios",
        verbose_name=gettext_lazy("master user"),
        on_delete=models.CASCADE,
    )
    accounts = models.ManyToManyField(
        "accounts.Account",
        related_name="portfolios",
        blank=True,
        verbose_name=gettext_lazy("accounts"),
    )
    responsibles = models.ManyToManyField(
        "counterparties.Responsible",
        related_name="portfolios",
        blank=True,
        verbose_name=gettext_lazy("responsibles"),
    )
    counterparties = models.ManyToManyField(
        "counterparties.Counterparty",
        related_name="portfolios",
        blank=True,
        verbose_name=gettext_lazy("counterparties"),
    )
    transaction_types = models.ManyToManyField(
        "transactions.TransactionType",
        related_name="portfolios",
        blank=True,
        verbose_name=gettext_lazy("transaction types"),
    )
    attributes = GenericRelation(
        GenericAttribute,
        verbose_name=gettext_lazy("attributes"),
    )
    portfolio_type = models.ForeignKey(
        PortfolioType,
        on_delete=models.PROTECT,
        null=True,
        blank=True,
        verbose_name=gettext_lazy("portfolio type"),
    )
    first_transaction_date = models.DateField(
        null=True,
        verbose_name=gettext_lazy("first transaction date"),
    )
    first_cash_flow_date = models.DateField(
        null=True,
        verbose_name=gettext_lazy("first cash flow date"),
    )
    resource_groups = ResourceGroupsField(
<<<<<<< HEAD
        default=default_list,
=======
>>>>>>> 381b0dba
        verbose_name=gettext_lazy(
            "list of resource groups user_codes, to which portfolio belongs"
        ),
    )
    client = models.ForeignKey(
        Client,
        on_delete=models.CASCADE,
        blank=True,
        null=True,
        related_name="portfolios",
        verbose_name=gettext_lazy("client"),
    )

    class Meta(NamedModel.Meta, FakeDeletableModel.Meta):
        verbose_name = gettext_lazy("portfolio")
        verbose_name_plural = gettext_lazy("portfolios")
        permissions = (("manage_portfolio", "Can manage portfolio"),)

    def fake_delete(self):
        super().fake_delete()

        # falsely delete corresponding PortfolioRegister objects
        for register in self.registers.all():
            register.fake_delete()

    @staticmethod
    def get_system_attrs():
        """
        Returns attributes that front end uses
        """
        return [
            {
                "key": "name",
                "name": "Name",
                "value_type": 10,
            },
            {
                "key": "short_name",
                "name": "Short name",
                "value_type": 10,
            },
            {
                "key": "user_code",
                "name": "User code",
                "value_type": 10,
            },
            {
                "key": "public_name",
                "name": "Public name",
                "value_type": 10,
                "allow_null": True,
            },
            {
                "key": "notes",
                "name": "Notes",
                "value_type": 10,
            },
            {
                "key": "accounts",
                "name": "Accounts",
                "value_content_type": "accounts.account",
                "value_entity": "account",
                "code": "user_code",
                "value_type": "mc_field",
            },
            {
                "key": "responsibles",
                "name": "Responsibles",
                "value_content_type": "counterparties.responsible",
                "value_entity": "responsible",
                "code": "user_code",
                "value_type": "mc_field",
            },
            {
                "key": "counterparties",
                "name": "Counterparties",
                "value_content_type": "counterparties.counterparty",
                "value_entity": "counterparty",
                "code": "user_code",
                "value_type": "mc_field",
            },
            {
                "key": "transaction_types",
                "name": "Transaction types",
                "value_content_type": "transactions.transactiontype",
                "value_entity": "transaction-type",
                "code": "user_code",
                "value_type": "mc_field",
            },
            {
                "key": "client",
                "name": "Сlient",
                "value_content_type": "clients.client",
                "value_entity": "client",
                "code": "user_code",
                "value_type": "mc_field",
            },
        ]

    @property
    def is_default(self):
        return (
            self.master_user.portfolio_id == self.id if self.master_user_id else False
        )

    def save(self, *args, **kwargs):
        self.calculate_first_transactions_dates()
        super().save(*args, **kwargs)

    def calculate_first_transactions_dates(self):
        from poms.transactions.models import Transaction, TransactionClass

        first_transaction = (
            Transaction.objects.filter(portfolio=self, is_deleted=False)
            .order_by(
                "accounting_date",
            )
            .first()
        )
        self.first_transaction_date = (
            first_transaction.accounting_date if first_transaction else None
        )

        first_cash_flow_transaction = (
            Transaction.objects.filter(
                portfolio=self,
                is_deleted=False,
                transaction_class_id__in=[
                    TransactionClass.CASH_INFLOW,
                    TransactionClass.CASH_OUTFLOW,
                ],
            )
            .order_by("accounting_date")
            .first()
        )
        self.first_cash_flow_date = (
            first_cash_flow_transaction.accounting_date
            if first_cash_flow_transaction
            else None
        )

        _l.info(
            f"calculate_first_transactions_dates succeed: "
            f"first_transaction_date={self.first_transaction_date} "
            f"first_cash_flow_date={self.first_cash_flow_date}"
        )

    def get_first_portfolio_register_record_accounting_date(
        self,
        date_field: str = "accounting_date",
    ) -> date:
        """
        DEPRECATED: Try to return the 1st accounting date from PortfolioRegisterRecord
        """
        param = f"transaction__{date_field}"
        return self.portfolioregisterrecord_set.aggregate(models.Min(param))[
            f"{param}__min"
        ]


class PortfolioRegister(
    NamedModel, FakeDeletableModel, TimeStampedModel, ObjectStateModel
):
    """
    Portfolio Register

    Entity that creates a link between portfolio and instrument - That allows us
    to treat portfolio as an instrument
    It means it appears as a position in reports, and also we could calculate
    the performance of that instrument
    """

    master_user = models.ForeignKey(
        MasterUser,
        related_name="portfolio_registers",
        verbose_name=gettext_lazy("master user"),
        on_delete=models.CASCADE,
    )
    portfolio = models.ForeignKey(
        Portfolio,
        related_name="registers",
        verbose_name=gettext_lazy("portfolio"),
        on_delete=models.CASCADE,
    )
    linked_instrument = models.ForeignKey(
        Instrument,
        null=True,
        blank=True,
        verbose_name=gettext_lazy("linked instrument"),
        on_delete=models.SET_NULL,
    )
    valuation_pricing_policy = models.ForeignKey(
        PricingPolicy,
        on_delete=models.CASCADE,
        null=True,
        blank=True,
        verbose_name=gettext_lazy("pricing policy"),
    )
    valuation_currency = models.ForeignKey(
        "currencies.Currency",
        on_delete=models.PROTECT,
        verbose_name=gettext_lazy("valuation currency"),
    )
    attributes = GenericRelation(
        GenericAttribute,
        verbose_name=gettext_lazy("attributes"),
    )
    default_price = models.FloatField(
        default=1.0,
        verbose_name=gettext_lazy("default price"),
    )

    class Meta(NamedModel.Meta, FakeDeletableModel.Meta):
        verbose_name = gettext_lazy("portfolio register")
        verbose_name_plural = gettext_lazy("portfolio registers")

    def save(self, *args, **kwargs):
        super().save(*args, **kwargs)

        if (
            self.linked_instrument
            and not self.linked_instrument.has_linked_with_portfolio
        ):
            self.linked_instrument.has_linked_with_portfolio = True
            self.linked_instrument.save()

        bundle, created = PortfolioBundle.objects.using(
            settings.DB_DEFAULT
        ).get_or_create(
            master_user=self.master_user,
            user_code=self.user_code,
            defaults=dict(
                owner=self.owner,
                name=self.user_code,
            ),
        )
        if created:
            _l.info(
                f"PortfolioRegister.save - self={self.id} bundle={bundle.id} created"
            )
            bundle.registers.set([self])
            bundle.save()

    def __str__(self):
        return (
            f"Portfolio Register {self.portfolio.user_code}. "
            f"Linked Instrument {self.linked_instrument}"
        )


class PortfolioRegisterRecord(TimeStampedModel, ComputedModel):
    """
    Portfolio Register RECORD

    Basically it is a copy of transactions.BaseTransaction, but with few extra features
    For Calculate Performance Report we need only Cash In/Cash Out Transactions,
    so we filter them out and save as Register Record

    Its also contains NAV of the portfolio in previous date
    And we're also counting number of shares. In portfolio share it is position_size
    """

    AUTOMATIC = "Automatic"
    MANUAL = "Manual"

    master_user = models.ForeignKey(
        MasterUser,
        related_name="portfolio_register_records",
        verbose_name=gettext_lazy("master user"),
        on_delete=models.CASCADE,
    )
    portfolio = models.ForeignKey(
        Portfolio,
        verbose_name=gettext_lazy("portfolio"),
        on_delete=models.CASCADE,
    )
    instrument = models.ForeignKey(
        Instrument,
        verbose_name=gettext_lazy("instrument"),
        on_delete=models.CASCADE,
    )
    transaction_class = models.ForeignKey(
        "transactions.TransactionClass",
        related_name="register_record_transaction_class",
        on_delete=models.CASCADE,
        verbose_name=gettext_lazy("transaction class"),
    )
    transaction_code = models.IntegerField(
        default=0,
        verbose_name=gettext_lazy("transaction code"),
    )
    transaction_date = models.DateField(
        default=date_now,
        db_index=True,
        verbose_name=gettext_lazy("transaction date"),
    )
    cash_amount = models.FloatField(
        default=0.0,
        verbose_name=gettext_lazy("cash amount"),
        help_text=gettext_lazy("Cash amount"),
    )
    cash_currency = models.ForeignKey(
        Currency,
        related_name="register_record_cash_currency",
        on_delete=models.PROTECT,
        verbose_name=gettext_lazy("cash currency"),
    )
    fx_rate = models.FloatField(
        default=0.0,
        verbose_name=gettext_lazy("fx rate"),
    )
    cash_amount_valuation_currency = models.FloatField(
        default=0.0,
        verbose_name=gettext_lazy("cash amount valuation currency"),
        help_text=gettext_lazy("Cash amount valuation currency"),
    )
    valuation_currency = models.ForeignKey(
        Currency,
        related_name="register_record_valuation_currency",
        on_delete=models.PROTECT,
        verbose_name=gettext_lazy("valuation currency"),
    )
    nav_valuation_currency = models.FloatField(
        default=0.0,
        verbose_name=gettext_lazy("nav valuation currency"),
    )
    # Should be rename to previous record date
    nav_previous_register_record_day_valuation_currency = models.FloatField(
        default=0.0,
        verbose_name=gettext_lazy(
            "nav previous register record day valuation currency"
        ),
    )
    nav_previous_business_day_valuation_currency = models.FloatField(
        default=0.0,
        verbose_name=gettext_lazy("nav previous business day valuation currency"),
    )
    n_shares_previous_day = models.FloatField(
        default=0.0,
        verbose_name=gettext_lazy("n shares previous day"),
    )
    n_shares_added = models.FloatField(
        default=0.0,
        verbose_name=gettext_lazy("n shares added"),
    )
    dealing_price_valuation_currency = models.FloatField(
        default=0.0,
        verbose_name=gettext_lazy("dealing price valuation currency"),
        help_text=gettext_lazy("Dealing price valuation currency"),
    )
    rolling_shares_of_the_day = models.FloatField(
        default=0.0,
        verbose_name=gettext_lazy("rolling shares  of the day"),
    )
    previous_date_record = models.ForeignKey(
        "portfolios.PortfolioRegisterRecord",
        null=True,
        blank=True,
        on_delete=models.SET_NULL,
        verbose_name=gettext_lazy("previous date record"),
    )
    transaction = models.ForeignKey(
        "transactions.Transaction",
        on_delete=models.CASCADE,
        related_name="register_record_transaction",
        verbose_name=gettext_lazy("transaction"),
    )
    complex_transaction = models.ForeignKey(
        "transactions.ComplexTransaction",
        related_name="register_record_complex_transaction",
        on_delete=models.CASCADE,
        verbose_name=gettext_lazy("complex transaction"),
    )
    portfolio_register = models.ForeignKey(
        PortfolioRegister,
        on_delete=models.CASCADE,
        verbose_name=gettext_lazy("portfolio register"),
    )
    share_price_calculation_type = models.CharField(
        max_length=255,
        default=AUTOMATIC,
        blank=False,
        verbose_name=gettext_lazy("price calculation type"),
    )

    class Meta:
        verbose_name = gettext_lazy("portfolio register record")
        verbose_name_plural = gettext_lazy("portfolio registers record")

    # def save(self, *args, **kwargs):
    #     if self.pk:  # check if instance already exists in database
    #         original_instance = PortfolioRegisterRecord.objects.get(pk=self.pk)
    #         if (
    #             self.dealing_price_valuation_currency
    #             != original_instance.dealing_price_valuation_currency
    #         ):
    #             # dealing_price_valuation_currency field value has changed,
    #             # update share_price_calculation_type to manual type
    #             self.share_price_calculation_type = PortfolioRegisterRecord.MANUAL
    #
    #     super().save(*args, **kwargs)

    def __str__(self):
        return (
            f"{self.portfolio_register} {self.transaction_date} "
            f"{self.transaction_class} {self.cash_amount}"
        )


class PortfolioBundle(NamedModel, TimeStampedModel, ObjectStateModel):
    master_user = models.ForeignKey(
        MasterUser,
        related_name="portfolio_bundles",
        verbose_name=gettext_lazy("master user"),
        on_delete=models.CASCADE,
    )
    registers = models.ManyToManyField(
        PortfolioRegister,
        verbose_name=gettext_lazy("registers"),
        blank=True,
        related_name="portfolio_bundles",
        related_query_name="bundle",
    )

    class Meta(NamedModel.Meta, FakeDeletableModel.Meta):
        verbose_name = gettext_lazy("portfolio bundle")
        verbose_name_plural = gettext_lazy("portfolio bundles")
        index_together = [["master_user", "user_code"]]


class PortfolioHistory(NamedModel, TimeStampedModel, ComputedModel):
    PERIOD_DAILY = "daily"
    PERIOD_YTD = "ytd"
    PERIOD_MTD = "mtd"
    PERIOD_QTD = "qtd"
    PERIOD_INCEPTION = "inception"

    PERIOD_CHOICES = (
        (PERIOD_DAILY, "daily"),
        (PERIOD_YTD, "YTD"),
        (PERIOD_MTD, "MTD"),
        (PERIOD_QTD, "QTD"),
        (PERIOD_INCEPTION, "Inception"),
    )

    PERFORMANCE_METHOD_MODIFIED_DIETZ = "modified_dietz"
    PERFORMANCE_METHOD_TIME_WEIGHTED = "time_weighted"

    PERFORMANCE_METHOD_CHOICES = (
        (PERFORMANCE_METHOD_MODIFIED_DIETZ, "Modified Dietz"),
        (PERFORMANCE_METHOD_TIME_WEIGHTED, "Time Weighted"),
    )

    STATUS_OK = "ok"
    STATUS_ERROR = "error"

    STATUS_CHOICES = (
        (STATUS_OK, "Ok"),
        (STATUS_ERROR, "error"),
    )

    master_user = models.ForeignKey(
        MasterUser, verbose_name=gettext_lazy("master user"), on_delete=models.CASCADE
    )

    user_code = models.CharField(
        max_length=1024,
        unique=True,
        verbose_name=gettext_lazy("user code"),
        help_text=gettext_lazy(
            "Unique Code for this object. Used in Configuration and Permissions Logic"
        ),
    )

    date = models.DateField(
        db_index=True, default=date_now, verbose_name=gettext_lazy("date")
    )
    date_from = models.DateField(
        db_index=True, default=date_now, verbose_name=gettext_lazy("date from")
    )

    period_type = models.CharField(
        max_length=255,
        default=PERIOD_YTD,
        choices=PERIOD_CHOICES,
        verbose_name="period_type",
    )

    portfolio = models.ForeignKey(
        Portfolio, on_delete=models.CASCADE, verbose_name=gettext_lazy("portfolio")
    )

    currency = models.ForeignKey(
        Currency, on_delete=models.PROTECT, verbose_name=gettext_lazy("currency")
    )
    pricing_policy = models.ForeignKey(
        PricingPolicy,
        on_delete=models.CASCADE,
        verbose_name=gettext_lazy("pricing policy"),
    )

    cost_method = models.ForeignKey(
        CostMethod,
        on_delete=models.CASCADE,
        verbose_name=gettext_lazy("cost method"),
        help_text="AVCO / FIFO",
    )
    performance_method = models.CharField(
        max_length=255,
        default=PERFORMANCE_METHOD_MODIFIED_DIETZ,
        choices=PERFORMANCE_METHOD_CHOICES,
        verbose_name="performance method",
    )

    benchmark = models.CharField(
        max_length=255, blank=True, default="", verbose_name=gettext_lazy("benchmark")
    )

    nav = models.FloatField(
        default=0.0,
        null=True,
        blank=True,
        verbose_name=gettext_lazy("nav"),
        help_text="Net Asset Value",
    )
    gav = models.FloatField(
        default=0.0,
        null=True,
        blank=True,
        verbose_name=gettext_lazy("gav"),
        help_text="Gross Asset Value",
    )
    cash_flow = models.FloatField(
        default=0.0, null=True, blank=True, verbose_name=gettext_lazy("cash flow")
    )
    cash_inflow = models.FloatField(
        default=0.0, null=True, blank=True, verbose_name=gettext_lazy("cash inflow")
    )
    cash_outflow = models.FloatField(
        default=0.0, null=True, blank=True, verbose_name=gettext_lazy("cash outflow")
    )

    total = models.FloatField(
        default=0.0,
        null=True,
        blank=True,
        verbose_name=gettext_lazy("total"),
        help_text="Total Value of the Portfolio from P&L Report",
    )

    cumulative_return = models.FloatField(
        default=0.0,
        null=True,
        blank=True,
        verbose_name=gettext_lazy("cumulative return"),
    )
    annualized_return = models.FloatField(
        default=0.0,
        null=True,
        blank=True,
        verbose_name=gettext_lazy("annualized return"),
    )
    portfolio_volatility = models.FloatField(
        default=0.0,
        null=True,
        blank=True,
        verbose_name=gettext_lazy("portfolio volatility"),
    )
    annualized_portfolio_volatility = models.FloatField(
        default=0.0,
        null=True,
        blank=True,
        verbose_name=gettext_lazy("annualized portfolio volatility"),
    )
    sharpe_ratio = models.FloatField(
        default=0.0, null=True, blank=True, verbose_name=gettext_lazy("sharpe_ratio")
    )
    max_annualized_drawdown = models.FloatField(
        default=0.0,
        null=True,
        blank=True,
        verbose_name=gettext_lazy("max_annualized_drawdown"),
    )
    betta = models.FloatField(
        default=0.0, null=True, blank=True, verbose_name=gettext_lazy("betta")
    )
    alpha = models.FloatField(
        default=0.0, null=True, blank=True, verbose_name=gettext_lazy("alpha")
    )
    correlation = models.FloatField(
        default=0.0, null=True, blank=True, verbose_name=gettext_lazy("correlation")
    )
    weighted_duration = models.FloatField(
        default=0.0,
        null=True,
        blank=True,
        verbose_name=gettext_lazy("weighted_duration"),
    )

    error_message = models.TextField(
        null=True,
        blank=True,
        verbose_name=gettext_lazy("error_message"),
        help_text="Error message if any",
    )

    status = models.CharField(
        max_length=255,
        default=STATUS_OK,
        choices=STATUS_CHOICES,
        verbose_name="status",
    )

    class Meta:
        unique_together = [
            ["master_user", "user_code"],
        ]

    def get_balance_report(self):
        from poms.reports.common import Report
        from poms.reports.sql_builders.balance import BalanceReportBuilderSql

        instance = Report(
            master_user=self.master_user,
            member=self.owner,
            report_currency=self.currency,
            report_date=self.date,
            cost_method=self.cost_method,
            portfolios=[self.portfolio],
            pricing_policy=self.pricing_policy,
            portfolio_mode=1,
            account_mode=1,
            strategy1_mode=0,
            strategy2_mode=0,
            strategy3_mode=0,
        )

        builder = BalanceReportBuilderSql(instance=instance)
        instance = builder.build_balance_sync()

        return instance

    def get_pl_report(self):
        from poms.reports.common import Report
        from poms.reports.sql_builders.pl import PLReportBuilderSql

        instance = Report(
            master_user=self.master_user,
            member=self.owner,
            report_currency=self.currency,
            pl_first_date=self.date_from,
            report_date=self.date,
            cost_method=self.cost_method,
            portfolios=[self.portfolio],
            pricing_policy=self.pricing_policy,
            portfolio_mode=1,
            account_mode=1,
            strategy1_mode=0,
            strategy2_mode=0,
            strategy3_mode=0,
        )

        builder = PLReportBuilderSql(instance=instance)
        instance = builder.build_pl_sync()

        return instance

    def get_performance_report(self):
        from poms.reports.common import PerformanceReport

        try:
            portfolio_register = PortfolioRegister.objects.filter(
                portfolio=self.portfolio
            )[0]

            instance = PerformanceReport(
                master_user=self.master_user,
                member=self.owner,
                report_currency=self.currency,
                begin_date=str_to_date(self.date_from),
                end_date=str_to_date(self.date),
                calculation_type=self.performance_method,
                segmentation_type="months",
                registers=[portfolio_register],
            )

            from poms.reports.performance_report import PerformanceReportBuilder

            builder = PerformanceReportBuilder(instance=instance)
            instance = builder.build_report()
        except Exception as e:
            instance = None

        return instance

    def get_annualized_return(self):
        _delta = self.date - str_to_date(self.portfolio.first_transaction_date)
        days_from_first_transaction = _delta.days

        if days_from_first_transaction == 0:
            return 0

        _l.info(
            "get_annualized_return.years_from_first_transaction %s"
            % days_from_first_transaction
        )

        annualized_return = round(
            (1 + self.cumulative_return) ** (365 / days_from_first_transaction) - 1,
            settings.ROUND_NDIGITS,
        )

        return annualized_return

    def calculate(self):
        self.error_message = ""

        self.balance_report = self.get_balance_report()
        self.pl_report = self.get_pl_report()

        # _l.info('balance_report.items %s' % len(balance_report.items))
        # if len(balance_report.items):
        #     _l.info('balance_report.items %s' % balance_report.items[0])

        has_nav_error = False
        has_total_error = False

        nav = 0
        gav = 0
        for item in self.balance_report.items:
            if item["market_value"] is not None and round(
                item["position_size"], settings.ROUND_NDIGITS
            ):
                nav = nav + item["market_value"]

                if item["market_value"] > 0:
                    gav = gav + item["market_value"]
            else:
                self.error_message = (
                    self.error_message + f'{item["name"]} has no market_value\n'
                )
                has_nav_error = True

        if has_nav_error:
            _l.info("PortfolioHistory.calculate has_nav_error")
            self.error_message = (
                self.error_message
                + "NAV is wrong, some positions has no market value\n"
            )

        total = 0
        for item in self.pl_report.items:
            # Check position_size aswell?
            if item["total"] is not None:
                total = total + item["total"]
            else:
                self.error_message = (
                    self.error_message + f'{item["name"]} has no total value\n'
                )
                _l.info("PortfolioHistory.calculate has_total_error")
                has_total_error = True

        if has_total_error:
            self.error_message = (
                self.error_message
                + "Total is wrong, some positions has no total value\n"
            )

        self.nav = nav
        self.gav = gav
        self.total = total

        # Performance Part
        performance_report = self.get_performance_report()
        if performance_report:
            try:
                self.performance_report = performance_report

                self.cumulative_return = round(
                    self.performance_report.grand_return, settings.ROUND_NDIGITS
                )
                self.cash_flow = self.performance_report.grand_cash_flow
                self.cash_inflow = self.performance_report.grand_cash_inflow
                self.cash_outflow = self.performance_report.grand_cash_outflow
                self.annualized_return = self.get_annualized_return()

                # TODO implement portoflio_volatility
                # TODO implement annualized_portoflio_volatility
                # TODO implement max_annualized_drawdown
                # TODO implement betta
                # TODO implement alpha
                # TODO implement correltaion

            except Exception as e:
                self.error_message = self.error_message + str(e) + "\n"
        else:
            self.error_message = (
                self.error_message
                + "Calculate error. Portfolio has not Portfolio Register"
                + "\n"
            )

        _l.info("error_message %s" % self.error_message)

        if self.error_message:
            self.status = self.STATUS_ERROR
        else:
            self.status = self.STATUS_OK

        self.save()


class PortfolioReconcileGroup(NamedModel, FakeDeletableModel, TimeStampedModel):
    master_user = models.ForeignKey(
        MasterUser,
        related_name="portfolio_reconcile_groups",
        verbose_name=gettext_lazy("master user"),
        on_delete=models.CASCADE,
    )

    portfolios = models.ManyToManyField(
        Portfolio,
        verbose_name=gettext_lazy("portfolios"),
        blank=True,
        related_name="portfolio_reconcile_groups",
    )

    class Meta(NamedModel.Meta, FakeDeletableModel.Meta):
        verbose_name = gettext_lazy("portfolio reconcile group")
        verbose_name_plural = gettext_lazy("portfolio reconcile groups")
        index_together = [["master_user", "user_code"]]


class PortfolioReconcileHistory(NamedModel, TimeStampedModel, ComputedModel):
    STATUS_OK = "ok"
    STATUS_ERROR = "error"

    STATUS_CHOICES = (
        (STATUS_OK, "Ok"),
        (STATUS_ERROR, "error"),
    )

    master_user = models.ForeignKey(
        MasterUser, verbose_name=gettext_lazy("master user"), on_delete=models.CASCADE
    )

    user_code = models.CharField(
        max_length=1024,
        unique=True,
        verbose_name=gettext_lazy("user code"),
        help_text=gettext_lazy(
            "Unique Code for this object. Used in Configuration and Permissions Logic"
        ),
    )

    date = models.DateField(
        db_index=True, default=date_now, verbose_name=gettext_lazy("date")
    )

    portfolio_reconcile_group = models.ForeignKey(
        PortfolioReconcileGroup,
        on_delete=models.CASCADE,
        verbose_name=gettext_lazy("portfolio reconcile group"),
    )

    error_message = models.TextField(
        null=True,
        blank=True,
        verbose_name=gettext_lazy("error_message"),
        help_text="Error message if any",
    )

    verbose_result = models.TextField(
        null=True,
        blank=True,
        verbose_name=gettext_lazy("verbose result"),
    )

    status = models.CharField(
        max_length=255,
        default=STATUS_OK,
        choices=STATUS_CHOICES,
        verbose_name="status",
    )

    linked_task = models.ForeignKey(
        "celery_tasks.CeleryTask",
        on_delete=models.SET_NULL,
        null=True,
        blank=True,
        verbose_name=gettext_lazy("linked task"),
    )

    file_report = models.ForeignKey(
        FileReport,
        null=True,
        verbose_name=gettext_lazy("file report"),
        on_delete=models.SET_NULL,
    )

    class Meta:
        unique_together = [
            ["master_user", "user_code"],
        ]

    def compare_portfolios(self, reference_portfolio, portfolios):
        report = []
        reference_items = reference_portfolio["items"]

        has_reconcile_error = False

        for portfolio_id, portfolio in portfolios.items():
            if portfolio_id != reference_portfolio["portfolio"]:
                for user_code, position_size in portfolio["items"].items():
                    # Initialize with reference position size; default to 0 if not found
                    reference_size = reference_items.get(user_code, 0)

                    # Prepare report entry
                    report_entry = {
                        "user_code": user_code,
                        # "Position Portfolio": reference_size,
                        # "General Portfolio": position_size,
                        "status": "ok",
                        "message": "ok",
                        "diff": 0,
                    }

                    report_entry[
                        reference_portfolio["portfolio_object"]["user_code"]
                    ] = reference_size
                    report_entry[
                        portfolio["portfolio_object"]["user_code"]
                    ] = position_size

                    # Check for discrepancies
                    if position_size != reference_size:
                        discrepancy = abs(reference_size - position_size)
                        report_entry["status"] = "error"
                        report_entry[
                            "message"
                        ] = f"{portfolio['portfolio_object']['user_code']} is {'missing' if position_size < reference_size else 'over by'} {discrepancy} units"
                        report_entry["diff"] = discrepancy

                        has_reconcile_error = True

                    report.append(report_entry)

        return report, has_reconcile_error

    def calculate(self):
        from poms.reports.common import Report

        ecosystem_defaults = EcosystemDefault.objects.filter(
            master_user=self.master_user
        ).first()

        default_currency = ecosystem_defaults.currency
        default_pricing_policy = ecosystem_defaults.pricing_policy

        instance = Report(master_user=self.master_user)
        instance.master_user = self.master_user
        instance.member = self.owner
        instance.report_date = self.date
        instance.pricing_policy = default_pricing_policy
        instance.portfolios = self.portfolio_reconcile_group.portfolios.all()
        instance.report_currency = default_currency

        from poms.reports.sql_builders.balance import BalanceReportBuilderSql

        builder = BalanceReportBuilderSql(instance=instance)
        instance = builder.build_balance_sync()

        reconcile_result = {}

        _l.info("instance.items[0] %s" % instance.items[0])

        portfolio_map = {}

        position_portfolio_id = None

        for portfolio in self.portfolio_reconcile_group.portfolios.all():
            portfolio_map[portfolio.id] = portfolio

            if portfolio.portfolio_type.portfolio_class_id == PortfolioClass.POSITION:
                position_portfolio_id = portfolio.id

        if not position_portfolio_id:
            raise Exception(
                "Could not reconcile. Position Portfolio is not Set in Portfolio Reconcile Group"
            )

        for item in instance.items:
            if "portfolio_id" in item:
                if item["portfolio_id"] not in reconcile_result:
                    reconcile_result[item["portfolio_id"]] = {
                        "portfolio": item["portfolio_id"],
                        "portfolio_object": {
                            "name": portfolio_map[item["portfolio_id"]].name,
                            "user_code": portfolio_map[item["portfolio_id"]].user_code,
                            "portfolio_type": portfolio_map[
                                item["portfolio_id"]
                            ].portfolio_type_id,
                            "portfolio_type_object": {
                                "name": portfolio_map[
                                    item["portfolio_id"]
                                ].portfolio_type.name,
                                "user_code": portfolio_map[
                                    item["portfolio_id"]
                                ].portfolio_type.user_code,
                                "portfolio_class": portfolio_map[
                                    item["portfolio_id"]
                                ].portfolio_type.portfolio_class_id,
                                "portfolio_class_object": {
                                    "id": portfolio_map[
                                        item["portfolio_id"]
                                    ].portfolio_type.portfolio_class.id,
                                    "name": portfolio_map[
                                        item["portfolio_id"]
                                    ].portfolio_type.portfolio_class.name,
                                    "user_code": portfolio_map[
                                        item["portfolio_id"]
                                    ].portfolio_type.portfolio_class.user_code,
                                },
                            },
                        },
                        "position_size": 0,
                        "items": {},
                    }

                reconcile_result[item["portfolio_id"]]["items"][
                    item["user_code"]
                ] = item["position_size"]
                reconcile_result[item["portfolio_id"]]["position_size"] = (
                    reconcile_result[item["portfolio_id"]]["position_size"]
                    + item["position_size"]
                )

            else:
                _l.info("missing portfolio_id item %s" % item)

        _l.info("reconcile_result %s" % reconcile_result)

        reference_portfolio = reconcile_result[position_portfolio_id]

        report, has_reconcile_error = self.compare_portfolios(
            reference_portfolio, reconcile_result
        )

        if has_reconcile_error:
            self.status = self.STATUS_ERROR
            self.error_message = (
                "Reconciliation Error. Please check the report for details"
            )

        self.file_report = self.generate_json_report(report)
        self.save()

        _l.info("report %s" % report)

    def generate_json_report(self, content):
        # _l.debug('self.result %s' % self.result.__dict__)

        # _l.debug('generate_json_report.result %s' % result)

        current_date_time = now().strftime("%Y-%m-%d-%H-%M")
        file_name = (
            f"reconciliation_report_{current_date_time}_task_{self.linked_task_id}.json"
        )

        file_report = FileReport()

        file_report.upload_file(
            file_name=file_name,
            text=json.dumps(content, indent=4, default=str),
            master_user=self.master_user,
        )
        file_report.master_user = self.master_user
        file_report.name = (
            f"Reconciliation {current_date_time} (Task {self.linked_task_id}).json"
        )
        file_report.file_name = file_name
        file_report.type = "simple_import.import"
        file_report.notes = "System File"
        file_report.content_type = "application/json"

        file_report.save()

        _l.info(f"SimpleImportProcess.json_report {file_report} {file_report.file_url}")

        return file_report<|MERGE_RESOLUTION|>--- conflicted
+++ resolved
@@ -7,10 +7,7 @@
 from django.utils.timezone import now
 from django.utils.translation import gettext_lazy
 
-<<<<<<< HEAD
 from poms.clients.models import Client
-=======
->>>>>>> 381b0dba
 from poms.common.fields import ResourceGroupsField
 from poms.common.models import (
     AbstractClassModel,
@@ -201,10 +198,6 @@
         verbose_name=gettext_lazy("first cash flow date"),
     )
     resource_groups = ResourceGroupsField(
-<<<<<<< HEAD
-        default=default_list,
-=======
->>>>>>> 381b0dba
         verbose_name=gettext_lazy(
             "list of resource groups user_codes, to which portfolio belongs"
         ),
