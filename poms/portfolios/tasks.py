--- conflicted
+++ resolved
@@ -308,13 +308,7 @@
     from poms.celery_tasks.models import CeleryTask
     from poms_app import settings
 
-<<<<<<< HEAD
-    _l.info("calculate_portfolio_register_price_history member %s date_from %s" % (member, date_from))
-
-    master_user = MasterUser.objects.all()[0] # TODO if we return to signle base logic, fix it
-=======
     master_user = MasterUser.objects.all()[0]  # TODO if we return to signle base logic, fix it
->>>>>>> a7297f8d
 
     if not member:
         member = Member.objects.get(master_user=master_user, is_owner=True)
